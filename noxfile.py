# Copyright 2022 MIT Probabilistic Computing Project
#
# Licensed under the Apache License, Version 2.0 (the "License");
# you may not use this file except in compliance with the License.
# You may obtain a copy of the License at
#
#     https://www.apache.org/licenses/LICENSE-2.0
#
# Unless required by applicable law or agreed to in writing, software
# distributed under the License is distributed on an "AS IS" BASIS,
# WITHOUT WARRANTIES OR CONDITIONS OF ANY KIND, either express or implied.
# See the License for the specific language governing permissions and
# limitations under the License.

import os
import shutil
import sys
from pathlib import Path
from textwrap import dedent

import nox

try:
    from nox_poetry import Session, session
except ImportError:
    message = f"""\
    Nox failed to import the 'nox-poetry' package.

    Please install it using the following command:

    {sys.executable} -m pip install nox-poetry"""
    raise SystemExit(dedent(message)) from None

package = "genjax"
python_version = "3.11"
nox.needs_version = ">= 2021.6.6"
nox.options.sessions = ("tests", "lint", "build")


@session(python=python_version)
def prepare(session):
    session.run_always(
        "poetry", "install", "--with", "dev", "--all-extras", external=True
    )


@session(python=python_version)
def tests(session):
    prepare(session)
    session.run(
        "poetry",
        "run",
        "pytest",
        "--benchmark-disable",
        "--ignore",
        "scratch",
        "--ignore",
        "notebooks",
        "--ignore",
        "benchmarks",
        "-n",
        "auto",
        external=True,
    )


@session(python=python_version)
def coverage(session):
    prepare(session)
    session.run(
        "poetry",
        "run",
        "coverage",
        "run",
        "-m",
        "pytest",
        "--benchmark-disable",
        "--ignore",
        "scratch",
        "--ignore",
        "benchmarks",
        external=True,
    )
    session.run("poetry", "run", "coverage", "json", "--omit", "*/test*", external=True)
    session.run(
        "poetry", "run", "coverage", "report", "--omit", "*/test*", external=True
    )


@session(python=python_version)
def benchmark(session):
    prepare(session)
    session.run(
        "coverage",
        "run",
        "-m",
        "pytest",
        "--benchmark-warmup",
        "on",
        "--ignore",
        "tests",
        "--benchmark-disable-gc",
        "--benchmark-min-rounds",
        "5000",
    )


@session(python=python_version)
def xdoctests(session) -> None:
    """Run examples with xdoctest."""
    prepare(session)
    if session.posargs:
        args = [package, *session.posargs]
    else:
        args = [f"--modname={package}", "--command=all"]
        if "FORCE_COLOR" in os.environ:
            args.append("--colored=1")

    session.install("xdoctest[colors]")
    session.run("python", "-m", "xdoctest", *args)


@session(python=python_version)
def nbmake(session) -> None:
    """Execute jupyter notebooks as tests"""
    prepare(session)
    session.run(
        "poetry",
        "run",
        "pytest",
        "-n",
        "auto",
        "--nbmake",
        "notebooks",
    )


@session(python=python_version)
def safety(session) -> None:
    """Scan dependencies for insecure packages."""
    requirements = session.poetry.export_requirements()
    session.install("safety")
    session.run("safety", "check", "--full-report", f"--file={requirements}")


@session(python=python_version)
def lint(session: Session) -> None:
<<<<<<< HEAD
    session.run_always("poetry", "install", "--with", "dev", external=True)
    session.run("ruff", "check", "--fix", ".", external=True)
    session.run("ruff", "format", ".", external=True)
=======
    prepare(session)
    session.run("ruff", "check", "--fix", ".")
    session.run("ruff", "format", ".")
>>>>>>> b4d686db


@session(python=python_version)
def build(session):
    prepare(session)
    session.run("poetry", "build")


@session(name="mkdocs", python=python_version)
def mkdocs(session: Session) -> None:
    """Run the mkdocs-only portion of the docs build."""
    session.run_always(
        "poetry",
        "install",
        "--with",
        "docs",
        "--with",
        "dev",
        "--all-extras",
        external=True,
    )
    build_dir = Path("site")
    if build_dir.exists():
        shutil.rmtree(build_dir)
    session.run("poetry", "run", "mkdocs", "build", "--strict")


@session(name="docs-build", python=python_version)
def docs_build(session: Session) -> None:
    """Build the documentation."""
    session.run_always(
        "poetry",
        "install",
        "--with",
        "docs",
        "--with",
        "dev",
        "--all-extras",
        external=True,
    )
    build_dir = Path("site")
    if build_dir.exists():
        shutil.rmtree(build_dir)
    session.run("poetry", "run", "mkdocs", "build", "--strict")
    session.run(
        "poetry", "run", "quarto", "render", "notebooks", "--execute", external=True
    )


@session(name="docs-serve", python=python_version)
def docs_serve(session: Session) -> None:
    """Build the documentation."""
    session.run_always(
        "poetry", "install", "--with", "docs", "--with", "dev", external=True
    )
    session.run("poetry", "run", "mkdocs", "serve")


@session(name="notebooks-serve", python=python_version)
def notebooks_serve(session: Session) -> None:
    """Build the documentation."""
    prepare(session)
    session.run("quarto", "preview", "notebooks", external=True)


@session(name="jupyter", python=python_version)
def jupyter(session: Session) -> None:
    """Build the documentation."""
    prepare(session)
    session.run("jupyter-lab", external=True)<|MERGE_RESOLUTION|>--- conflicted
+++ resolved
@@ -145,15 +145,9 @@
 
 @session(python=python_version)
 def lint(session: Session) -> None:
-<<<<<<< HEAD
     session.run_always("poetry", "install", "--with", "dev", external=True)
     session.run("ruff", "check", "--fix", ".", external=True)
     session.run("ruff", "format", ".", external=True)
-=======
-    prepare(session)
-    session.run("ruff", "check", "--fix", ".")
-    session.run("ruff", "format", ".")
->>>>>>> b4d686db
 
 
 @session(python=python_version)
