<<<<<<< HEAD
name: Push genjax documentation to gh-pages branch
=======
name: Render and Publish Docs
>>>>>>> 61d14a16

on:
  push:
<<<<<<< HEAD
    branches: ['main']
=======
    branches:
      - nightly
>>>>>>> 61d14a16

env:
  POETRY_EXPERIMENTAL_SYSTEM_GIT_CLIENT: true

permissions:
  contents: write
<<<<<<< HEAD

# Allow one concurrent deployment
concurrency:
  group: 'pages'
  cancel-in-progress: true
=======
  pages: write
>>>>>>> 61d14a16

jobs:
  build-deploy:
    runs-on: ubuntu-latest

    steps:
<<<<<<< HEAD
      - uses: actions/checkout@v3

      - name: Deploy
=======
      - name: Check out repository
        uses: actions/checkout@v4

      # This works via GitHub's "deploy keys". This repo has a secret set up
      # with the private key, and the mkdocs-material-insiders clone in the
      # library has the public key set as a deploy key.
      - name: Configure SSH key for mkdocs-material-insiders
        uses: webfactory/ssh-agent@v0.8.0
        with:
          ssh-private-key: ${{ secrets.INSIDER_SSH_KEY }}

      - name: Set up Quarto
        uses: quarto-dev/quarto-actions/setup@v2

      - uses: actions/setup-python@v4
        with:
          python-version: 3.11.5

      - name: Setup Nox
        uses: daisylb/setup-nox@v2.1.0

      - name: Install and configure Poetry
        uses: snok/install-poetry@v1

      - name: Install nox-poetry
        run: pip install nox-poetry

      - name: Run Docs Build
        run: nox -r -s docs-build

      - name: Deploy to GH Pages
>>>>>>> 61d14a16
        uses: peaceiris/actions-gh-pages@v3
        with:
          github_token: ${{ secrets.GITHUB_TOKEN }}
          publish_dir: ./site<|MERGE_RESOLUTION|>--- conflicted
+++ resolved
@@ -1,43 +1,22 @@
-<<<<<<< HEAD
-name: Push genjax documentation to gh-pages branch
-=======
 name: Render and Publish Docs
->>>>>>> 61d14a16
 
 on:
   push:
-<<<<<<< HEAD
-    branches: ['main']
-=======
     branches:
       - nightly
->>>>>>> 61d14a16
 
 env:
   POETRY_EXPERIMENTAL_SYSTEM_GIT_CLIENT: true
 
 permissions:
   contents: write
-<<<<<<< HEAD
-
-# Allow one concurrent deployment
-concurrency:
-  group: 'pages'
-  cancel-in-progress: true
-=======
   pages: write
->>>>>>> 61d14a16
 
 jobs:
   build-deploy:
     runs-on: ubuntu-latest
 
     steps:
-<<<<<<< HEAD
-      - uses: actions/checkout@v3
-
-      - name: Deploy
-=======
       - name: Check out repository
         uses: actions/checkout@v4
 
@@ -69,7 +48,6 @@
         run: nox -r -s docs-build
 
       - name: Deploy to GH Pages
->>>>>>> 61d14a16
         uses: peaceiris/actions-gh-pages@v3
         with:
           github_token: ${{ secrets.GITHUB_TOKEN }}
