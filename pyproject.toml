[tool.poetry]
name = "genjax"
version = "0.0.1"
description = "Gen ⊗ JAX"
authors = [
  "McCoy R. Becker <mccoyb@mit.edu>, MIT Probabilistic Computing Project <probcomp-assist@csail.mit.edu>",
]
license = "Apache 2.0"
readme = "README.md"
homepage = "https://github.com/probcomp/genjax"
repository = "https://github.com/probcomp/genjax"
documentation = "https://probcomp.github.io/genjax/"
classifiers = ["Development Status :: 4 - Beta"]

[tool.poetry.urls]
Changelog = "https://github.com/probcomp/genjax/releases"

[tool.poetry.dependencies]
python = ">=3.9,<3.13"
jax = "^0.4.20"
numpy = "^1.26.2"
tensorflow-probability = "^0.21.0"
rich = "^13.7.0"
<<<<<<< HEAD
jaxtyping = "^0.2.23"
=======
jaxtyping = "^0.2.24"
>>>>>>> af6f68d8
optax = "^0.1.7"
beartype = "^0.16.4"
dill = "^0.3.7"
pygments = "^2.17.2"
plum-dispatch = "^2.2.2"
<<<<<<< HEAD
adevjax = { git = "https://github.com/probcomp/adevjax" }
=======
>>>>>>> af6f68d8
equinox = "^0.11.2"

[tool.poetry.group.dev]
optional = true

[tool.poetry.group.dev.dependencies]
black = "^22.12.0"
pytest = "^7.2.0"
coverage = "^7.0.0"
mypy = "^0.991"
pytest-benchmark = "^4.0.0"
pytest-xdist = {version = "^3.2.0", extras = ["psutil"] }
autoflake8 = "^0.4.0"
isort = "^5.11.3"
xdoctest = "^1.1.0"
safety = "^2.3.5"
darglint = "^1.8.1"
jupyterlab = "^3.5.1"
docformatter = {version = "^1.5.1", extras = ["tomli"]}
matplotlib = "^3.6.2"
seaborn = "^0.12.1"
blackjax = "^0.9.6"
tinygp = "^0.2.3"

[tool.poetry.group.docs]
optional = true

[tool.poetry.group.docs.dependencies]
mkdocs = "^1.4.2"
mkdocs-git-authors-plugin = "^0.7.0"
mkdocs-git-revision-date-localized-plugin = "^1.1.0"
mkdocs-git-committers-plugin-2 = "^1.1.1"
markdown-exec = {version="^1.6.0", extras=["ansi"]}

[tool.poetry.extras]
tinygp = ["tinygp"]
blackjax = ["blackjax"]
all = ["blackjax", "tinygp"]

[tool.coverage.paths]
source = ["src", "*/site-packages"]
tests = ["tests", "*/tests"]

[tool.coverage.run]
omit = [".*", "*/site-packages/*"]

[tool.coverage.report]
show_missing = true
fail_under = 45

[tool.black]
line-length = 88

[tool.isort]
profile = "black"
force_single_line = true
lines_after_imports = 2

[tool.mypy]
strict = true
warn_unreachable = true
pretty = true
show_column_numbers = true
show_error_codes = true
show_error_context = true

[build-system]
requires = ["poetry-core>=1.0.0"]
build-backend = "poetry.core.masonry.api"<|MERGE_RESOLUTION|>--- conflicted
+++ resolved
@@ -21,20 +21,12 @@
 numpy = "^1.26.2"
 tensorflow-probability = "^0.21.0"
 rich = "^13.7.0"
-<<<<<<< HEAD
-jaxtyping = "^0.2.23"
-=======
 jaxtyping = "^0.2.24"
->>>>>>> af6f68d8
 optax = "^0.1.7"
 beartype = "^0.16.4"
 dill = "^0.3.7"
 pygments = "^2.17.2"
 plum-dispatch = "^2.2.2"
-<<<<<<< HEAD
-adevjax = { git = "https://github.com/probcomp/adevjax" }
-=======
->>>>>>> af6f68d8
 equinox = "^0.11.2"
 
 [tool.poetry.group.dev]
