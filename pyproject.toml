--- conflicted
+++ resolved
@@ -18,14 +18,8 @@
 [tool.poetry.dependencies]
 python = ">=3.9,<3.13"
 jax = "^0.4.19"
-<<<<<<< HEAD
-oryx = { git ="https://github.com/jax-ml/oryx", branch="main"}
-numpy = "^1.26.1"
-tensorflow-probability = "^0.19.0"
-=======
 numpy = "^1.26.1"
 tensorflow-probability = "^0.21.0"
->>>>>>> 28317bb4
 rich = "^13.6.0"
 jaxtyping = "^0.2.23"
 optax = "^0.1.7"
