--- conflicted
+++ resolved
@@ -44,14 +44,9 @@
 beartype = "^0.16.4"
 dill = "^0.3.7"
 pygments = "^2.17.2"
-<<<<<<< HEAD
-plum-dispatch = "^2.3.2"
-equinox = "^0.11.3"
-=======
 plum-dispatch = "^2.3.0"
 equinox = "^0.11.2"
 typing_extensions = ">=4.6.0,<5"
->>>>>>> 345bc658
 
 [tool.poetry.group.dev]
 optional = true
