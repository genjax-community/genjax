[tool.poetry]
name = "genjax"
version = "0.0.1"
description = "Gen ⊗ JAX"
authors = [
  "McCoy R. Becker <mccoyb@mit.edu>, MIT Probabilistic Computing Project <probcomp-assist@csail.mit.edu>",
]
license = "Apache 2.0"
readme = "README.md"
homepage = "https://github.com/probcomp/genjax"
repository = "https://github.com/probcomp/genjax"
documentation = "https://probcomp.github.io/genjax/"
classifiers = ["Development Status :: 4 - Beta"]

[tool.poetry.urls]
Changelog = "https://github.com/probcomp/genjax/releases"

[tool.poetry.dependencies]
python = ">=3.9,<3.13"
<<<<<<< HEAD
jax = "^0.4.19"
=======
jax = "^0.4.20"
>>>>>>> ffae1015
numpy = "^1.26.2"
tensorflow-probability = "^0.21.0"
rich = "^13.7.0"
jaxtyping = "^0.2.23"
optax = "^0.1.7"
beartype = "^0.16.4"
dill = "^0.3.7"
pygments = "^2.17.0"
plum-dispatch = "^2.2.2"
adevjax = { git = "https://github.com/probcomp/adevjax" }
<<<<<<< HEAD
equinox = "^0.11.1"
=======
equinox = "^0.11.2"
>>>>>>> ffae1015

[tool.poetry.group.dev]
optional = true

[tool.poetry.group.dev.dependencies]
black = "^22.12.0"
pytest = "^7.2.0"
coverage = "^7.0.0"
mypy = "^0.991"
pytest-benchmark = "^4.0.0"
pytest-xdist = {version = "^3.2.0", extras = ["psutil"] }
autoflake8 = "^0.4.0"
isort = "^5.11.3"
xdoctest = "^1.1.0"
safety = "^2.3.5"
darglint = "^1.8.1"
jupyterlab = "^3.5.1"
docformatter = {version = "^1.5.1", extras = ["tomli"]}
matplotlib = "^3.6.2"
seaborn = "^0.12.1"
blackjax = "^0.9.6"
tinygp = "^0.2.3"

[tool.poetry.group.docs]
optional = true

[tool.poetry.group.docs.dependencies]
mkdocs = "^1.4.2"
mkdocs-git-authors-plugin = "^0.7.0"
mkdocs-git-revision-date-localized-plugin = "^1.1.0"
mkdocs-git-committers-plugin-2 = "^1.1.1"
markdown-exec = {version="^1.6.0", extras=["ansi"]}

[tool.poetry.extras]
tinygp = ["tinygp"]
blackjax = ["blackjax"]
all = ["blackjax", "tinygp"]

[tool.coverage.paths]
source = ["src", "*/site-packages"]
tests = ["tests", "*/tests"]

[tool.coverage.run]
omit = [".*", "*/site-packages/*"]

[tool.coverage.report]
show_missing = true
fail_under = 45

[tool.black]
line-length = 88

[tool.isort]
profile = "black"
force_single_line = true
lines_after_imports = 2

[tool.mypy]
strict = true
warn_unreachable = true
pretty = true
show_column_numbers = true
show_error_codes = true
show_error_context = true

[build-system]
requires = ["poetry-core>=1.0.0"]
build-backend = "poetry.core.masonry.api"<|MERGE_RESOLUTION|>--- conflicted
+++ resolved
@@ -17,11 +17,7 @@
 
 [tool.poetry.dependencies]
 python = ">=3.9,<3.13"
-<<<<<<< HEAD
-jax = "^0.4.19"
-=======
 jax = "^0.4.20"
->>>>>>> ffae1015
 numpy = "^1.26.2"
 tensorflow-probability = "^0.21.0"
 rich = "^13.7.0"
@@ -32,11 +28,7 @@
 pygments = "^2.17.0"
 plum-dispatch = "^2.2.2"
 adevjax = { git = "https://github.com/probcomp/adevjax" }
-<<<<<<< HEAD
-equinox = "^0.11.1"
-=======
 equinox = "^0.11.2"
->>>>>>> ffae1015
 
 [tool.poetry.group.dev]
 optional = true
