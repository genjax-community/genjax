--- conflicted
+++ resolved
@@ -20,11 +20,7 @@
 jax = "^0.4.16"
 numpy = "^1.26.0"
 tensorflow-probability = "^0.21.0"
-<<<<<<< HEAD
-rich = "^13.5.3"
-=======
 rich = "^13.6.0"
->>>>>>> d28fcf65
 jaxtyping = "^0.2.22"
 optax = "^0.1.7"
 beartype = "^0.16.2"
