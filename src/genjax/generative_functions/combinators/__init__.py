--- conflicted
+++ resolved
@@ -56,12 +56,9 @@
     "ScanCombinator",
     "SwitchCombinator",
     "VmapCombinator",
-<<<<<<< HEAD
-=======
     "reduce",
     "iterate",
     "iterate_final",
->>>>>>> 007cdb0a
     "dimap",
     "map",
     "contramap",
