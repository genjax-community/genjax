# Copyright 2024 MIT Probabilistic Computing Project
#
# Licensed under the Apache License, Version 2.0 (the "License");
# you may not use this file except in compliance with the License.
# You may obtain a copy of the License at
#
#     https://www.apache.org/licenses/LICENSE-2.0
#
# Unless required by applicable law or agreed to in writing, software
# distributed under the License is distributed on an "AS IS" BASIS,
# WITHOUT WARRANTIES OR CONDITIONS OF ANY KIND, either express or implied.
# See the License for the specific language governing permissions and
# limitations under the License.

from genjax._src.generative_functions.combinators.dimap import (
    DimapCombinator,
    contramap,
    dimap,
    map,
)
from genjax._src.generative_functions.combinators.mask import (
    MaskCombinator,
    mask,
)
from genjax._src.generative_functions.combinators.mixture import (
    mix,
)
from genjax._src.generative_functions.combinators.or_else import (
    or_else,
)
from genjax._src.generative_functions.combinators.repeat import (
    RepeatCombinator,
    repeat,
)
from genjax._src.generative_functions.combinators.scan import (
    ScanCombinator,
    accumulate,
    iterate,
    iterate_final,
    reduce,
    scan,
)
from genjax._src.generative_functions.combinators.switch import (
    SwitchCombinator,
    switch,
)
from genjax._src.generative_functions.combinators.vmap import (
    VmapCombinator,
    vmap,
)

__all__ = [
    "DimapCombinator",
    "MaskCombinator",
    "RepeatCombinator",
    "ScanCombinator",
    "SwitchCombinator",
    "VmapCombinator",
<<<<<<< HEAD
    "map_addresses",
    "reduce",
    "iterate",
    "iterate_final",
=======
>>>>>>> 3543e045
    "dimap",
    "map",
    "contramap",
    "mask",
    "mix",
    "scan",
    "or_else",
    "repeat",
    "accumulate",
    "switch",
    "vmap",
]<|MERGE_RESOLUTION|>--- conflicted
+++ resolved
@@ -56,13 +56,9 @@
     "ScanCombinator",
     "SwitchCombinator",
     "VmapCombinator",
-<<<<<<< HEAD
-    "map_addresses",
     "reduce",
     "iterate",
     "iterate_final",
-=======
->>>>>>> 3543e045
     "dimap",
     "map",
     "contramap",
