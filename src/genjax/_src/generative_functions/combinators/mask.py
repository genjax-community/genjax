# Copyright 2024 MIT Probabilistic Computing Project
#
# Licensed under the Apache License, Version 2.0 (the "License");
# you may not use this file except in compliance with the License.
# You may obtain a copy of the License at
#
#     https://www.apache.org/licenses/LICENSE-2.0
#
# Unless required by applicable law or agreed to in writing, software
# distributed under the License is distributed on an "AS IS" BASIS,
# WITHOUT WARRANTIES OR CONDITIONS OF ANY KIND, either express or implied.
# See the License for the specific language governing permissions and
# limitations under the License.


import jax.numpy as jnp
import jax.tree_util as jtu

from genjax._src.core.generative import (
    ChoiceMap,
    ChoiceMapConstraint,
    Constraint,
    EditRequest,
    GenerativeFunction,
    IncrementalGenericRequest,
    Mask,
    Projection,
    Retdiff,
    Score,
    Trace,
    Weight,
)
from genjax._src.core.interpreters.incremental import Diff
from genjax._src.core.interpreters.staging import FlagOp
from genjax._src.core.pytree import Pytree
from genjax._src.core.typing import (
    Any,
    Generic,
    PRNGKey,
    ScalarFlag,
    TypeVar,
)

R = TypeVar("R")


@Pytree.dataclass
class MaskTrace(Generic[R], Trace[Mask[R]]):
    mask_combinator: "MaskCombinator[R]"
    inner: Trace[R]
    check: ScalarFlag

    def get_args(self) -> tuple[Any, ...]:
        return (self.check, *self.inner.get_args())

    def get_gen_fn(self):
        return self.mask_combinator

    def get_sample(self) -> ChoiceMap:
        return self.get_choices()

    def get_choices(self) -> ChoiceMap:
        inner_choice_map = self.inner.get_choices()
        return inner_choice_map.mask(self.check)

    def get_retval(self):
        return Mask(self.check, self.inner.get_retval())

    def get_score(self):
        inner_score = self.inner.get_score()
        return jnp.asarray(
            FlagOp.where(self.check, inner_score, jnp.zeros(shape=inner_score.shape))
        )


@Pytree.dataclass
class MaskCombinator(Generic[R], GenerativeFunction[Mask[R]]):
    """
    Combinator which enables dynamic masking of generative functions. Takes a [`genjax.GenerativeFunction`][] and returns a new [`genjax.GenerativeFunction`][] which accepts an additional boolean first argument.

    If `True`, the invocation of the generative function is masked, and its contribution to the score is ignored. If `False`, it has the same semantics as if one was invoking the generative function without masking.

    The return value type is a `Mask`, with a flag value equal to the supplied boolean.

    Parameters:
        gen_fn: The generative function to be masked.

    Returns:
        The masked version of the input generative function.

    Examples:
        Masking a normal draw:
        ```python exec="yes" html="true" source="material-block" session="mask"
        import genjax, jax


        @genjax.mask
        @genjax.gen
        def masked_normal_draw(mean):
            return genjax.normal(mean, 1.0) @ "x"


        key = jax.random.PRNGKey(314159)
        tr = jax.jit(masked_normal_draw.simulate)(
            key,
            (
                False,
                2.0,
            ),
        )
        print(tr.render_html())
        ```
    """

    gen_fn: GenerativeFunction[R]

    def simulate(
        self,
        key: PRNGKey,
        args: tuple[Any, ...],
    ) -> MaskTrace[R]:
        check, inner_args = args[0], args[1:]

        tr = self.gen_fn.simulate(key, inner_args)
        return MaskTrace(self, tr, check)

    def generate(
        self,
        key: PRNGKey,
        constraint: Constraint,
        args: tuple[Any, ...],
    ) -> tuple[MaskTrace[R], Weight]:
        check, inner_args = args[0], args[1:]

        tr, w = self.gen_fn.generate(key, constraint, inner_args)
        return MaskTrace(self, tr, check), w * check

    def project(
        self,
        key: PRNGKey,
        trace: Trace[Mask[R]],
        projection: Projection[Any],
    ) -> Weight:
        raise NotImplementedError

    def edit(
        self,
        key: PRNGKey,
        trace: Trace[Mask[R]],
        edit_request: EditRequest,
<<<<<<< HEAD
        argdiffs: Argdiffs,
=======
>>>>>>> 465058bd
    ) -> tuple[MaskTrace[R], Weight, Retdiff[Mask[R]], EditRequest]:
        assert isinstance(trace, MaskTrace)
        assert isinstance(edit_request, IncrementalGenericRequest)

        argdiffs = edit_request.argdiffs
        check_diff, inner_argdiffs = argdiffs[0], argdiffs[1:]
        post_check: ScalarFlag = Diff.tree_primal(check_diff)

        match trace:
            case MaskTrace():
                pre_check = trace.check
                original_trace: Trace[R] = trace.inner

<<<<<<< HEAD
        subrequest = IncrementalGenericRequest(edit_request.constraint)

        premasked_trace, weight, retdiff, bwd_request = self.gen_fn.edit(
            key, original_trace, subrequest, inner_argdiffs
=======
        subrequest = IncrementalGenericRequest(inner_argdiffs, edit_request.constraint)

        premasked_trace, weight, retdiff, bwd_request = self.gen_fn.edit(
            key, original_trace, subrequest
>>>>>>> 465058bd
        )

        final_trace: Trace[R] = jtu.tree_map(
            lambda v1, v2: jnp.where(post_check, v1, v2),
            premasked_trace,
            original_trace,
        )

        t_to_t = FlagOp.and_(pre_check, post_check)
        t_to_f = FlagOp.and_(pre_check, FlagOp.not_(post_check))
        f_to_f = FlagOp.and_(FlagOp.not_(pre_check), FlagOp.not_(post_check))
        f_to_t = FlagOp.and_(FlagOp.not_(pre_check), post_check)

        final_weight = (
            #       What's the math for the weight term here?
            #
            # Well, if we started with a "masked false trace",
            # and then we flip the check_arg to True, we can re-use
            # the sampling process which created the original trace as
            # part of the move. The weight is the entire new trace's score.
            #
            # That's the transition False -> True:
            #
            #               final_weight = final_trace.score()
            #
            f_to_t * final_trace.get_score()
            #
            # On the other hand, if we started True, and went False, no matter
            # the update, we can make the choice that this move is just removing
            # the samples from the original trace, and ignoring the move.
            #
            # That's the transition True -> False:
            #
            #               final_weight = -original_trace.score()
            #
            + t_to_f * -original_trace.get_score()
            #
            # For the transition False -> False, we just ignore the move entirely.
            #
            #               final_weight = 0.0
            #
            + f_to_f * 0.0
            #
            # For the transition True -> True, we apply the move to the existing
            # unmasked trace. In that case, the weight is just the weight of the move.
            #
            #               final_weight = weight
            #
            + t_to_t * weight
            #
            # In any case, we always apply the move... we're not avoiding
            # that computation.
        )

        assert isinstance(bwd_request, IncrementalGenericRequest)
        inner_chm_constraint = bwd_request.constraint
        assert isinstance(inner_chm_constraint, ChoiceMapConstraint)

        return (
            MaskTrace(self, premasked_trace, post_check),
            final_weight,
            Mask.maybe(check_diff, retdiff),
            IncrementalGenericRequest(
<<<<<<< HEAD
=======
                Diff.tree_diff_unknown_change(trace.get_args()),
>>>>>>> 465058bd
                ChoiceMapConstraint(inner_chm_constraint.mask(post_check)),
            ),
        )

    def assess(
        self,
        sample: ChoiceMap,
        args: tuple[Any, ...],
    ) -> tuple[Score, Mask[R]]:
        (check, *inner_args) = args
        score, retval = self.gen_fn.assess(sample, tuple(inner_args))
        return (
            check * score,
            Mask(check, retval),
        )


#############
# Decorator #
#############


def mask(f: GenerativeFunction[R]) -> MaskCombinator[R]:
    """
    Combinator which enables dynamic masking of generative functions. Takes a [`genjax.GenerativeFunction`][] and returns a new [`genjax.GenerativeFunction`][] which accepts an additional boolean first argument.

    If `True`, the invocation of the generative function is masked, and its contribution to the score is ignored. If `False`, it has the same semantics as if one was invoking the generative function without masking.

    The return value type is a `Mask`, with a flag value equal to the supplied boolean.

    Args:
        f: The generative function to be masked.

    Returns:
        The masked version of the input generative function.

    Examples:
        Masking a normal draw:
        ```python exec="yes" html="true" source="material-block" session="mask"
        import genjax, jax


        @genjax.mask
        @genjax.gen
        def masked_normal_draw(mean):
            return genjax.normal(mean, 1.0) @ "x"


        key = jax.random.PRNGKey(314159)
        tr = jax.jit(masked_normal_draw.simulate)(
            key,
            (
                False,
                2.0,
            ),
        )
        print(tr.render_html())
        ```
    """
    return MaskCombinator(f)<|MERGE_RESOLUTION|>--- conflicted
+++ resolved
@@ -148,10 +148,16 @@
         key: PRNGKey,
         trace: Trace[Mask[R]],
         edit_request: EditRequest,
-<<<<<<< HEAD
         argdiffs: Argdiffs,
-=======
->>>>>>> 465058bd
+    ) -> tuple[MaskTrace[R], Weight, Retdiff[Mask[R]], EditRequest]:
+        assert isinstance(trace, MaskTrace)
+        assert isinstance(edit_request, IncrementalGenericRequest)
+
+    def edit(
+        self,
+        key: PRNGKey,
+        trace: Trace[Mask[R]],
+        edit_request: EditRequest,
     ) -> tuple[MaskTrace[R], Weight, Retdiff[Mask[R]], EditRequest]:
         assert isinstance(trace, MaskTrace)
         assert isinstance(edit_request, IncrementalGenericRequest)
@@ -165,17 +171,10 @@
                 pre_check = trace.check
                 original_trace: Trace[R] = trace.inner
 
-<<<<<<< HEAD
         subrequest = IncrementalGenericRequest(edit_request.constraint)
 
         premasked_trace, weight, retdiff, bwd_request = self.gen_fn.edit(
             key, original_trace, subrequest, inner_argdiffs
-=======
-        subrequest = IncrementalGenericRequest(inner_argdiffs, edit_request.constraint)
-
-        premasked_trace, weight, retdiff, bwd_request = self.gen_fn.edit(
-            key, original_trace, subrequest
->>>>>>> 465058bd
         )
 
         final_trace: Trace[R] = jtu.tree_map(
@@ -239,10 +238,6 @@
             final_weight,
             Mask.maybe(check_diff, retdiff),
             IncrementalGenericRequest(
-<<<<<<< HEAD
-=======
-                Diff.tree_diff_unknown_change(trace.get_args()),
->>>>>>> 465058bd
                 ChoiceMapConstraint(inner_chm_constraint.mask(post_check)),
             ),
         )
