# Copyright 2024 MIT Probabilistic Computing Project
#
# Licensed under the Apache License, Version 2.0 (the "License");
# you may not use this file except in compliance with the License.
# You may obtain a copy of the License at
#
#     https://www.apache.org/licenses/LICENSE-2.0
#
# Unless required by applicable law or agreed to in writing, software
# distributed under the License is distributed on an "AS IS" BASIS,
# WITHOUT WARRANTIES OR CONDITIONS OF ANY KIND, either express or implied.
# See the License for the specific language governing permissions and
# limitations under the License.


import jax.numpy as jnp
import jax.tree_util as jtu

from genjax._src.core.generative import (
    Argdiffs,
    ChoiceMap,
    Constraint,
    EditRequest,
    GenerativeFunction,
    Mask,
    Projection,
    Retdiff,
    Score,
    Trace,
    Update,
    Weight,
)
from genjax._src.core.interpreters.incremental import Diff
from genjax._src.core.interpreters.staging import FlagOp
from genjax._src.core.pytree import Pytree
from genjax._src.core.typing import (
    Any,
    Flag,
    Generic,
    PRNGKey,
    ScalarFlag,
    TypeVar,
)

R = TypeVar("R")


@Pytree.dataclass
class MaskTrace(Generic[R], Trace[Mask[R]]):
    mask_combinator: "MaskCombinator[R]"
    inner: Trace[R]
    args: tuple[Any, ...]
    chm: ChoiceMap
    score: Score
    ret: Mask[R]
    check: Flag

    @staticmethod
    def build(
        scan_gen_fn: "MaskCombinator[R]", inner: Trace[R], check: ScalarFlag
    ) -> "MaskTrace[R]":
        args = (check, *inner.get_args())
        chm = inner.get_choices().mask(check)
        ret = Mask.build(inner.get_retval(), check)
        score = check * inner.get_score()

        return MaskTrace(scan_gen_fn, inner, args, chm, score, ret, check)

    def get_args(self) -> tuple[Any, ...]:
        return self.args

    def get_gen_fn(self):
        return self.mask_combinator

    def get_choices(self) -> ChoiceMap:
        return self.chm

    def get_retval(self):
<<<<<<< HEAD
        return self.ret
=======
        return Mask(self.inner.get_retval(), self.check)
>>>>>>> 73ec37ad

    def get_score(self):
        return self.score


@Pytree.dataclass
class MaskCombinator(Generic[R], GenerativeFunction[Mask[R]]):
    """
    Combinator which enables dynamic masking of generative functions. Takes a [`genjax.GenerativeFunction`][] and returns a new [`genjax.GenerativeFunction`][] which accepts an additional boolean first argument.

    If `True`, the invocation of the generative function is masked, and its contribution to the score is ignored. If `False`, it has the same semantics as if one was invoking the generative function without masking.

    The return value type is a `Mask`, with a flag value equal to the supplied boolean.

    Parameters:
        gen_fn: The generative function to be masked.

    Returns:
        The masked version of the input generative function.

    Examples:
        Masking a normal draw:
        ```python exec="yes" html="true" source="material-block" session="mask"
        import genjax, jax


        @genjax.mask
        @genjax.gen
        def masked_normal_draw(mean):
            return genjax.normal(mean, 1.0) @ "x"


        key = jax.random.key(314159)
        tr = jax.jit(masked_normal_draw.simulate)(
            key,
            (
                False,
                2.0,
            ),
        )
        print(tr.render_html())
        ```
    """

    gen_fn: GenerativeFunction[R]

    def simulate(
        self,
        key: PRNGKey,
        args: tuple[Any, ...],
    ) -> MaskTrace[R]:
        check, inner_args = args[0], args[1:]
        tr = self.gen_fn.simulate(key, inner_args)
        return MaskTrace.build(self, tr, check)

    def generate(
        self,
        key: PRNGKey,
        constraint: Constraint,
        args: tuple[Any, ...],
    ) -> tuple[MaskTrace[R], Weight]:
        check, inner_args = args[0], args[1:]

        tr, w = self.gen_fn.generate(key, constraint, inner_args)
        return MaskTrace.build(self, tr, check), w * check

    def project(
        self,
        key: PRNGKey,
        trace: Trace[Mask[R]],
        projection: Projection[Any],
    ) -> Weight:
        raise NotImplementedError

    def edit(
        self,
        key: PRNGKey,
        trace: Trace[Mask[R]],
        edit_request: EditRequest,
        argdiffs: Argdiffs,
    ) -> tuple[MaskTrace[R], Weight, Retdiff[Mask[R]], EditRequest]:
        assert isinstance(trace, MaskTrace)
        assert isinstance(edit_request, Update)

        check_diff, inner_argdiffs = argdiffs[0], argdiffs[1:]
        post_check: ScalarFlag = Diff.tree_primal(check_diff)

        match trace:
            case MaskTrace():
                pre_check = trace.check
                original_trace: Trace[R] = trace.inner

        subrequest = Update(edit_request.constraint)

        premasked_trace, weight, retdiff, bwd_request = self.gen_fn.edit(
            key, original_trace, subrequest, inner_argdiffs
        )

        final_trace: Trace[R] = jtu.tree_map(
            lambda v1, v2: jnp.where(post_check, v1, v2),
            premasked_trace,
            original_trace,
        )

        t_to_t = FlagOp.and_(pre_check, post_check)
        t_to_f = FlagOp.and_(pre_check, FlagOp.not_(post_check))
        f_to_f = FlagOp.and_(FlagOp.not_(pre_check), FlagOp.not_(post_check))
        f_to_t = FlagOp.and_(FlagOp.not_(pre_check), post_check)

        final_weight = (
            #       What's the math for the weight term here?
            #
            # Well, if we started with a "masked false trace",
            # and then we flip the check_arg to True, we can re-use
            # the sampling process which created the original trace as
            # part of the move. The weight is the entire new trace's score.
            #
            # That's the transition False -> True:
            #
            #               final_weight = final_trace.score()
            #
            f_to_t * final_trace.get_score()
            #
            # On the other hand, if we started True, and went False, no matter
            # the update, we can make the choice that this move is just removing
            # the samples from the original trace, and ignoring the move.
            #
            # That's the transition True -> False:
            #
            #               final_weight = -original_trace.score()
            #
            + t_to_f * -original_trace.get_score()
            #
            # For the transition False -> False, we just ignore the move entirely.
            #
            #               final_weight = 0.0
            #
            + f_to_f * 0.0
            #
            # For the transition True -> True, we apply the move to the existing
            # unmasked trace. In that case, the weight is just the weight of the move.
            #
            #               final_weight = weight
            #
            + t_to_t * weight
            #
            # In any case, we always apply the move... we're not avoiding
            # that computation.
        )

        assert isinstance(bwd_request, Update)
        inner_chm = bwd_request.constraint

        return (
            MaskTrace.build(self, premasked_trace, post_check),
            final_weight,
            Mask.build(retdiff, check_diff),
            Update(
                inner_chm.mask(post_check),
            ),
        )

    def assess(
        self,
        sample: ChoiceMap,
        args: tuple[Any, ...],
    ) -> tuple[Score, Mask[R]]:
        check, inner_args = args[0], args[1:]
        score, retval = self.gen_fn.assess(sample, inner_args)
        return (
            check * score,
            Mask(retval, check),
        )


#############
# Decorator #
#############


def mask(f: GenerativeFunction[R]) -> MaskCombinator[R]:
    """
    Combinator which enables dynamic masking of generative functions. Takes a [`genjax.GenerativeFunction`][] and returns a new [`genjax.GenerativeFunction`][] which accepts an additional boolean first argument.

    If `True`, the invocation of the generative function is masked, and its contribution to the score is ignored. If `False`, it has the same semantics as if one was invoking the generative function without masking.

    The return value type is a `Mask`, with a flag value equal to the supplied boolean.

    Args:
        f: The generative function to be masked.

    Returns:
        The masked version of the input generative function.

    Examples:
        Masking a normal draw:
        ```python exec="yes" html="true" source="material-block" session="mask"
        import genjax, jax


        @genjax.mask
        @genjax.gen
        def masked_normal_draw(mean):
            return genjax.normal(mean, 1.0) @ "x"


        key = jax.random.key(314159)
        tr = jax.jit(masked_normal_draw.simulate)(
            key,
            (
                False,
                2.0,
            ),
        )
        print(tr.render_html())
        ```
    """
    return MaskCombinator(f)<|MERGE_RESOLUTION|>--- conflicted
+++ resolved
@@ -76,11 +76,7 @@
         return self.chm
 
     def get_retval(self):
-<<<<<<< HEAD
         return self.ret
-=======
-        return Mask(self.inner.get_retval(), self.check)
->>>>>>> 73ec37ad
 
     def get_score(self):
         return self.score
