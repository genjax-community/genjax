# Copyright 2024 MIT Probabilistic Computing Project
#
# Licensed under the Apache License, Version 2.0 (the "License");
# you may not use this file except in compliance with the License.
# You may obtain a copy of the License at
#
#     https://www.apache.org/licenses/LICENSE-2.0
#
# Unless required by applicable law or agreed to in writing, software
# distributed under the License is distributed on an "AS IS" BASIS,
# WITHOUT WARRANTIES OR CONDITIONS OF ANY KIND, either express or implied.
# See the License for the specific language governing permissions and
# limitations under the License.


import jax
import jax.numpy as jnp
import jax.tree_util as jtu

from genjax._src.core.generative import (
    Argdiffs,
    ChoiceMap,
    EditRequest,
    EmptyTrace,
    GenerativeFunction,
    GenericIncrementalProblem,
    ImportanceRequest,
    Retdiff,
    Sample,
    Score,
    Sum,
    SumRequest,
    Trace,
    Weight,
)
from genjax._src.core.interpreters.incremental import Diff, NoChange, UnknownChange
from genjax._src.core.interpreters.staging import Flag, get_data_shape
from genjax._src.core.pytree import Pytree
from genjax._src.core.typing import (
    Any,
    FloatArray,
    Generic,
    Int,
    IntArray,
    PRNGKey,
    Sequence,
    TypeVar,
)

R = TypeVar("R")

#######################
# Switch sample types #
#######################


@Pytree.dataclass
class HeterogeneousSwitchSample(Sample):
    index: IntArray
    subtraces: Sequence[ChoiceMap]


################
# Switch trace #
################


@Pytree.dataclass
class SwitchTrace(Generic[R], Trace[R]):
    gen_fn: GenerativeFunction[R]
    args: tuple[Any, ...]
    subtraces: list[Trace[Any]]
    retval: R
    score: FloatArray

    def get_args(self) -> tuple[Any, ...]:
        return self.args

    def get_sample(self) -> Sample:
        subsamples = list(map(lambda v: v.get_sample(), self.subtraces))
        if all(map(lambda v: isinstance(v, ChoiceMap), subsamples)):
            (idx, *_) = self.get_args()
            chm = ChoiceMap.empty()
            for _idx, _chm in enumerate(subsamples):
                assert isinstance(_chm, ChoiceMap)
                masked_submap = ChoiceMap.maybe(Flag(jnp.all(_idx == idx)), _chm)
                chm = chm ^ masked_submap
            return chm
        else:
            (idx, *_) = self.args
            return HeterogeneousSwitchSample(
                idx,
                list(
                    map(lambda tr: tr.get_choices(), self.subtraces),
                ),
            )

    def get_gen_fn(self):
        return self.gen_fn

    def get_retval(self):
        return self.retval

    def get_score(self):
        return self.score


#####################
# Switch combinator #
#####################


@Pytree.dataclass
class SwitchCombinator(GenerativeFunction[Any]):
    """
    `SwitchCombinator` accepts `n` generative functions as input and returns a new [`genjax.GenerativeFunction`][] that accepts `n+1` arguments:

    - an index in the range `[0, n-1]`
    - a tuple of arguments for each of the input generative functions

    and executes the generative function at the supplied index with its provided arguments.

    If `index` is out of bounds, `index` is clamped to within bounds.

    !!! info "Existence uncertainty"

        This pattern allows `GenJAX` to express existence uncertainty over random choices -- as different generative function branches need not share addresses.

    Attributes:
        branches: generative functions that the `SwitchCombinator` will select from based on the supplied index.

    Examples:
        Create a `SwitchCombinator` via the [`genjax.switch`][] method:
        ```python exec="yes" html="true" source="material-block" session="switch"
        import jax, genjax


        @genjax.gen
        def branch_1():
            x = genjax.normal(0.0, 1.0) @ "x1"


        @genjax.gen
        def branch_2():
            x = genjax.bernoulli(0.3) @ "x2"


        switch = genjax.switch(branch_1, branch_2)

        key = jax.random.PRNGKey(314159)
        jitted = jax.jit(switch.simulate)

        # Select `branch_2` by providing 1:
        tr = jitted(key, (1, (), ()))

        print(tr.render_html())
        ```
    """

    branches: tuple[GenerativeFunction[Any], ...]

    def __abstract_call__(self, *args):
        idx, *args = args
        retvals = []
        for _idx in range(len(self.branches)):
            branch_gen_fn = self.branches[_idx]
            branch_args = args[_idx]
            retval = branch_gen_fn.__abstract_call__(*branch_args)
            retvals.append(retval)
        return Sum.maybe(idx, retvals)

    def static_check_num_arguments_equals_num_branches(self, args):
        assert len(args) == len(self.branches)

    def _empty_simulate_defs(
        self,
        args: tuple[Any, ...],
    ):
        trace_defs = []
        trace_leaves = []
        retval_defs = []
        retval_leaves = []
        for static_idx in range(len(self.branches)):
            key = jax.random.PRNGKey(0)
            branch_gen_fn = self.branches[static_idx]
            branch_args = args[static_idx]
            trace_shape = get_data_shape(branch_gen_fn.simulate)(key, branch_args)
            empty_trace = jtu.tree_map(
                lambda v: jnp.zeros(v.shape, v.dtype), trace_shape
            )
            retval_leaf, retval_def = jtu.tree_flatten(empty_trace.get_retval())
            trace_leaf, trace_def = jtu.tree_flatten(empty_trace)
            trace_defs.append(trace_def)
            trace_leaves.append(trace_leaf)
            retval_defs.append(retval_def)
            retval_leaves.append(retval_leaf)
        return (trace_leaves, trace_defs), (retval_leaves, retval_defs)

    def _simulate(self, trace_leaves, retval_leaves, key, static_idx, args):
        branch_gen_fn = self.branches[static_idx]
        args = args[static_idx]
        tr = branch_gen_fn.simulate(key, args)
        trace_leaves[static_idx] = jtu.tree_leaves(tr)
        retval_leaves[static_idx] = jtu.tree_leaves(tr.get_retval())
        score = tr.get_score()
        return (trace_leaves, retval_leaves), score

    @GenerativeFunction.gfi_boundary
    def simulate(
        self,
        key: PRNGKey,
        args: tuple[Any, ...],
    ) -> SwitchTrace[Any]:
        idx, branch_args = args[0], args[1:]

        self.static_check_num_arguments_equals_num_branches(branch_args)

        def _inner(idx: int):
            return lambda trace_leaves, retval_leaves, key, args: self._simulate(
                trace_leaves, retval_leaves, key, idx, args
            )

        branch_functions = list(map(_inner, range(len(self.branches))))
        (
            (trace_leaves, trace_defs),
            (retval_leaves, retval_defs),
        ) = self._empty_simulate_defs(branch_args)
        (trace_leaves, retval_leaves), score = jax.lax.switch(
            idx, branch_functions, trace_leaves, retval_leaves, key, branch_args
        )
        subtraces = list(
            map(
                lambda x: jtu.tree_unflatten(trace_defs[x], trace_leaves[x]),
                range(len(trace_leaves)),
            )
        )
        retvals = list(
            map(
                lambda x: jtu.tree_unflatten(retval_defs[x], retval_leaves[x]),
                range(len(retval_leaves)),
            )
        )
        retval = Sum.maybe_none(idx, retvals)
        return SwitchTrace(self, args, subtraces, retval, score)

<<<<<<< HEAD
    @typecheck
    def _empty_edit_defs(
=======
    def _empty_update_defs(
>>>>>>> fc72f193
        self,
        trace: SwitchTrace[Any],
        problem: EditRequest,
        argdiffs: Argdiffs,
    ):
        trace_defs = []
        trace_leaves = []
        bwd_problem_defs = []
        bwd_problem_leaves = []
        retdiff_defs = []
        retdiff_leaves = []
        for static_idx in range(len(self.branches)):
            subtrace = trace.subtraces[static_idx]
            gen_fn = self.branches[static_idx]
            branch_argdiffs = argdiffs[static_idx]
            key = jax.random.PRNGKey(0)
            trace_shape, _, retdiff_shape, bwd_problem_shape = get_data_shape(
                gen_fn.edit
            )(key, subtrace, GenericIncrementalProblem(branch_argdiffs, problem))
            empty_trace = jtu.tree_map(
                lambda v: jnp.zeros(v.shape, v.dtype), trace_shape
            )
            empty_retdiff = jtu.tree_map(
                lambda v: jnp.zeros(v.shape, v.dtype), retdiff_shape
            )
            empty_problem = jtu.tree_map(
                lambda v: jnp.zeros(v.shape, v.dtype), bwd_problem_shape
            )
            trace_leaf, trace_def = jtu.tree_flatten(empty_trace)
            bwd_problem_leaf, bwd_problem_def = jtu.tree_flatten(empty_problem)
            retdiff_leaf, retdiff_def = jtu.tree_flatten(empty_retdiff)
            trace_defs.append(trace_def)
            trace_leaves.append(trace_leaf)
            bwd_problem_defs.append(bwd_problem_def)
            bwd_problem_leaves.append(bwd_problem_leaf)
            retdiff_defs.append(retdiff_def)
            retdiff_leaves.append(retdiff_leaf)
        return (
            (trace_leaves, trace_defs),
            (retdiff_leaves, retdiff_defs),
            (bwd_problem_leaves, bwd_problem_defs),
        )

    def _specialized_edit_idx_no_change(
        self,
        key: PRNGKey,
        static_idx: Int,
        trace: SwitchTrace[Any],
        problem: EditRequest,
        idx: IntArray,
        argdiffs: Argdiffs,
    ):
        subtrace = trace.subtraces[static_idx]
        gen_fn = self.branches[static_idx]
        branch_argdiffs = argdiffs[static_idx]
        tr, w, rd, bwd_problem = gen_fn.edit(
            key, subtrace, GenericIncrementalProblem(branch_argdiffs, problem)
        )
        (
            (trace_leaves, _),
            (retdiff_leaves, _),
            (bwd_problem_leaves, _),
        ) = self._empty_edit_defs(trace, problem, argdiffs)
        trace_leaves[static_idx] = jtu.tree_leaves(tr)
        retdiff_leaves[static_idx] = jtu.tree_leaves(rd)
        bwd_problem_leaves[static_idx] = jtu.tree_leaves(bwd_problem)
        score = tr.get_score()
        return (trace_leaves, retdiff_leaves, bwd_problem_leaves), (score, w)

<<<<<<< HEAD
    @typecheck
    def _generic_edit_idx_change(
=======
    def _generic_update_idx_change(
>>>>>>> fc72f193
        self,
        key: PRNGKey,
        static_idx: Int,
        trace: SwitchTrace[Any],
        problem: EditRequest,
        idx: IntArray,
        argdiffs: Argdiffs,
    ):
        gen_fn = self.branches[static_idx]
        branch_argdiffs = argdiffs[static_idx]
        check = static_idx == idx
        branch_primals = Diff.tree_primal(branch_argdiffs)
        new_subtrace = gen_fn.simulate(key, branch_primals)
        new_subtrace_def = jtu.tree_structure(new_subtrace)
        _, _, _, bwd_problem_shape = get_data_shape(gen_fn.edit)(
            key, new_subtrace, GenericIncrementalProblem(branch_argdiffs, problem)
        )
        bwd_problem_def = jtu.tree_structure(bwd_problem_shape)

        def _edit_same_branch(key, subtrace, problem, branch_argdiffs):
            tr, w, rd, bwd_problem = gen_fn.edit(
                key, subtrace, GenericIncrementalProblem(branch_argdiffs, problem)
            )
            rd = Diff.tree_diff_unknown_change(rd)
            tr_leaves = jtu.tree_leaves(tr)
            problem_leaves = jtu.tree_leaves(bwd_problem)
            return tr_leaves, w, rd, problem_leaves

        def _edit_new_branch(key, subtrace, problem, branch_argdiffs):
            branch_argdiffs = Diff.tree_diff_no_change(branch_argdiffs)
            tr, w, rd, bwd_problem = gen_fn.edit(
                key, subtrace, GenericIncrementalProblem(branch_argdiffs, problem)
            )
            rd = Diff.tree_diff_unknown_change(rd)
            tr_leaves = jtu.tree_leaves(tr)
            problem_leaves = jtu.tree_leaves(bwd_problem)
            return tr_leaves, w, rd, problem_leaves

        tr_leaves, w, rd, bwd_problem_leaves = jax.lax.cond(
            check,
            _edit_same_branch,
            _edit_new_branch,
            key,
            new_subtrace,
            problem,
            branch_argdiffs,
        )
        tr = jtu.tree_unflatten(new_subtrace_def, tr_leaves)
        bwd_problem = jtu.tree_unflatten(bwd_problem_def, bwd_problem_leaves)
        (
            (trace_leaves, _),
            (retdiff_leaves, _),
            (bwd_problem_leaves, _),
        ) = self._empty_edit_defs(trace, problem, argdiffs)
        trace_leaves[static_idx] = jtu.tree_leaves(tr)
        retdiff_leaves[static_idx] = jtu.tree_leaves(rd)
        bwd_problem_leaves[static_idx] = jtu.tree_leaves(bwd_problem)
        score = tr.get_score()
        return (trace_leaves, retdiff_leaves, bwd_problem_leaves), (score, w)

<<<<<<< HEAD
    @typecheck
    def edit_generic(
=======
    def update_generic(
>>>>>>> fc72f193
        self,
        key: PRNGKey,
        trace: SwitchTrace[Any],
        problem: EditRequest,
        argdiffs: Argdiffs,
    ) -> tuple[SwitchTrace[Any], Weight, Retdiff[Any], EditRequest]:
        (idx_argdiff, *branch_argdiffs) = argdiffs
        self.static_check_num_arguments_equals_num_branches(branch_argdiffs)

        def edit_dispatch(static_idx: int):
            if Diff.tree_tangent(idx_argdiff) == NoChange:
                return (
                    lambda key,
                    trace,
                    problem,
                    idx,
                    argdiffs: self._specialized_edit_idx_no_change(
                        key, static_idx, trace, problem, idx, argdiffs
                    )
                )
            else:
                return (
                    lambda key,
                    trace,
                    problem,
                    idx,
                    argdiffs: self._generic_edit_idx_change(
                        key, static_idx, trace, problem, idx, argdiffs
                    )
                )

        primals = Diff.tree_primal(argdiffs)
        idx = primals[0]
        branch_functions = list(map(edit_dispatch, range(len(self.branches))))

        (trace_leaves, retdiff_leaves, bwd_problem_leaves), (score, w) = jax.lax.switch(
            idx, branch_functions, key, trace, problem, idx, tuple(branch_argdiffs)
        )
        (
            (_, trace_defs),
            (_, retdiff_defs),
            (_, bwd_problem_defs),
        ) = self._empty_edit_defs(trace, problem, tuple(branch_argdiffs))
        subtraces = list(
            map(
                lambda x: jtu.tree_unflatten(trace_defs[x], trace_leaves[x]),
                range(len(trace_leaves)),
            )
        )
        retdiffs = list(
            map(
                lambda x: jtu.tree_unflatten(retdiff_defs[x], retdiff_leaves[x]),
                range(len(retdiff_leaves)),
            )
        )
        bwd_problems = list(
            map(
                lambda x: jtu.tree_unflatten(
                    bwd_problem_defs[x], bwd_problem_leaves[x]
                ),
                range(len(bwd_problem_leaves)),
            )
        )
        retdiff = Sum.maybe_none(idx_argdiff, retdiffs)
        retval = Diff.tree_primal(retdiff)
        if Diff.tree_tangent(idx_argdiff) == UnknownChange:
            w = w + (score - trace.get_score())

        return (
            SwitchTrace(self, primals, subtraces, retval, score),
            w,
            retdiff,
            SumRequest(idx, bwd_problems),
        )

    def _empty_importance_defs(
        self,
        problem: ImportanceRequest,
        argdiffs: Argdiffs,
    ):
        trace_defs = []
        trace_leaves = []
        retval_defs = []
        retval_leaves = []
        bwd_problem_defs = []
        bwd_problem_leaves = []
        for static_idx in range(len(self.branches)):
            branch_gen_fn = self.branches[static_idx]
            branch_argdiffs = argdiffs[static_idx]
            key = jax.random.PRNGKey(0)
            trace_shape, _, _, bwd_problem_shape = get_data_shape(branch_gen_fn.edit)(
                key,
                EmptyTrace(branch_gen_fn),
                GenericIncrementalProblem(branch_argdiffs, problem),
            )
            empty_trace = jtu.tree_map(
                lambda v: jnp.zeros(v.shape, v.dtype), trace_shape
            )
            empty_problem = jtu.tree_map(
                lambda v: jnp.zeros(v.shape, v.dtype), bwd_problem_shape
            )
            trace_leaf, trace_def = jtu.tree_flatten(empty_trace)
            retval_leaf, retval_def = jtu.tree_flatten(empty_trace.get_retval())
            bwd_problem_leaf, bwd_problem_def = jtu.tree_flatten(empty_problem)
            retval_defs.append(retval_def)
            retval_leaves.append(retval_leaf)
            trace_defs.append(trace_def)
            trace_leaves.append(trace_leaf)
            bwd_problem_defs.append(bwd_problem_def)
            bwd_problem_leaves.append(bwd_problem_leaf)
        return (
            (trace_leaves, trace_defs),
            (retval_leaves, retval_defs),
            (bwd_problem_leaves, bwd_problem_defs),
        )

    def _importance(
        self,
        trace_leaves,
        retval_leaves,
        bwd_problem_leaves,
        key,
        static_idx: int,
        constraint,
        argdiffs,
    ):
        branch_gen_fn = self.branches[static_idx]
        branch_argdiffs = argdiffs[static_idx]
        tr, w, _, bwd_problem = branch_gen_fn.edit(
            key,
            EmptyTrace(branch_gen_fn),
            GenericIncrementalProblem(branch_argdiffs, constraint),
        )
        trace_leaves[static_idx] = jtu.tree_leaves(tr)
        retval_leaves[static_idx] = jtu.tree_leaves(tr.get_retval())
        bwd_problem_leaves[static_idx] = jtu.tree_leaves(bwd_problem)
        score = tr.get_score()
        return (trace_leaves, retval_leaves, bwd_problem_leaves), (score, w)

<<<<<<< HEAD
    @typecheck
    def edit_importance(
=======
    def update_importance(
>>>>>>> fc72f193
        self,
        key: PRNGKey,
        problem: ImportanceRequest,
        argdiffs: tuple[Any, ...],
    ) -> tuple[SwitchTrace[Any], Weight, Retdiff[Any], EditRequest]:
        args = Diff.tree_primal(argdiffs)
        (idx, *branch_args) = args
        (_, *branch_argdiffs) = argdiffs
        branch_argdiffs = tuple(branch_argdiffs)
        self.static_check_num_arguments_equals_num_branches(branch_args)

        def _inner(static_idx: int):
            return (
                lambda trace_leaves,
                retval_leaves,
                bwd_problem_leaves,
                key,
                problem,
                branch_argdiffs: self._importance(
                    trace_leaves,
                    retval_leaves,
                    bwd_problem_leaves,
                    key,
                    static_idx,
                    problem,
                    branch_argdiffs,
                )
            )

        branch_functions = list(map(_inner, range(len(self.branches))))
        (
            (trace_leaves, trace_defs),
            (retval_leaves, retval_defs),
            (bwd_problem_leaves, bwd_problem_defs),
        ) = self._empty_importance_defs(problem, branch_argdiffs)

        (trace_leaves, retval_leaves, bwd_problem_leaves), (score, w) = jax.lax.switch(
            idx,
            branch_functions,
            trace_leaves,
            retval_leaves,
            bwd_problem_leaves,
            key,
            problem,
            branch_argdiffs,
        )
        subtraces = list(
            map(
                lambda x: jtu.tree_unflatten(trace_defs[x], trace_leaves[x]),
                range(len(trace_leaves)),
            )
        )
        retvals = list(
            map(
                lambda x: jtu.tree_unflatten(retval_defs[x], retval_leaves[x]),
                range(len(retval_leaves)),
            )
        )
        bwd_problems = list(
            map(
                lambda x: jtu.tree_unflatten(
                    bwd_problem_defs[x], bwd_problem_leaves[x]
                ),
                range(len(bwd_problem_leaves)),
            )
        )
        retval = Sum.maybe_none(idx, retvals)
        return (
            SwitchTrace(self, args, subtraces, retval, score),
            w,
            Diff.unknown_change(retval),
            SumRequest(idx, bwd_problems),
        )

<<<<<<< HEAD
    @typecheck
    def edit_change_target(
=======
    def update_change_target(
>>>>>>> fc72f193
        self,
        key: PRNGKey,
        trace: Trace[Any],
        problem: EditRequest,
        argdiffs: Argdiffs,
    ) -> tuple[Trace[Any], Weight, Retdiff[Any], EditRequest]:
        assert isinstance(trace, EmptyTrace | SwitchTrace)
        match trace:
            case EmptyTrace():
                assert isinstance(
                    problem, ImportanceRequest
                ), f"edit_change_target of an EmptyTrace requires an ImportanceProblem, not {problem}"
                return self.edit_importance(key, problem, argdiffs)
            case SwitchTrace():
                return self.edit_generic(key, trace, problem, argdiffs)

    @GenerativeFunction.gfi_boundary
<<<<<<< HEAD
    @typecheck
    def edit(
=======
    def update(
>>>>>>> fc72f193
        self,
        key: PRNGKey,
        trace: Trace[Any],
        edit_request: EditRequest,
    ) -> tuple[Trace[Any], Weight, Retdiff[Any], EditRequest]:
        match edit_request:
            case GenericIncrementalProblem(argdiffs, subrequest):
                return self.edit_change_target(key, trace, subrequest, argdiffs)
            case _:
                return self.edit_change_target(
                    key, trace, edit_request, Diff.no_change(trace.get_args())
                )

    def _empty_assess_defs(self, sample: Sample, args: tuple[Any, ...]):
        retval_defs = []
        retval_leaves = []
        for static_idx in range(len(self.branches)):
            branch_gen_fn = self.branches[static_idx]
            branch_args = args[static_idx]
            _, retval_shape = get_data_shape(branch_gen_fn.assess)(sample, branch_args)
            empty_retval = jtu.tree_map(
                lambda v: jnp.zeros(v.shape, v.dtype), retval_shape
            )
            retval_leaf, retval_def = jtu.tree_flatten(empty_retval)
            retval_defs.append(retval_def)
            retval_leaves.append(retval_leaf)
        return (retval_leaves, retval_defs)

    def _assess(self, static_idx, sample, args):
        branch_gen_fn = self.branches[static_idx]
        branch_args = args[static_idx]
        score, retval = branch_gen_fn.assess(sample, branch_args)
        (retval_leaves, _) = self._empty_assess_defs(sample, args)
        retval_leaves[static_idx] = jtu.tree_leaves(retval)
        return retval_leaves, score

    def assess(
        self,
        sample: Sample,
        args: tuple[Any, ...],
    ) -> tuple[Score, Any]:
        idx, branch_args = args[0], args[1:]
        self.static_check_num_arguments_equals_num_branches(branch_args)

        def _inner(static_idx: int):
            return lambda sample, args: self._assess(static_idx, sample, args)

        branch_functions = list(map(_inner, range(len(self.branches))))

        retval_leaves, score = jax.lax.switch(
            idx, branch_functions, sample, branch_args
        )
        (_, retval_defs) = self._empty_assess_defs(sample, branch_args)
        retvals = list(
            map(
                lambda x: jtu.tree_unflatten(retval_defs[x], retval_leaves[x]),
                range(len(retval_leaves)),
            )
        )
        retval = Sum.maybe_none(idx, retvals)
        return score, retval


#############
# Decorator #
#############


def switch(
    *gen_fns: GenerativeFunction[Any],
) -> GenerativeFunction[Any]:
    """
    Given `n` [`genjax.GenerativeFunction`][] inputs, returns a [`genjax.GenerativeFunction`][] that accepts `n+1` arguments:

    - an index in the range $[0, n)$
    - a tuple of arguments for each of the input generative functions (`n` total tuples)

    and executes the generative function at the supplied index with its provided arguments.

    If `index` is out of bounds, `index` is clamped to within bounds.

    Args:
        gen_fns: generative functions that the `SwitchCombinator` will select from.

    Returns:




    Examples:
        Create a `SwitchCombinator` via the [`genjax.switch`][] method:
        ```python exec="yes" html="true" source="material-block" session="switch"
        import jax, genjax


        @genjax.gen
        def branch_1():
            x = genjax.normal(0.0, 1.0) @ "x1"


        @genjax.gen
        def branch_2():
            x = genjax.bernoulli(0.3) @ "x2"


        switch = genjax.switch(branch_1, branch_2)

        key = jax.random.PRNGKey(314159)
        jitted = jax.jit(switch.simulate)

        # Select `branch_2` by providing 1:
        tr = jitted(key, (1, (), ()))

        print(tr.render_html())
        ```
    """
    return SwitchCombinator(gen_fns)<|MERGE_RESOLUTION|>--- conflicted
+++ resolved
@@ -243,12 +243,7 @@
         retval = Sum.maybe_none(idx, retvals)
         return SwitchTrace(self, args, subtraces, retval, score)
 
-<<<<<<< HEAD
-    @typecheck
     def _empty_edit_defs(
-=======
-    def _empty_update_defs(
->>>>>>> fc72f193
         self,
         trace: SwitchTrace[Any],
         problem: EditRequest,
@@ -318,12 +313,7 @@
         score = tr.get_score()
         return (trace_leaves, retdiff_leaves, bwd_problem_leaves), (score, w)
 
-<<<<<<< HEAD
-    @typecheck
     def _generic_edit_idx_change(
-=======
-    def _generic_update_idx_change(
->>>>>>> fc72f193
         self,
         key: PRNGKey,
         static_idx: Int,
@@ -384,12 +374,7 @@
         score = tr.get_score()
         return (trace_leaves, retdiff_leaves, bwd_problem_leaves), (score, w)
 
-<<<<<<< HEAD
-    @typecheck
     def edit_generic(
-=======
-    def update_generic(
->>>>>>> fc72f193
         self,
         key: PRNGKey,
         trace: SwitchTrace[Any],
@@ -529,12 +514,7 @@
         score = tr.get_score()
         return (trace_leaves, retval_leaves, bwd_problem_leaves), (score, w)
 
-<<<<<<< HEAD
-    @typecheck
     def edit_importance(
-=======
-    def update_importance(
->>>>>>> fc72f193
         self,
         key: PRNGKey,
         problem: ImportanceRequest,
@@ -609,12 +589,7 @@
             SumRequest(idx, bwd_problems),
         )
 
-<<<<<<< HEAD
-    @typecheck
     def edit_change_target(
-=======
-    def update_change_target(
->>>>>>> fc72f193
         self,
         key: PRNGKey,
         trace: Trace[Any],
@@ -632,12 +607,7 @@
                 return self.edit_generic(key, trace, problem, argdiffs)
 
     @GenerativeFunction.gfi_boundary
-<<<<<<< HEAD
-    @typecheck
     def edit(
-=======
-    def update(
->>>>>>> fc72f193
         self,
         key: PRNGKey,
         trace: Trace[Any],
