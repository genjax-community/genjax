# Copyright 2024 MIT Probabilistic Computing Project
#
# Licensed under the Apache License, Version 2.0 (the "License");
# you may not use this file except in compliance with the License.
# You may obtain a copy of the License at
#
#     https://www.apache.org/licenses/LICENSE-2.0
#
# Unless required by applicable law or agreed to in writing, software
# distributed under the License is distributed on an "AS IS" BASIS,
# WITHOUT WARRANTIES OR CONDITIONS OF ANY KIND, either express or implied.
# See the License for the specific language governing permissions and
# limitations under the License.


import jax
import jax.numpy as jnp
import jax.tree_util as jtu

from genjax._src.core.generative import (
    Argdiffs,
    ChoiceMap,
    ChoiceMapImportanceRequest,
    EditRequest,
    EmptyTrace,
    GenerativeFunction,
    Retdiff,
    Sample,
    Score,
    Sum,
    SumConstraint,
    SumEditRequest,
    Trace,
    Weight,
)
from genjax._src.core.interpreters.incremental import Diff, NoChange, UnknownChange
from genjax._src.core.interpreters.staging import get_data_shape
from genjax._src.core.pytree import Pytree
from genjax._src.core.typing import (
    Any,
    FloatArray,
    Int,
    IntArray,
    PRNGKey,
    Sequence,
<<<<<<< HEAD
    tuple,
=======
    typecheck,
>>>>>>> d32617a2
)

#######################
# Switch sample types #
#######################


@Pytree.dataclass
class HeterogeneousSwitchSample(Sample):
    index: IntArray
    subtraces: Sequence[Sample]

    def get_constraint(self):
        return SumConstraint(
            self.index,
            list(map(lambda x: x.get_constraint(), self.subtraces)),
        )


################
# Switch trace #
################


@Pytree.dataclass
class SwitchTrace(Trace):
    gen_fn: GenerativeFunction
<<<<<<< HEAD
    arguments: tuple
    subtraces: List[Trace]
=======
    args: tuple
    subtraces: list[Trace]
>>>>>>> d32617a2
    retval: Any
    score: FloatArray

    def get_args(self) -> tuple:
<<<<<<< HEAD
        return self.arguments
=======
        return self.args
>>>>>>> d32617a2

    def get_sample(self) -> Sample:
        subsamples = list(map(lambda v: v.get_sample(), self.subtraces))
        if all(map(lambda v: isinstance(v, ChoiceMap), subsamples)):
            (idx, *_) = self.get_args()
            chm = ChoiceMap.empty()
            for _idx, _chm in enumerate(subsamples):
                assert isinstance(_chm, ChoiceMap)
                masked_submap = ChoiceMap.maybe(_idx == idx, _chm)
                chm = chm ^ masked_submap
            return chm
        else:
            (idx, *_) = self.arguments
            return HeterogeneousSwitchSample(
                idx,
                list(
                    map(lambda tr: tr.get_sample(), self.subtraces),
                ),
            )

    def get_gen_fn(self):
        return self.gen_fn

    def get_retval(self):
        return self.retval

    def get_score(self):
        return self.score


#####################
# Switch combinator #
#####################


@Pytree.dataclass
class SwitchCombinator(GenerativeFunction):
    """`SwitchCombinator` accepts `n` generative functions as input and returns
    a new [`genjax.GenerativeFunction`][] that accepts `n+1` arguments:

    - an index in the range `[0, n-1]`
    - a tuple of arguments for each of the input generative functions

    and executes the generative function at the supplied index with its provided arguments.

    If `index` is out of bounds, `index` is clamped to within bounds.

    !!! info "Existence uncertainty"

        This pattern allows `GenJAX` to express existence uncertainty over random choices -- as different generative function branches need not share addresses.

    Attributes:
        branches: generative functions that the `SwitchCombinator` will select from based on the supplied index.

    Examples:
        Create a `SwitchCombinator` via the [`genjax.switch`][] method:
        ```python exec="yes" html="true" source="material-block" session="switch"
        import jax, genjax


        @genjax.gen
        def branch_1():
            x = genjax.normal(0.0, 1.0) @ "x1"


        @genjax.gen
        def branch_2():
            x = genjax.bernoulli(0.3) @ "x2"


        switch = genjax.switch(branch_1, branch_2)

        key = jax.random.PRNGKey(314159)
        jitted = jax.jit(switch.simulate)

        # Select `branch_2` by providing 1:
        tr = jitted(key, (1, (), ()))

        print(tr.render_html())
        ```

    """

    branches: tuple[GenerativeFunction, ...]

    def __abstract_call__(self, idx, *arguments):
        retvals = []
        for _idx in range(len(self.branches)):
            branch_gen_fn = self.branches[_idx]
            branch_args = arguments[_idx]
            retval = branch_gen_fn.__abstract_call__(*branch_args)
            retvals.append(retval)
        return Sum.maybe(idx, retvals)

    def static_check_num_arguments_equals_num_branches(self, arguments):
        assert len(arguments) == len(self.branches)

    def _empty_simulate_defs(
        self,
<<<<<<< HEAD
        arguments: tuple,
=======
        args: tuple,
>>>>>>> d32617a2
    ):
        trace_defs = []
        trace_leaves = []
        retval_defs = []
        retval_leaves = []
        for static_idx in range(len(self.branches)):
            key = jax.random.PRNGKey(0)
            branch_gen_fn = self.branches[static_idx]
            branch_args = arguments[static_idx]
            trace_shape = get_data_shape(branch_gen_fn.simulate)(key, branch_args)
            empty_trace = jtu.tree_map(
                lambda v: jnp.zeros(v.shape, v.dtype), trace_shape
            )
            retval_leaf, retval_def = jtu.tree_flatten(empty_trace.get_retval())
            trace_leaf, trace_def = jtu.tree_flatten(empty_trace)
            trace_defs.append(trace_def)
            trace_leaves.append(trace_leaf)
            retval_defs.append(retval_def)
            retval_leaves.append(retval_leaf)
        return (trace_leaves, trace_defs), (retval_leaves, retval_defs)

    def _simulate(self, trace_leaves, retval_leaves, key, static_idx, arguments):
        branch_gen_fn = self.branches[static_idx]
        arguments = arguments[static_idx]
        tr = branch_gen_fn.simulate(key, arguments)
        trace_leaves[static_idx] = jtu.tree_leaves(tr)
        retval_leaves[static_idx] = jtu.tree_leaves(tr.get_retval())
        score = tr.get_score()
        return (trace_leaves, retval_leaves), score

    def simulate(
        self,
        key: PRNGKey,
<<<<<<< HEAD
        arguments: tuple,
=======
        args: tuple,
>>>>>>> d32617a2
    ) -> SwitchTrace:
        (idx, *branch_args) = arguments
        self.static_check_num_arguments_equals_num_branches(branch_args)

        def _inner(idx: int):
            return lambda trace_leaves, retval_leaves, key, arguments: self._simulate(
                trace_leaves, retval_leaves, key, idx, arguments
            )

        branch_functions = list(map(_inner, range(len(self.branches))))
        (
            (trace_leaves, trace_defs),
            (retval_leaves, retval_defs),
        ) = self._empty_simulate_defs(tuple(branch_args))
        (trace_leaves, retval_leaves), score = jax.lax.switch(
            idx, branch_functions, trace_leaves, retval_leaves, key, tuple(branch_args)
        )
        subtraces = list(
            map(
                lambda x: jtu.tree_unflatten(trace_defs[x], trace_leaves[x]),
                range(len(trace_leaves)),
            )
        )
        retvals = list(
            map(
                lambda x: jtu.tree_unflatten(retval_defs[x], retval_leaves[x]),
                range(len(retval_leaves)),
            )
        )
        retval = Sum.maybe_none(idx, retvals)
        return SwitchTrace(self, arguments, subtraces, retval, score)

    def _empty_update_defs(
        self,
        trace: SwitchTrace,
        problem: EditRequest,
        argdiffs: Argdiffs,
    ):
        trace_defs = []
        trace_leaves = []
        bwd_problem_defs = []
        bwd_problem_leaves = []
        retdiff_defs = []
        retdiff_leaves = []
        for static_idx in range(len(self.branches)):
            subtrace = trace.subtraces[static_idx]
            gen_fn = self.branches[static_idx]
            branch_argdiffs = argdiffs[static_idx]
            key = jax.random.PRNGKey(0)
            trace_shape, _, retdiff_shape, bwd_problem_shape = get_data_shape(
                gen_fn.update
            )(key, subtrace, IncrementalEditRequest(branch_argdiffs, problem))
            empty_trace = jtu.tree_map(
                lambda v: jnp.zeros(v.shape, v.dtype), trace_shape
            )
            empty_retdiff = jtu.tree_map(
                lambda v: jnp.zeros(v.shape, v.dtype), retdiff_shape
            )
            empty_problem = jtu.tree_map(
                lambda v: jnp.zeros(v.shape, v.dtype), bwd_problem_shape
            )
            trace_leaf, trace_def = jtu.tree_flatten(empty_trace)
            bwd_problem_leaf, bwd_problem_def = jtu.tree_flatten(empty_problem)
            retdiff_leaf, retdiff_def = jtu.tree_flatten(empty_retdiff)
            trace_defs.append(trace_def)
            trace_leaves.append(trace_leaf)
            bwd_problem_defs.append(bwd_problem_def)
            bwd_problem_leaves.append(bwd_problem_leaf)
            retdiff_defs.append(retdiff_def)
            retdiff_leaves.append(retdiff_leaf)
        return (
            (trace_leaves, trace_defs),
            (retdiff_leaves, retdiff_defs),
            (bwd_problem_leaves, bwd_problem_defs),
        )

    def _specialized_update_idx_no_change(
        self,
        key: PRNGKey,
        static_idx: Int,
        trace: SwitchTrace,
        problem: EditRequest,
        idx: IntArray,
        argdiffs: Argdiffs,
    ):
        subtrace = trace.subtraces[static_idx]
        gen_fn = self.branches[static_idx]
        branch_argdiffs = argdiffs[static_idx]
        tr, w, rd, bwd_problem = gen_fn.update(
            key, subtrace, IncrementalEditRequest(branch_argdiffs, problem)
        )
        (
            (trace_leaves, _),
            (retdiff_leaves, _),
            (bwd_problem_leaves, _),
        ) = self._empty_update_defs(trace, problem, argdiffs)
        trace_leaves[static_idx] = jtu.tree_leaves(tr)
        retdiff_leaves[static_idx] = jtu.tree_leaves(rd)
        bwd_problem_leaves[static_idx] = jtu.tree_leaves(bwd_problem)
        score = tr.get_score()
        return (trace_leaves, retdiff_leaves, bwd_problem_leaves), (score, w)

    def _generic_update_idx_change(
        self,
        key: PRNGKey,
        static_idx: Int,
        trace: SwitchTrace,
        problem: EditRequest,
        idx: IntArray,
        argdiffs: Argdiffs,
    ):
        gen_fn = self.branches[static_idx]
        branch_argdiffs = argdiffs[static_idx]
        check = static_idx == idx
        branch_primals = Diff.tree_primal(branch_argdiffs)
        new_subtrace = gen_fn.simulate(key, branch_primals)
        new_subtrace_def = jtu.tree_structure(new_subtrace)
        _, _, _, bwd_problem_shape = get_data_shape(gen_fn.update)(
            key, new_subtrace, IncrementalEditRequest(branch_argdiffs, problem)
        )
        bwd_problem_def = jtu.tree_structure(bwd_problem_shape)

        def _update_same_branch(key, subtrace, problem, branch_argdiffs):
            tr, w, rd, bwd_problem = gen_fn.update(
                key, subtrace, IncrementalEditRequest(branch_argdiffs, problem)
            )
            rd = Diff.tree_diff_unknown_change(rd)
            tr_leaves = jtu.tree_leaves(tr)
            problem_leaves = jtu.tree_leaves(bwd_problem)
            return tr_leaves, w, rd, problem_leaves

        def _update_new_branch(key, subtrace, problem, branch_argdiffs):
            branch_argdiffs = Diff.tree_diff_no_change(branch_argdiffs)
            tr, w, rd, bwd_problem = gen_fn.update(
                key, subtrace, IncrementalEditRequest(branch_argdiffs, problem)
            )
            rd = Diff.tree_diff_unknown_change(rd)
            tr_leaves = jtu.tree_leaves(tr)
            problem_leaves = jtu.tree_leaves(bwd_problem)
            return tr_leaves, w, rd, problem_leaves

        tr_leaves, w, rd, bwd_problem_leaves = jax.lax.cond(
            check,
            _update_same_branch,
            _update_new_branch,
            key,
            new_subtrace,
            problem,
            branch_argdiffs,
        )
        tr = jtu.tree_unflatten(new_subtrace_def, tr_leaves)
        bwd_problem = jtu.tree_unflatten(bwd_problem_def, bwd_problem_leaves)
        (
            (trace_leaves, _),
            (retdiff_leaves, _),
            (bwd_problem_leaves, _),
        ) = self._empty_update_defs(trace, problem, argdiffs)
        trace_leaves[static_idx] = jtu.tree_leaves(tr)
        retdiff_leaves[static_idx] = jtu.tree_leaves(rd)
        bwd_problem_leaves[static_idx] = jtu.tree_leaves(bwd_problem)
        score = tr.get_score()
        return (trace_leaves, retdiff_leaves, bwd_problem_leaves), (score, w)

    def update_generic(
        self,
        key: PRNGKey,
        trace: SwitchTrace,
        problem: EditRequest,
        argdiffs: Argdiffs,
<<<<<<< HEAD
    ) -> tuple[Trace, Weight, Retdiff, EditRequest]:
=======
    ) -> tuple[Trace, Weight, Retdiff, UpdateProblem]:
>>>>>>> d32617a2
        (idx_argdiff, *branch_argdiffs) = argdiffs
        self.static_check_num_arguments_equals_num_branches(branch_argdiffs)

        def update_dispatch(static_idx: int):
            if Diff.tree_tangent(idx_argdiff) == NoChange:
                return (
                    lambda key,
                    trace,
                    problem,
                    idx,
                    argdiffs: self._specialized_update_idx_no_change(
                        key, static_idx, trace, problem, idx, argdiffs
                    )
                )
            else:
                return (
                    lambda key,
                    trace,
                    problem,
                    idx,
                    argdiffs: self._generic_update_idx_change(
                        key, static_idx, trace, problem, idx, argdiffs
                    )
                )

        primals = Diff.tree_primal(argdiffs)
        idx = primals[0]
        branch_functions = list(map(update_dispatch, range(len(self.branches))))

        (trace_leaves, retdiff_leaves, bwd_problem_leaves), (score, w) = jax.lax.switch(
            idx, branch_functions, key, trace, problem, idx, tuple(branch_argdiffs)
        )
        (
            (_, trace_defs),
            (_, retdiff_defs),
            (_, bwd_problem_defs),
        ) = self._empty_update_defs(trace, problem, tuple(branch_argdiffs))
        subtraces = list(
            map(
                lambda x: jtu.tree_unflatten(trace_defs[x], trace_leaves[x]),
                range(len(trace_leaves)),
            )
        )
        retdiffs = list(
            map(
                lambda x: jtu.tree_unflatten(retdiff_defs[x], retdiff_leaves[x]),
                range(len(retdiff_leaves)),
            )
        )
        bwd_problems = list(
            map(
                lambda x: jtu.tree_unflatten(
                    bwd_problem_defs[x], bwd_problem_leaves[x]
                ),
                range(len(bwd_problem_leaves)),
            )
        )
        retdiff = Sum.maybe_none(idx_argdiff, retdiffs)
        retval = Diff.tree_primal(retdiff)
        if Diff.tree_tangent(idx_argdiff) == UnknownChange:
            w = w + (score - trace.get_score())

        return (
            SwitchTrace(self, primals, subtraces, retval, score),
            w,
            retdiff,
            SumEditRequest(idx, bwd_problems),
        )

    def _empty_importance_defs(
        self,
        problem: ChoiceMapImportanceRequest,
        argdiffs: Argdiffs,
    ):
        trace_defs = []
        trace_leaves = []
        retval_defs = []
        retval_leaves = []
        bwd_problem_defs = []
        bwd_problem_leaves = []
        for static_idx in range(len(self.branches)):
            branch_gen_fn = self.branches[static_idx]
            branch_argdiffs = argdiffs[static_idx]
            key = jax.random.PRNGKey(0)
            trace_shape, _, _, bwd_problem_shape = get_data_shape(branch_gen_fn.update)(
                key,
                EmptyTrace(branch_gen_fn),
                IncrementalEditRequest(branch_argdiffs, problem),
            )
            empty_trace = jtu.tree_map(
                lambda v: jnp.zeros(v.shape, v.dtype), trace_shape
            )
            empty_problem = jtu.tree_map(
                lambda v: jnp.zeros(v.shape, v.dtype), bwd_problem_shape
            )
            trace_leaf, trace_def = jtu.tree_flatten(empty_trace)
            retval_leaf, retval_def = jtu.tree_flatten(empty_trace.get_retval())
            bwd_problem_leaf, bwd_problem_def = jtu.tree_flatten(empty_problem)
            retval_defs.append(retval_def)
            retval_leaves.append(retval_leaf)
            trace_defs.append(trace_def)
            trace_leaves.append(trace_leaf)
            bwd_problem_defs.append(bwd_problem_def)
            bwd_problem_leaves.append(bwd_problem_leaf)
        return (
            (trace_leaves, trace_defs),
            (retval_leaves, retval_defs),
            (bwd_problem_leaves, bwd_problem_defs),
        )

    def _importance(
        self,
        trace_leaves,
        retval_leaves,
        bwd_problem_leaves,
        key,
        static_idx,
        constraint,
        argdiffs,
    ):
        branch_gen_fn = self.branches[static_idx]
        branch_argdiffs = argdiffs[static_idx]
        tr, w, _, bwd_problem = branch_gen_fn.update(
            key,
            EmptyTrace(branch_gen_fn),
            IncrementalEditRequest(branch_argdiffs, constraint),
        )
        trace_leaves[static_idx] = jtu.tree_leaves(tr)
        retval_leaves[static_idx] = jtu.tree_leaves(tr.get_retval())
        bwd_problem_leaves[static_idx] = jtu.tree_leaves(bwd_problem)
        score = tr.get_score()
        return (trace_leaves, retval_leaves, bwd_problem_leaves), (score, w)

    def update_importance(
        self,
        key: PRNGKey,
<<<<<<< HEAD
        problem: ChoiceMapImportanceRequest,
        argdiffs: tuple,
    ) -> tuple[SwitchTrace, Weight, Retdiff, EditRequest]:
        arguments = Diff.tree_primal(argdiffs)
        (idx, *branch_args) = arguments
=======
        problem: ImportanceProblem,
        argdiffs: tuple,
    ) -> tuple[SwitchTrace, Weight, Retdiff, UpdateProblem]:
        args = Diff.tree_primal(argdiffs)
        (idx, *branch_args) = args
>>>>>>> d32617a2
        (_, *branch_argdiffs) = argdiffs
        branch_argdiffs = tuple(branch_argdiffs)
        self.static_check_num_arguments_equals_num_branches(branch_args)

        def _inner(static_idx: int):
            return (
                lambda trace_leaves,
                retval_leaves,
                bwd_problem_leaves,
                key,
                problem,
                branch_argdiffs: self._importance(
                    trace_leaves,
                    retval_leaves,
                    bwd_problem_leaves,
                    key,
                    static_idx,
                    problem,
                    branch_argdiffs,
                )
            )

        branch_functions = list(map(_inner, range(len(self.branches))))
        (
            (trace_leaves, trace_defs),
            (retval_leaves, retval_defs),
            (bwd_problem_leaves, bwd_problem_defs),
        ) = self._empty_importance_defs(problem, branch_argdiffs)

        (trace_leaves, retval_leaves, bwd_problem_leaves), (score, w) = jax.lax.switch(
            idx,
            branch_functions,
            trace_leaves,
            retval_leaves,
            bwd_problem_leaves,
            key,
            problem,
            branch_argdiffs,
        )
        subtraces = list(
            map(
                lambda x: jtu.tree_unflatten(trace_defs[x], trace_leaves[x]),
                range(len(trace_leaves)),
            )
        )
        retvals = list(
            map(
                lambda x: jtu.tree_unflatten(retval_defs[x], retval_leaves[x]),
                range(len(retval_leaves)),
            )
        )
        bwd_problems = list(
            map(
                lambda x: jtu.tree_unflatten(
                    bwd_problem_defs[x], bwd_problem_leaves[x]
                ),
                range(len(bwd_problem_leaves)),
            )
        )
        retval = Sum.maybe_none(idx, retvals)
        return (
            SwitchTrace(self, arguments, subtraces, retval, score),
            w,
            Diff.unknown_change(retval),
            SumEditRequest(idx, bwd_problems),
        )

    def update_change_target(
        self,
        key: PRNGKey,
        trace: Trace,
        problem: EditRequest,
        argdiffs: Argdiffs,
<<<<<<< HEAD
    ) -> tuple[Trace, Weight, Retdiff, EditRequest]:
=======
    ) -> tuple[Trace, Weight, Retdiff, UpdateProblem]:
>>>>>>> d32617a2
        assert isinstance(trace, EmptyTrace | SwitchTrace)
        match trace:
            case EmptyTrace():
                return self.update_importance(key, problem, argdiffs)
            case SwitchTrace():
                return self.update_generic(key, trace, problem, argdiffs)

    def update(
        self,
        key: PRNGKey,
        trace: Trace,
<<<<<<< HEAD
        problem: EditRequest,
    ) -> tuple[Trace, Weight, Retdiff, EditRequest]:
=======
        problem: UpdateProblem,
    ) -> tuple[Trace, Weight, Retdiff, UpdateProblem]:
>>>>>>> d32617a2
        match problem:
            case IncrementalEditRequest(argdiffs, subrequest):
                return self.update_change_target(key, trace, subrequest, argdiffs)
            case _:
                return self.update_change_target(
                    key, trace, problem, Diff.no_change(trace.get_args())
                )

<<<<<<< HEAD
    def _empty_assess_defs(self, sample: Sample, arguments: tuple):
=======
    def _empty_assess_defs(self, sample: Sample, args: tuple):
>>>>>>> d32617a2
        retval_defs = []
        retval_leaves = []
        for static_idx in range(len(self.branches)):
            branch_gen_fn = self.branches[static_idx]
            _, retval_shape = get_data_shape(branch_gen_fn.assess)(sample, arguments)
            empty_retval = jtu.tree_map(
                lambda v: jnp.zeros(v.shape, v.dtype), retval_shape
            )
            retval_leaf, retval_def = jtu.tree_flatten(empty_retval)
            retval_defs.append(retval_def)
            retval_leaves.append(retval_leaf)
        return (retval_leaves, retval_defs)

    def _assess(self, static_idx, sample, arguments):
        branch_gen_fn = self.branches[static_idx]
        score, retval = branch_gen_fn.assess(sample, arguments)
        (retval_leaves, _) = self._empty_assess_defs(sample, arguments)
        retval_leaves[static_idx] = jtu.tree_leaves(retval)
        return retval_leaves, score

    def assess(
        self,
        sample: Sample,
<<<<<<< HEAD
        arguments: tuple,
    ) -> tuple[Score, Any]:
        (idx, *branch_args) = arguments
=======
        args: tuple,
    ) -> tuple[Score, Any]:
        (idx, *branch_args) = args
>>>>>>> d32617a2
        self.static_check_num_arguments_equals_num_branches(branch_args)

        def _inner(static_idx: int):
            return lambda sample, arguments: self._assess(static_idx, sample, arguments)

        branch_functions = list(map(_inner, range(len(self.branches))))

        retval_leaves, score = jax.lax.switch(
            idx, branch_functions, sample, branch_args
        )
        (_, retval_defs) = self._empty_assess_defs(sample, arguments)
        retvals = list(
            map(
                lambda x: jtu.tree_unflatten(retval_defs[x], retval_leaves[x]),
                range(len(retval_leaves)),
            )
        )
        retval = Sum.maybe_none(idx, retvals)
        return score, retval


#############
# Decorator #
#############


def switch(
    *gen_fns: GenerativeFunction,
) -> GenerativeFunction:
    """Given `n` [`genjax.GenerativeFunction`][] inputs, returns a
    [`genjax.GenerativeFunction`][] that accepts `n+1` arguments:

    - an index in the range $[0, n)$
    - a tuple of arguments for each of the input generative functions (`n` total tuples)

    and executes the generative function at the supplied index with its provided arguments.

    If `index` is out of bounds, `index` is clamped to within bounds.

    Args:
        gen_fns: generative functions that the `SwitchCombinator` will select from.

    Returns:

    Examples:
        Create a `SwitchCombinator` via the [`genjax.switch`][] method:
        ```python exec="yes" html="true" source="material-block" session="switch"
        import jax, genjax


        @genjax.gen
        def branch_1():
            x = genjax.normal(0.0, 1.0) @ "x1"


        @genjax.gen
        def branch_2():
            x = genjax.bernoulli(0.3) @ "x2"


        switch = genjax.switch(branch_1, branch_2)

        key = jax.random.PRNGKey(314159)
        jitted = jax.jit(switch.simulate)

        # Select `branch_2` by providing 1:
        tr = jitted(key, (1, (), ()))

        print(tr.render_html())
        ```

    """
    return SwitchCombinator(gen_fns)<|MERGE_RESOLUTION|>--- conflicted
+++ resolved
@@ -43,11 +43,6 @@
     IntArray,
     PRNGKey,
     Sequence,
-<<<<<<< HEAD
-    tuple,
-=======
-    typecheck,
->>>>>>> d32617a2
 )
 
 #######################
@@ -75,22 +70,13 @@
 @Pytree.dataclass
 class SwitchTrace(Trace):
     gen_fn: GenerativeFunction
-<<<<<<< HEAD
     arguments: tuple
     subtraces: List[Trace]
-=======
-    args: tuple
-    subtraces: list[Trace]
->>>>>>> d32617a2
     retval: Any
     score: FloatArray
 
     def get_args(self) -> tuple:
-<<<<<<< HEAD
         return self.arguments
-=======
-        return self.args
->>>>>>> d32617a2
 
     def get_sample(self) -> Sample:
         subsamples = list(map(lambda v: v.get_sample(), self.subtraces))
@@ -190,11 +176,7 @@
 
     def _empty_simulate_defs(
         self,
-<<<<<<< HEAD
         arguments: tuple,
-=======
-        args: tuple,
->>>>>>> d32617a2
     ):
         trace_defs = []
         trace_leaves = []
@@ -228,11 +210,7 @@
     def simulate(
         self,
         key: PRNGKey,
-<<<<<<< HEAD
         arguments: tuple,
-=======
-        args: tuple,
->>>>>>> d32617a2
     ) -> SwitchTrace:
         (idx, *branch_args) = arguments
         self.static_check_num_arguments_equals_num_branches(branch_args)
@@ -402,11 +380,7 @@
         trace: SwitchTrace,
         problem: EditRequest,
         argdiffs: Argdiffs,
-<<<<<<< HEAD
     ) -> tuple[Trace, Weight, Retdiff, EditRequest]:
-=======
-    ) -> tuple[Trace, Weight, Retdiff, UpdateProblem]:
->>>>>>> d32617a2
         (idx_argdiff, *branch_argdiffs) = argdiffs
         self.static_check_num_arguments_equals_num_branches(branch_argdiffs)
 
@@ -543,19 +517,11 @@
     def update_importance(
         self,
         key: PRNGKey,
-<<<<<<< HEAD
         problem: ChoiceMapImportanceRequest,
         argdiffs: tuple,
     ) -> tuple[SwitchTrace, Weight, Retdiff, EditRequest]:
         arguments = Diff.tree_primal(argdiffs)
         (idx, *branch_args) = arguments
-=======
-        problem: ImportanceProblem,
-        argdiffs: tuple,
-    ) -> tuple[SwitchTrace, Weight, Retdiff, UpdateProblem]:
-        args = Diff.tree_primal(argdiffs)
-        (idx, *branch_args) = args
->>>>>>> d32617a2
         (_, *branch_argdiffs) = argdiffs
         branch_argdiffs = tuple(branch_argdiffs)
         self.static_check_num_arguments_equals_num_branches(branch_args)
@@ -629,11 +595,7 @@
         trace: Trace,
         problem: EditRequest,
         argdiffs: Argdiffs,
-<<<<<<< HEAD
     ) -> tuple[Trace, Weight, Retdiff, EditRequest]:
-=======
-    ) -> tuple[Trace, Weight, Retdiff, UpdateProblem]:
->>>>>>> d32617a2
         assert isinstance(trace, EmptyTrace | SwitchTrace)
         match trace:
             case EmptyTrace():
@@ -645,13 +607,8 @@
         self,
         key: PRNGKey,
         trace: Trace,
-<<<<<<< HEAD
         problem: EditRequest,
     ) -> tuple[Trace, Weight, Retdiff, EditRequest]:
-=======
-        problem: UpdateProblem,
-    ) -> tuple[Trace, Weight, Retdiff, UpdateProblem]:
->>>>>>> d32617a2
         match problem:
             case IncrementalEditRequest(argdiffs, subrequest):
                 return self.update_change_target(key, trace, subrequest, argdiffs)
@@ -660,11 +617,7 @@
                     key, trace, problem, Diff.no_change(trace.get_args())
                 )
 
-<<<<<<< HEAD
     def _empty_assess_defs(self, sample: Sample, arguments: tuple):
-=======
-    def _empty_assess_defs(self, sample: Sample, args: tuple):
->>>>>>> d32617a2
         retval_defs = []
         retval_leaves = []
         for static_idx in range(len(self.branches)):
@@ -688,15 +641,9 @@
     def assess(
         self,
         sample: Sample,
-<<<<<<< HEAD
         arguments: tuple,
     ) -> tuple[Score, Any]:
         (idx, *branch_args) = arguments
-=======
-        args: tuple,
-    ) -> tuple[Score, Any]:
-        (idx, *branch_args) = args
->>>>>>> d32617a2
         self.static_check_num_arguments_equals_num_branches(branch_args)
 
         def _inner(static_idx: int):
