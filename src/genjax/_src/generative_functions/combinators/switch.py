# Copyright 2024 MIT Probabilistic Computing Project
#
# Licensed under the Apache License, Version 2.0 (the "License");
# you may not use this file except in compliance with the License.
# You may obtain a copy of the License at
#
#     https://www.apache.org/licenses/LICENSE-2.0
#
# Unless required by applicable law or agreed to in writing, software
# distributed under the License is distributed on an "AS IS" BASIS,
# WITHOUT WARRANTIES OR CONDITIONS OF ANY KIND, either express or implied.
# See the License for the specific language governing permissions and
# limitations under the License.


<<<<<<< HEAD
import jax.tree_util as jtu

=======
>>>>>>> c06e16e6
from genjax._src.core.generative import (
    Argdiffs,
    ChoiceMap,
    Constraint,
    EditRequest,
    GenerativeFunction,
    Projection,
    Retdiff,
    Score,
    Trace,
    Tracediff,
    TraceTangent,
    UnitTangent,
    UnitTracediff,
    Weight,
)
<<<<<<< HEAD
from genjax._src.core.generative.generative_function import (
    TraceTangentMonoidActionException,
    TraceTangentMonoidOperationException,
)
from genjax._src.core.interpreters.incremental import Diff
=======
from genjax._src.core.interpreters.incremental import Diff, NoChange, UnknownChange
from genjax._src.core.interpreters.staging import multi_switch, tree_choose
>>>>>>> c06e16e6
from genjax._src.core.pytree import Pytree
from genjax._src.core.typing import (
    Any,
    FloatArray,
    Generic,
    IntArray,
    PRNGKey,
    TypeVar,
)

R = TypeVar("R")


################
# Switch trace #
################


@Pytree.dataclass(match_args=True)
class SwitchTraceTangent(Generic[R], TraceTangent):
    branch: IntArray
    args: tuple[Any, ...]
    subtangent: TraceTangent
    retval: R
    delta_score: Score

    def __mul__(self, other: TraceTangent) -> TraceTangent:
        match other:
            case SwitchTraceTangent(branch, args, subtangent, retval, delta_score):
                return SwitchTraceTangent(
                    branch,
                    args,
                    self.subtangent * subtangent,
                    retval,
                    self.delta_score + delta_score,
                )
            case _:
                raise TraceTangentMonoidOperationException(other)

    def get_delta_score(self) -> Score:
        return self.delta_score


@Pytree.dataclass
class SwitchTrace(Generic[R], Trace[R]):
    gen_fn: "SwitchCombinator[R]"
    branch: IntArray
    args: tuple[Any, ...]
    subtrace: Trace[R]
    retval: R
    score: FloatArray

    def get_idx(self) -> IntArray:
        """
        Get the index used to select the branch in this SwitchTrace.

        Returns:
            The index value used to select the executed branch.

        Note:
            This method assumes that the first argument passed to the SwitchCombinator was the index used for branch selection.
        """
        return self.get_args()[0]

    def get_args(self) -> tuple[Any, ...]:
        return self.args

    def get_choices(self) -> ChoiceMap:
<<<<<<< HEAD
        return self.subtrace.get_choices()
=======
        idx = self.get_idx()
        sub_chms = (tr.get_choices() for tr in self.subtraces)
        return ChoiceMap.switch(idx, sub_chms)
>>>>>>> c06e16e6

    def get_sample(self) -> ChoiceMap:
        return self.get_choices()

    def get_gen_fn(self):
        return self.gen_fn

    def get_retval(self):
        return self.retval

    def get_score(self):
        return self.score

    def pull(self, pull_request: TraceTangent) -> "SwitchTrace[R]":
        match pull_request:
            case SwitchTraceTangent(branch, args, subtangent, retval, delta_score):
                return SwitchTrace(
                    self.gen_fn,
                    branch,
                    args,
                    self.subtrace.pull(subtangent),
                    retval,
                    self.score + delta_score,
                )
            case _:
                raise TraceTangentMonoidActionException(pull_request)


#####################
# Switch combinator #
#####################


@Pytree.dataclass
class SwitchCombinator(Generic[R], GenerativeFunction[R]):
    gen_fn: GenerativeFunction[R]

    def _indices(self):
        return range(len(self.branches))

    def __abstract_call__(self, *args) -> R:
<<<<<<< HEAD
        idx, branch_args = args[0], args[1:]
        selected_branch_args = jtu.tree_map(lambda v: v[idx], *branch_args)
        return self.gen_fn.__abstract_call__(*selected_branch_args)
=======
        idx, args = args[0], args[1:]
        retvals = list(
            f.__abstract_call__(*f_args) for f, f_args in zip(self.branches, args)
        )
        return tree_choose(idx, retvals)

    def _check_args_match_branches(self, args):
        assert len(args) == len(self.branches)

    ## Simulate methods
>>>>>>> c06e16e6

    def simulate(
        self,
        key: PRNGKey,
        args: tuple[Any, ...],
    ) -> SwitchTrace[R]:
<<<<<<< HEAD
        idx: IntArray = args[0]
        branch_args: tuple[tuple[Any, ...], ...] = args[1:]
        selected_branch_args = jtu.tree_map(lambda v: v[idx], *branch_args)
        subtrace = self.gen_fn.simulate(key, selected_branch_args)
        return SwitchTrace(
            self,
            idx,
            branch_args,
            subtrace,
            subtrace.get_retval(),
            subtrace.get_score(),
        )
=======
        idx, branch_args = args[0], args[1:]
        self._check_args_match_branches(branch_args)

        fs = list(f.simulate for f in self.branches)
        f_args = list((key, args) for args in branch_args)

        subtraces = multi_switch(idx, fs, f_args)
        retval, score = tree_choose(
            idx, list((tr.get_retval(), tr.get_score()) for tr in subtraces)
        )
        return SwitchTrace(self, args, subtraces, retval, score)
>>>>>>> c06e16e6

    def assess(
        self,
        sample: ChoiceMap,
        args: tuple[Any, ...],
    ) -> tuple[Score, R]:
        idx, branch_args = args[0], args[1:]
<<<<<<< HEAD
        selected_branch_args = jtu.tree_map(lambda v: v[idx], *branch_args)
        score, retval = self.gen_fn.assess(sample, selected_branch_args)
        return score, retval
=======
        self._check_args_match_branches(branch_args)

        fs = list(f.assess for f in self.branches)
        f_args = list((sample, args) for args in branch_args)

        return tree_choose(idx, multi_switch(idx, fs, f_args))
>>>>>>> c06e16e6

    def generate(
        self,
        key: PRNGKey,
        constraint: Constraint,
        args: tuple[Any, ...],
    ) -> tuple[SwitchTrace[R], Weight]:
        idx, branch_args = args[0], args[1:]
<<<<<<< HEAD
        selected_branch_args = jtu.tree_map(lambda v: v[idx], *branch_args)
        subtrace, weight = self.gen_fn.generate(key, constraint, selected_branch_args)
        return SwitchTrace(
            self,
            idx,
            branch_args,
            subtrace,
            subtrace.get_retval(),
            subtrace.get_score(),
        ), weight
=======
        self._check_args_match_branches(branch_args)

        fs = list(f.generate for f in self.branches)
        f_args = list((key, constraint, args) for args in branch_args)

        pairs = multi_switch(idx, fs, f_args)
        subtraces = list(tr for tr, _ in pairs)

        retval, score, weight = tree_choose(
            idx, list((tr.get_retval(), tr.get_score(), w) for tr, w in pairs)
        )
        return SwitchTrace(self, args, subtraces, retval, score), weight
>>>>>>> c06e16e6

    def project(
        self,
        key: PRNGKey,
        trace: Trace[R],
        projection: Projection[Any],
    ) -> Weight:
<<<<<<< HEAD
        raise NotImplementedError
=======
        assert isinstance(trace, SwitchTrace)
        idx = trace.get_idx()

        fs = list(f.project for f in self.branches)
        f_args = list((key, tr, projection) for tr in trace.subtraces)

        return tree_choose(idx, multi_switch(idx, fs, f_args))

    def _make_edit_fresh_trace(self, gen_fn: GenerativeFunction[R]):
        """
        Creates a function to handle editing a fresh trace when the switch index changes.

        This method is used internally by the `edit` method to handle cases where
        the switch index has changed, requiring the generation of a new trace
        for the selected branch.
        """

        def inner(
            key: PRNGKey,
            edit_request: Update,
            argdiffs: Argdiffs,
        ) -> tuple[Trace[R], Weight, Retdiff[R], EditRequest]:
            # the old trace only has a filled-in subtrace for the original index. All other subtraces are filled with zeros. In the case of a changed index we need to
            #
            # - generate a fresh trace for the new branch,
            # - call `edit` with that new trace (setting the argdiffs passed into `edit` as `no_change`, since we used the same args to create the new trace)
            # - return the edit result with the `retdiff` wrapped in `unknown_change` (since our return value comes from a new branch)
            primals = Diff.tree_primal(argdiffs)
            new_trace = gen_fn.simulate(key, primals)

            tr, w, rd, bwd_request = gen_fn.edit(
                key,
                new_trace,
                edit_request,
                Diff.no_change(argdiffs),
            )
            return tr, w, Diff.unknown_change(rd), bwd_request

        return inner
>>>>>>> c06e16e6

    def edit(
        self,
        key: PRNGKey,
<<<<<<< HEAD
        tracediff: Tracediff[R, UnitTangent],
        edit_request: EditRequest,
        argdiffs: Argdiffs,
    ) -> tuple[SwitchTraceTangent[R], Weight, Retdiff[R], EditRequest]:
        idx, branch_argdiffs = argdiffs[0], argdiffs[1:]
        primal: SwitchTrace[R] = tracediff.get_primal()  # pyright: ignore
        selected_branch_argdiffs = jtu.tree_map(lambda v: v[idx], *branch_argdiffs)
        subtangent, weight, retdiff, bwd_request = edit_request.edit(
            key, UnitTracediff(primal), selected_branch_argdiffs
        )
        retval = Diff.tree_primal(retdiff)
        return (
            SwitchTraceTangent(
                idx,
                Diff.tree_primal(selected_branch_argdiffs),
                subtangent,
                retval,
                subtangent.get_delta_score(),
            ),
=======
        trace: Trace[R],
        edit_request: EditRequest,
        argdiffs: Argdiffs,
    ) -> tuple[SwitchTrace[R], Weight, Retdiff[R], EditRequest]:
        assert isinstance(edit_request, Update)
        assert isinstance(trace, SwitchTrace)

        idx_diff, branch_argdiffs = argdiffs[0], argdiffs[1:]
        self._check_args_match_branches(branch_argdiffs)

        primals = Diff.tree_primal(argdiffs)
        new_idx = primals[0]

        if Diff.tree_tangent(idx_diff) == NoChange:
            # If the index hasn't changed, perform edits on each branch.
            fs = list(f.edit for f in self.branches)
            f_args = list(
                (key, trace, edit_request, argdiffs)
                for trace, argdiffs in zip(trace.subtraces, branch_argdiffs)
            )
        else:
            fs = list(self._make_edit_fresh_trace(f) for f in self.branches)
            f_args = list((key, edit_request, argdiffs) for argdiffs in branch_argdiffs)

        rets = multi_switch(new_idx, fs, f_args)

        subtraces = list(t[0] for t in rets)
        score, weight, retdiff = tree_choose(
            new_idx, list((tr.get_score(), w, rd) for tr, w, rd, _ in rets)
        )
        retval: R = Diff.tree_primal(retdiff)

        if Diff.tree_tangent(idx_diff) == UnknownChange:
            weight += score - trace.get_score()

        # TODO: this is totally wrong, fix in future PR.
        bwd_request: Update = rets[0][3]

        return (
            SwitchTrace(self, primals, subtraces, retval, score),
>>>>>>> c06e16e6
            weight,
            retdiff,
            bwd_request,
        )


#############
# Decorator #
#############


def switch(
    gen_fn: GenerativeFunction[R],
) -> SwitchCombinator[R]:
<<<<<<< HEAD
    return SwitchCombinator[R](gen_fn)
=======
    """
    Given `n` [`genjax.GenerativeFunction`][] inputs, returns a [`genjax.GenerativeFunction`][] that accepts `n+1` arguments:

    - an index in the range $[0, n)$
    - a tuple of arguments for each of the input generative functions (`n` total tuples)

    and executes the generative function at the supplied index with its provided arguments.

    If `index` is out of bounds, `index` is clamped to within bounds.

    Args:
        gen_fns: generative functions that the `SwitchCombinator` will select from.

    Examples:
        Create a `SwitchCombinator` via the [`genjax.switch`][] method:
        ```python exec="yes" html="true" source="material-block" session="switch"
        import jax, genjax


        @genjax.gen
        def branch_1():
            x = genjax.normal(0.0, 1.0) @ "x1"


        @genjax.gen
        def branch_2():
            x = genjax.bernoulli(0.3) @ "x2"


        switch = genjax.switch(branch_1, branch_2)

        key = jax.random.PRNGKey(314159)
        jitted = jax.jit(switch.simulate)

        # Select `branch_2` by providing 1:
        tr = jitted(key, (1, (), ()))

        print(tr.render_html())
        ```
    """
    return SwitchCombinator[R](gen_fns)
>>>>>>> c06e16e6
<|MERGE_RESOLUTION|>--- conflicted
+++ resolved
@@ -13,11 +13,8 @@
 # limitations under the License.
 
 
-<<<<<<< HEAD
 import jax.tree_util as jtu
 
-=======
->>>>>>> c06e16e6
 from genjax._src.core.generative import (
     Argdiffs,
     ChoiceMap,
@@ -34,16 +31,13 @@
     UnitTracediff,
     Weight,
 )
-<<<<<<< HEAD
 from genjax._src.core.generative.generative_function import (
     TraceTangentMonoidActionException,
     TraceTangentMonoidOperationException,
 )
 from genjax._src.core.interpreters.incremental import Diff
-=======
 from genjax._src.core.interpreters.incremental import Diff, NoChange, UnknownChange
 from genjax._src.core.interpreters.staging import multi_switch, tree_choose
->>>>>>> c06e16e6
 from genjax._src.core.pytree import Pytree
 from genjax._src.core.typing import (
     Any,
@@ -112,13 +106,9 @@
         return self.args
 
     def get_choices(self) -> ChoiceMap:
-<<<<<<< HEAD
-        return self.subtrace.get_choices()
-=======
         idx = self.get_idx()
         sub_chms = (tr.get_choices() for tr in self.subtraces)
         return ChoiceMap.switch(idx, sub_chms)
->>>>>>> c06e16e6
 
     def get_sample(self) -> ChoiceMap:
         return self.get_choices()
@@ -160,11 +150,6 @@
         return range(len(self.branches))
 
     def __abstract_call__(self, *args) -> R:
-<<<<<<< HEAD
-        idx, branch_args = args[0], args[1:]
-        selected_branch_args = jtu.tree_map(lambda v: v[idx], *branch_args)
-        return self.gen_fn.__abstract_call__(*selected_branch_args)
-=======
         idx, args = args[0], args[1:]
         retvals = list(
             f.__abstract_call__(*f_args) for f, f_args in zip(self.branches, args)
@@ -174,28 +159,11 @@
     def _check_args_match_branches(self, args):
         assert len(args) == len(self.branches)
 
-    ## Simulate methods
->>>>>>> c06e16e6
-
     def simulate(
         self,
         key: PRNGKey,
         args: tuple[Any, ...],
     ) -> SwitchTrace[R]:
-<<<<<<< HEAD
-        idx: IntArray = args[0]
-        branch_args: tuple[tuple[Any, ...], ...] = args[1:]
-        selected_branch_args = jtu.tree_map(lambda v: v[idx], *branch_args)
-        subtrace = self.gen_fn.simulate(key, selected_branch_args)
-        return SwitchTrace(
-            self,
-            idx,
-            branch_args,
-            subtrace,
-            subtrace.get_retval(),
-            subtrace.get_score(),
-        )
-=======
         idx, branch_args = args[0], args[1:]
         self._check_args_match_branches(branch_args)
 
@@ -207,7 +175,6 @@
             idx, list((tr.get_retval(), tr.get_score()) for tr in subtraces)
         )
         return SwitchTrace(self, args, subtraces, retval, score)
->>>>>>> c06e16e6
 
     def assess(
         self,
@@ -215,18 +182,12 @@
         args: tuple[Any, ...],
     ) -> tuple[Score, R]:
         idx, branch_args = args[0], args[1:]
-<<<<<<< HEAD
-        selected_branch_args = jtu.tree_map(lambda v: v[idx], *branch_args)
-        score, retval = self.gen_fn.assess(sample, selected_branch_args)
-        return score, retval
-=======
         self._check_args_match_branches(branch_args)
 
         fs = list(f.assess for f in self.branches)
         f_args = list((sample, args) for args in branch_args)
 
         return tree_choose(idx, multi_switch(idx, fs, f_args))
->>>>>>> c06e16e6
 
     def generate(
         self,
@@ -235,18 +196,6 @@
         args: tuple[Any, ...],
     ) -> tuple[SwitchTrace[R], Weight]:
         idx, branch_args = args[0], args[1:]
-<<<<<<< HEAD
-        selected_branch_args = jtu.tree_map(lambda v: v[idx], *branch_args)
-        subtrace, weight = self.gen_fn.generate(key, constraint, selected_branch_args)
-        return SwitchTrace(
-            self,
-            idx,
-            branch_args,
-            subtrace,
-            subtrace.get_retval(),
-            subtrace.get_score(),
-        ), weight
-=======
         self._check_args_match_branches(branch_args)
 
         fs = list(f.generate for f in self.branches)
@@ -259,7 +208,6 @@
             idx, list((tr.get_retval(), tr.get_score(), w) for tr, w in pairs)
         )
         return SwitchTrace(self, args, subtraces, retval, score), weight
->>>>>>> c06e16e6
 
     def project(
         self,
@@ -267,9 +215,6 @@
         trace: Trace[R],
         projection: Projection[Any],
     ) -> Weight:
-<<<<<<< HEAD
-        raise NotImplementedError
-=======
         assert isinstance(trace, SwitchTrace)
         idx = trace.get_idx()
 
@@ -309,32 +254,10 @@
             return tr, w, Diff.unknown_change(rd), bwd_request
 
         return inner
->>>>>>> c06e16e6
 
     def edit(
         self,
         key: PRNGKey,
-<<<<<<< HEAD
-        tracediff: Tracediff[R, UnitTangent],
-        edit_request: EditRequest,
-        argdiffs: Argdiffs,
-    ) -> tuple[SwitchTraceTangent[R], Weight, Retdiff[R], EditRequest]:
-        idx, branch_argdiffs = argdiffs[0], argdiffs[1:]
-        primal: SwitchTrace[R] = tracediff.get_primal()  # pyright: ignore
-        selected_branch_argdiffs = jtu.tree_map(lambda v: v[idx], *branch_argdiffs)
-        subtangent, weight, retdiff, bwd_request = edit_request.edit(
-            key, UnitTracediff(primal), selected_branch_argdiffs
-        )
-        retval = Diff.tree_primal(retdiff)
-        return (
-            SwitchTraceTangent(
-                idx,
-                Diff.tree_primal(selected_branch_argdiffs),
-                subtangent,
-                retval,
-                subtangent.get_delta_score(),
-            ),
-=======
         trace: Trace[R],
         edit_request: EditRequest,
         argdiffs: Argdiffs,
@@ -375,7 +298,6 @@
 
         return (
             SwitchTrace(self, primals, subtraces, retval, score),
->>>>>>> c06e16e6
             weight,
             retdiff,
             bwd_request,
@@ -390,9 +312,6 @@
 def switch(
     gen_fn: GenerativeFunction[R],
 ) -> SwitchCombinator[R]:
-<<<<<<< HEAD
-    return SwitchCombinator[R](gen_fn)
-=======
     """
     Given `n` [`genjax.GenerativeFunction`][] inputs, returns a [`genjax.GenerativeFunction`][] that accepts `n+1` arguments:
 
@@ -433,5 +352,4 @@
         print(tr.render_html())
         ```
     """
-    return SwitchCombinator[R](gen_fns)
->>>>>>> c06e16e6
+    return SwitchCombinator[R](gen_fns)