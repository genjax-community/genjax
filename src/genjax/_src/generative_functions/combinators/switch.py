# Copyright 2024 MIT Probabilistic Computing Project
#
# Licensed under the Apache License, Version 2.0 (the "License");
# you may not use this file except in compliance with the License.
# You may obtain a copy of the License at
#
#     https://www.apache.org/licenses/LICENSE-2.0
#
# Unless required by applicable law or agreed to in writing, software
# distributed under the License is distributed on an "AS IS" BASIS,
# WITHOUT WARRANTIES OR CONDITIONS OF ANY KIND, either express or implied.
# See the License for the specific language governing permissions and
# limitations under the License.


import jax
import jax.numpy as jnp
import jax.tree_util as jtu

from genjax._src.core.generative import (
    Argdiffs,
    ChoiceMap,
    EditRequest,
    EmptyTrace,
    GenerativeFunction,
    GenericIncrementalProblem,
    ImportanceRequest,
    Retdiff,
    Sample,
    Score,
<<<<<<< HEAD
    Sum,
    SumRequest,
=======
    SumProblem,
>>>>>>> 7836d26e
    Trace,
    Weight,
)
from genjax._src.core.generative.functional_types import staged_choose
from genjax._src.core.interpreters.incremental import Diff, NoChange, UnknownChange
from genjax._src.core.interpreters.staging import Flag, get_data_shape
from genjax._src.core.pytree import Pytree
from genjax._src.core.typing import (
    Any,
    ArrayLike,
    FloatArray,
    Generic,
    Int,
    IntArray,
    PRNGKey,
    Sequence,
    TypeVar,
)

R = TypeVar("R")

#######################
# Switch sample types #
#######################


@Pytree.dataclass
class HeterogeneousSwitchSample(Sample):
    index: IntArray
    subtraces: Sequence[ChoiceMap]


################
# Switch trace #
################


@Pytree.dataclass
class SwitchTrace(Generic[R], Trace[R]):
    gen_fn: "SwitchCombinator[R]"
    args: tuple[Any, ...]
    subtraces: list[Trace[R]]
    retval: R
    score: FloatArray

    def get_args(self) -> tuple[Any, ...]:
        return self.args

    def get_sample(self) -> Sample:
        subsamples = list(map(lambda v: v.get_sample(), self.subtraces))
        if all(map(lambda v: isinstance(v, ChoiceMap), subsamples)):
            (idx, *_) = self.get_args()
            chm = ChoiceMap.empty()
            for _idx, _chm in enumerate(subsamples):
                assert isinstance(_chm, ChoiceMap)
                masked_submap = ChoiceMap.maybe(Flag(jnp.all(_idx == idx)), _chm)
                chm = chm ^ masked_submap
            return chm
        else:
            (idx, *_) = self.args
            return HeterogeneousSwitchSample(
                idx,
                list(
                    map(lambda tr: tr.get_choices(), self.subtraces),
                ),
            )

    def get_gen_fn(self):
        return self.gen_fn

    def get_retval(self):
        return self.retval

    def get_score(self):
        return self.score


#####################
# Switch combinator #
#####################


@Pytree.dataclass
class SwitchCombinator(Generic[R], GenerativeFunction[R]):
    """
    `SwitchCombinator` accepts `n` generative functions as input and returns a new [`genjax.GenerativeFunction`][] that accepts `n+1` arguments:

    - an index in the range `[0, n-1]`
    - a tuple of arguments for each of the input generative functions

    and executes the generative function at the supplied index with its provided arguments.

    If `index` is out of bounds, `index` is clamped to within bounds.

    !!! info "Existence uncertainty"

        This pattern allows `GenJAX` to express existence uncertainty over random choices -- as different generative function branches need not share addresses.

    Attributes:
        branches: generative functions that the `SwitchCombinator` will select from based on the supplied index.

    Examples:
        Create a `SwitchCombinator` via the [`genjax.switch`][] method:
        ```python exec="yes" html="true" source="material-block" session="switch"
        import jax, genjax


        @genjax.gen
        def branch_1():
            x = genjax.normal(0.0, 1.0) @ "x1"


        @genjax.gen
        def branch_2():
            x = genjax.bernoulli(0.3) @ "x2"


        switch = genjax.switch(branch_1, branch_2)

        key = jax.random.PRNGKey(314159)
        jitted = jax.jit(switch.simulate)

        # Select `branch_2` by providing 1:
        tr = jitted(key, (1, (), ()))

        print(tr.render_html())
        ```
    """

    branches: tuple[GenerativeFunction[R], ...]

    def __abstract_call__(self, *args) -> R:
        idx, args = args[0], args[1:]
        retvals: list[R] = []
        for _idx in range(len(self.branches)):
            branch_gen_fn = self.branches[_idx]
            branch_args = args[_idx]
            retval = branch_gen_fn.__abstract_call__(*branch_args)
            retvals.append(retval)
        return staged_choose(idx, retvals)

    def static_check_num_arguments_equals_num_branches(self, args):
        assert len(args) == len(self.branches)

    def _empty_simulate_defs(
        self,
        args: tuple[Any, ...],
    ):
        trace_defs = []
        trace_leaves = []
        retval_defs = []
        retval_leaves = []
        for static_idx in range(len(self.branches)):
            key = jax.random.PRNGKey(0)
            branch_gen_fn = self.branches[static_idx]
            branch_args = args[static_idx]
            trace_shape = get_data_shape(branch_gen_fn.simulate)(key, branch_args)
            empty_trace = jtu.tree_map(
                lambda v: jnp.zeros(v.shape, v.dtype), trace_shape
            )
            retval_leaf, retval_def = jtu.tree_flatten(empty_trace.get_retval())
            trace_leaf, trace_def = jtu.tree_flatten(empty_trace)
            trace_defs.append(trace_def)
            trace_leaves.append(trace_leaf)
            retval_defs.append(retval_def)
            retval_leaves.append(retval_leaf)
        return (trace_leaves, trace_defs), (retval_leaves, retval_defs)

    def _simulate(self, trace_leaves, retval_leaves, key, static_idx, args):
        branch_gen_fn = self.branches[static_idx]
        args = args[static_idx]
        tr = branch_gen_fn.simulate(key, args)
        trace_leaves[static_idx] = jtu.tree_leaves(tr)
        retval_leaves[static_idx] = jtu.tree_leaves(tr.get_retval())
        score = tr.get_score()
        return (trace_leaves, retval_leaves), score

    @GenerativeFunction.gfi_boundary
    def simulate(
        self,
        key: PRNGKey,
        args: tuple[Any, ...],
    ) -> SwitchTrace[R]:
        idx: ArrayLike = args[0]
        branch_args = args[1:]

        self.static_check_num_arguments_equals_num_branches(branch_args)

        def _inner(idx: int):
            return lambda trace_leaves, retval_leaves, key, args: self._simulate(
                trace_leaves, retval_leaves, key, idx, args
            )

        branch_functions = list(map(_inner, range(len(self.branches))))
        (
            (trace_leaves, trace_defs),
            (retval_leaves, retval_defs),
        ) = self._empty_simulate_defs(branch_args)
        (trace_leaves, retval_leaves), score = jax.lax.switch(
            idx, branch_functions, trace_leaves, retval_leaves, key, branch_args
        )
        subtraces = list(
            map(
                lambda x: jtu.tree_unflatten(trace_defs[x], trace_leaves[x]),
                range(len(trace_leaves)),
            )
        )
        retvals: list[R] = list(
            map(
                lambda x: jtu.tree_unflatten(retval_defs[x], retval_leaves[x]),
                range(len(retval_leaves)),
            )
        )
        retval: R = staged_choose(idx, retvals)
        return SwitchTrace(self, args, subtraces, retval, score)

    def _empty_edit_defs(
        self,
<<<<<<< HEAD
        trace: SwitchTrace[Any],
        problem: EditRequest,
=======
        trace: SwitchTrace[R],
        problem: UpdateProblem,
>>>>>>> 7836d26e
        argdiffs: Argdiffs,
    ):
        trace_defs = []
        trace_leaves = []
        bwd_problem_defs = []
        bwd_problem_leaves = []
        retdiff_defs = []
        retdiff_leaves = []
        for static_idx in range(len(self.branches)):
            subtrace = trace.subtraces[static_idx]
            gen_fn = self.branches[static_idx]
            branch_argdiffs = argdiffs[static_idx]
            key = jax.random.PRNGKey(0)
            trace_shape, _, retdiff_shape, bwd_problem_shape = get_data_shape(
                gen_fn.edit
            )(key, subtrace, GenericIncrementalProblem(branch_argdiffs, problem))
            empty_trace = jtu.tree_map(
                lambda v: jnp.zeros(v.shape, v.dtype), trace_shape
            )
            empty_retdiff = jtu.tree_map(
                lambda v: jnp.zeros(v.shape, v.dtype), retdiff_shape
            )
            empty_problem = jtu.tree_map(
                lambda v: jnp.zeros(v.shape, v.dtype), bwd_problem_shape
            )
            trace_leaf, trace_def = jtu.tree_flatten(empty_trace)
            bwd_problem_leaf, bwd_problem_def = jtu.tree_flatten(empty_problem)
            retdiff_leaf, retdiff_def = jtu.tree_flatten(empty_retdiff)
            trace_defs.append(trace_def)
            trace_leaves.append(trace_leaf)
            bwd_problem_defs.append(bwd_problem_def)
            bwd_problem_leaves.append(bwd_problem_leaf)
            retdiff_defs.append(retdiff_def)
            retdiff_leaves.append(retdiff_leaf)
        return (
            (trace_leaves, trace_defs),
            (retdiff_leaves, retdiff_defs),
            (bwd_problem_leaves, bwd_problem_defs),
        )

    def _specialized_edit_idx_no_change(
        self,
        key: PRNGKey,
        static_idx: Int,
<<<<<<< HEAD
        trace: SwitchTrace[Any],
        problem: EditRequest,
=======
        trace: SwitchTrace[R],
        problem: UpdateProblem,
>>>>>>> 7836d26e
        idx: IntArray,
        argdiffs: Argdiffs,
    ):
        subtrace = trace.subtraces[static_idx]
        gen_fn = self.branches[static_idx]
        branch_argdiffs = argdiffs[static_idx]
        tr, w, rd, bwd_problem = gen_fn.edit(
            key, subtrace, GenericIncrementalProblem(branch_argdiffs, problem)
        )
        (
            (trace_leaves, _),
            (retdiff_leaves, _),
            (bwd_problem_leaves, _),
        ) = self._empty_edit_defs(trace, problem, argdiffs)
        trace_leaves[static_idx] = jtu.tree_leaves(tr)
        retdiff_leaves[static_idx] = jtu.tree_leaves(rd)
        bwd_problem_leaves[static_idx] = jtu.tree_leaves(bwd_problem)
        score = tr.get_score()
        return (trace_leaves, retdiff_leaves, bwd_problem_leaves), (score, w)

    def _generic_edit_idx_change(
        self,
        key: PRNGKey,
        static_idx: Int,
<<<<<<< HEAD
        trace: SwitchTrace[Any],
        problem: EditRequest,
=======
        trace: SwitchTrace[R],
        problem: UpdateProblem,
>>>>>>> 7836d26e
        idx: IntArray,
        argdiffs: Argdiffs,
    ):
        gen_fn = self.branches[static_idx]
        branch_argdiffs = argdiffs[static_idx]
        check = static_idx == idx
        branch_primals = Diff.tree_primal(branch_argdiffs)
        new_subtrace = gen_fn.simulate(key, branch_primals)
        new_subtrace_def = jtu.tree_structure(new_subtrace)
        _, _, _, bwd_problem_shape = get_data_shape(gen_fn.edit)(
            key, new_subtrace, GenericIncrementalProblem(branch_argdiffs, problem)
        )
        bwd_problem_def = jtu.tree_structure(bwd_problem_shape)

        def _edit_same_branch(key, subtrace, problem, branch_argdiffs):
            tr, w, rd, bwd_problem = gen_fn.edit(
                key, subtrace, GenericIncrementalProblem(branch_argdiffs, problem)
            )
            rd = Diff.tree_diff_unknown_change(rd)
            tr_leaves = jtu.tree_leaves(tr)
            problem_leaves = jtu.tree_leaves(bwd_problem)
            return tr_leaves, w, rd, problem_leaves

        def _edit_new_branch(key, subtrace, problem, branch_argdiffs):
            branch_argdiffs = Diff.tree_diff_no_change(branch_argdiffs)
            tr, w, rd, bwd_problem = gen_fn.edit(
                key, subtrace, GenericIncrementalProblem(branch_argdiffs, problem)
            )
            rd = Diff.tree_diff_unknown_change(rd)
            tr_leaves = jtu.tree_leaves(tr)
            problem_leaves = jtu.tree_leaves(bwd_problem)
            return tr_leaves, w, rd, problem_leaves

        tr_leaves, w, rd, bwd_problem_leaves = jax.lax.cond(
            check,
            _edit_same_branch,
            _edit_new_branch,
            key,
            new_subtrace,
            problem,
            branch_argdiffs,
        )
        tr = jtu.tree_unflatten(new_subtrace_def, tr_leaves)
        bwd_problem = jtu.tree_unflatten(bwd_problem_def, bwd_problem_leaves)
        (
            (trace_leaves, _),
            (retdiff_leaves, _),
            (bwd_problem_leaves, _),
        ) = self._empty_edit_defs(trace, problem, argdiffs)
        trace_leaves[static_idx] = jtu.tree_leaves(tr)
        retdiff_leaves[static_idx] = jtu.tree_leaves(rd)
        bwd_problem_leaves[static_idx] = jtu.tree_leaves(bwd_problem)
        score = tr.get_score()
        return (trace_leaves, retdiff_leaves, bwd_problem_leaves), (score, w)

    def edit_generic(
        self,
        key: PRNGKey,
<<<<<<< HEAD
        trace: SwitchTrace[Any],
        problem: EditRequest,
        argdiffs: Argdiffs,
    ) -> tuple[SwitchTrace[Any], Weight, Retdiff[Any], EditRequest]:
=======
        trace: SwitchTrace[R],
        problem: UpdateProblem,
        argdiffs: Argdiffs,
    ) -> tuple[SwitchTrace[R], Weight, Retdiff[R], UpdateProblem]:
>>>>>>> 7836d26e
        (idx_argdiff, *branch_argdiffs) = argdiffs
        self.static_check_num_arguments_equals_num_branches(branch_argdiffs)

        def edit_dispatch(static_idx: int):
            if Diff.tree_tangent(idx_argdiff) == NoChange:
                return (
                    lambda key,
                    trace,
                    problem,
                    idx,
                    argdiffs: self._specialized_edit_idx_no_change(
                        key, static_idx, trace, problem, idx, argdiffs
                    )
                )
            else:
                return (
                    lambda key,
                    trace,
                    problem,
                    idx,
                    argdiffs: self._generic_edit_idx_change(
                        key, static_idx, trace, problem, idx, argdiffs
                    )
                )

        primals = Diff.tree_primal(argdiffs)
        idx = primals[0]
        branch_functions = list(map(edit_dispatch, range(len(self.branches))))

        (trace_leaves, retdiff_leaves, bwd_problem_leaves), (score, w) = jax.lax.switch(
            idx, branch_functions, key, trace, problem, idx, tuple(branch_argdiffs)
        )
        (
            (_, trace_defs),
            (_, retdiff_defs),
            (_, bwd_problem_defs),
        ) = self._empty_edit_defs(trace, problem, tuple(branch_argdiffs))
        subtraces = list(
            map(
                lambda x: jtu.tree_unflatten(trace_defs[x], trace_leaves[x]),
                range(len(trace_leaves)),
            )
        )
        retdiffs = list(
            map(
                lambda x: jtu.tree_unflatten(retdiff_defs[x], retdiff_leaves[x]),
                range(len(retdiff_leaves)),
            )
        )
        bwd_problems = list(
            map(
                lambda x: jtu.tree_unflatten(
                    bwd_problem_defs[x], bwd_problem_leaves[x]
                ),
                range(len(bwd_problem_leaves)),
            )
        )
        retdiff: R = staged_choose(idx_argdiff.primal, retdiffs)
        retval: R = Diff.tree_primal(retdiff)
        if Diff.tree_tangent(idx_argdiff) == UnknownChange:
            w = w + (score - trace.get_score())

        return (
            SwitchTrace(self, primals, subtraces, retval, score),
            w,
            retdiff,
            SumRequest(idx, bwd_problems),
        )

    def _empty_importance_defs(
        self,
        problem: ImportanceRequest,
        argdiffs: Argdiffs,
    ):
        trace_defs = []
        trace_leaves = []
        retval_defs = []
        retval_leaves = []
        bwd_problem_defs = []
        bwd_problem_leaves = []
        for static_idx in range(len(self.branches)):
            branch_gen_fn = self.branches[static_idx]
            branch_argdiffs = argdiffs[static_idx]
            key = jax.random.PRNGKey(0)
            trace_shape, _, _, bwd_problem_shape = get_data_shape(branch_gen_fn.edit)(
                key,
                EmptyTrace(branch_gen_fn),
                GenericIncrementalProblem(branch_argdiffs, problem),
            )
            empty_trace = jtu.tree_map(
                lambda v: jnp.zeros(v.shape, v.dtype), trace_shape
            )
            empty_problem = jtu.tree_map(
                lambda v: jnp.zeros(v.shape, v.dtype), bwd_problem_shape
            )
            trace_leaf, trace_def = jtu.tree_flatten(empty_trace)
            retval_leaf, retval_def = jtu.tree_flatten(empty_trace.get_retval())
            bwd_problem_leaf, bwd_problem_def = jtu.tree_flatten(empty_problem)
            retval_defs.append(retval_def)
            retval_leaves.append(retval_leaf)
            trace_defs.append(trace_def)
            trace_leaves.append(trace_leaf)
            bwd_problem_defs.append(bwd_problem_def)
            bwd_problem_leaves.append(bwd_problem_leaf)
        return (
            (trace_leaves, trace_defs),
            (retval_leaves, retval_defs),
            (bwd_problem_leaves, bwd_problem_defs),
        )

    def _importance(
        self,
        trace_leaves,
        retval_leaves,
        bwd_problem_leaves,
        key,
        static_idx: int,
        constraint,
        argdiffs,
    ):
        branch_gen_fn = self.branches[static_idx]
        branch_argdiffs = argdiffs[static_idx]
        tr, w, _, bwd_problem = branch_gen_fn.edit(
            key,
            EmptyTrace(branch_gen_fn),
            GenericIncrementalProblem(branch_argdiffs, constraint),
        )
        trace_leaves[static_idx] = jtu.tree_leaves(tr)
        retval_leaves[static_idx] = jtu.tree_leaves(tr.get_retval())
        bwd_problem_leaves[static_idx] = jtu.tree_leaves(bwd_problem)
        score = tr.get_score()
        return (trace_leaves, retval_leaves, bwd_problem_leaves), (score, w)

    def edit_importance(
        self,
        key: PRNGKey,
        problem: ImportanceRequest,
        argdiffs: tuple[Any, ...],
<<<<<<< HEAD
    ) -> tuple[SwitchTrace[Any], Weight, Retdiff[Any], EditRequest]:
=======
    ) -> tuple[SwitchTrace[R], Weight, Retdiff[R], UpdateProblem]:
>>>>>>> 7836d26e
        args = Diff.tree_primal(argdiffs)
        (idx, *branch_args) = args
        (_, *branch_argdiffs) = argdiffs
        branch_argdiffs = tuple(branch_argdiffs)
        self.static_check_num_arguments_equals_num_branches(branch_args)

        def _inner(static_idx: int):
            return (
                lambda trace_leaves,
                retval_leaves,
                bwd_problem_leaves,
                key,
                problem,
                branch_argdiffs: self._importance(
                    trace_leaves,
                    retval_leaves,
                    bwd_problem_leaves,
                    key,
                    static_idx,
                    problem,
                    branch_argdiffs,
                )
            )

        branch_functions = list(map(_inner, range(len(self.branches))))
        (
            (trace_leaves, trace_defs),
            (retval_leaves, retval_defs),
            (bwd_problem_leaves, bwd_problem_defs),
        ) = self._empty_importance_defs(problem, branch_argdiffs)

        (trace_leaves, retval_leaves, bwd_problem_leaves), (score, w) = jax.lax.switch(
            idx,
            branch_functions,
            trace_leaves,
            retval_leaves,
            bwd_problem_leaves,
            key,
            problem,
            branch_argdiffs,
        )
        subtraces = list(
            map(
                lambda x: jtu.tree_unflatten(trace_defs[x], trace_leaves[x]),
                range(len(trace_leaves)),
            )
        )
        retvals = list(
            map(
                lambda x: jtu.tree_unflatten(retval_defs[x], retval_leaves[x]),
                range(len(retval_leaves)),
            )
        )
        bwd_problems = list(
            map(
                lambda x: jtu.tree_unflatten(
                    bwd_problem_defs[x], bwd_problem_leaves[x]
                ),
                range(len(bwd_problem_leaves)),
            )
        )
        retval = staged_choose(idx, retvals)
        return (
            SwitchTrace(self, args, subtraces, retval, score),
            w,
            Diff.unknown_change(retval),
            SumRequest(idx, bwd_problems),
        )

    def edit_change_target(
        self,
        key: PRNGKey,
<<<<<<< HEAD
        trace: Trace[Any],
        problem: EditRequest,
        argdiffs: Argdiffs,
    ) -> tuple[Trace[Any], Weight, Retdiff[Any], EditRequest]:
=======
        trace: Trace[R],
        problem: UpdateProblem,
        argdiffs: Argdiffs,
    ) -> tuple[SwitchTrace[R], Weight, Retdiff[R], UpdateProblem]:
>>>>>>> 7836d26e
        assert isinstance(trace, EmptyTrace | SwitchTrace)
        match trace:
            case EmptyTrace():
                assert isinstance(
<<<<<<< HEAD
                    problem, ImportanceRequest
                ), f"edit_change_target of an EmptyTrace requires an ImportanceProblem, not {problem}"
                return self.edit_importance(key, problem, argdiffs)
            case SwitchTrace():
                return self.edit_generic(key, trace, problem, argdiffs)
=======
                    problem, ImportanceProblem
                ), f"update_change_target of an EmptyTrace requires an ImportanceProblem, not {problem}"
                return self.update_importance(key, problem, argdiffs)
            case SwitchTrace() as switch_trace:
                # The `ignore` directive here is because pyright can't infer that if something is both `Trace[R]` and a `SwitchTrace`, it must in fact be a `SwitchTrace[R]`.
                return self.update_generic(key, switch_trace, problem, argdiffs)  # pyright:ignore
>>>>>>> 7836d26e

    @GenerativeFunction.gfi_boundary
    def edit(
        self,
        key: PRNGKey,
<<<<<<< HEAD
        trace: Trace[Any],
        edit_request: EditRequest,
    ) -> tuple[Trace[Any], Weight, Retdiff[Any], EditRequest]:
        match edit_request:
            case GenericIncrementalProblem(argdiffs, subrequest):
                return self.edit_change_target(key, trace, subrequest, argdiffs)
=======
        trace: Trace[R],
        update_problem: UpdateProblem,
    ) -> tuple[SwitchTrace[R], Weight, Retdiff[R], UpdateProblem]:
        match update_problem:
            case GenericProblem(argdiffs, subproblem):
                return self.update_change_target(key, trace, subproblem, argdiffs)
>>>>>>> 7836d26e
            case _:
                return self.edit_change_target(
                    key, trace, edit_request, Diff.no_change(trace.get_args())
                )

    def _empty_assess_defs(self, sample: Sample, args: tuple[Any, ...]):
        retval_defs = []
        retval_leaves = []
        for static_idx in range(len(self.branches)):
            branch_gen_fn = self.branches[static_idx]
            branch_args = args[static_idx]
            _, retval_shape = get_data_shape(branch_gen_fn.assess)(sample, branch_args)
            empty_retval = jtu.tree_map(
                lambda v: jnp.zeros(v.shape, v.dtype), retval_shape
            )
            retval_leaf, retval_def = jtu.tree_flatten(empty_retval)
            retval_defs.append(retval_def)
            retval_leaves.append(retval_leaf)
        return (retval_leaves, retval_defs)

    def _assess(self, static_idx, sample, args):
        branch_gen_fn = self.branches[static_idx]
        branch_args = args[static_idx]
        score, retval = branch_gen_fn.assess(sample, branch_args)
        (retval_leaves, _) = self._empty_assess_defs(sample, args)
        retval_leaves[static_idx] = jtu.tree_leaves(retval)
        return retval_leaves, score

    def assess(
        self,
        sample: Sample,
        args: tuple[Any, ...],
    ) -> tuple[Score, R]:
        idx, branch_args = args[0], args[1:]
        self.static_check_num_arguments_equals_num_branches(branch_args)

        def _inner(static_idx: int):
            return lambda sample, args: self._assess(static_idx, sample, args)

        branch_functions = list(map(_inner, range(len(self.branches))))

        retval_leaves, score = jax.lax.switch(
            idx, branch_functions, sample, branch_args
        )
        (_, retval_defs) = self._empty_assess_defs(sample, branch_args)
        retvals = list(
            map(
                lambda x: jtu.tree_unflatten(retval_defs[x], retval_leaves[x]),
                range(len(retval_leaves)),
            )
        )
        retval: R = staged_choose(idx, retvals)
        return score, retval


#############
# Decorator #
#############


def switch(
    *gen_fns: GenerativeFunction[R],
) -> SwitchCombinator[R]:
    """
    Given `n` [`genjax.GenerativeFunction`][] inputs, returns a [`genjax.GenerativeFunction`][] that accepts `n+1` arguments:

    - an index in the range $[0, n)$
    - a tuple of arguments for each of the input generative functions (`n` total tuples)

    and executes the generative function at the supplied index with its provided arguments.

    If `index` is out of bounds, `index` is clamped to within bounds.

    Args:
        gen_fns: generative functions that the `SwitchCombinator` will select from.

    Returns:




    Examples:
        Create a `SwitchCombinator` via the [`genjax.switch`][] method:
        ```python exec="yes" html="true" source="material-block" session="switch"
        import jax, genjax


        @genjax.gen
        def branch_1():
            x = genjax.normal(0.0, 1.0) @ "x1"


        @genjax.gen
        def branch_2():
            x = genjax.bernoulli(0.3) @ "x2"


        switch = genjax.switch(branch_1, branch_2)

        key = jax.random.PRNGKey(314159)
        jitted = jax.jit(switch.simulate)

        # Select `branch_2` by providing 1:
        tr = jitted(key, (1, (), ()))

        print(tr.render_html())
        ```
    """
    return SwitchCombinator[R](gen_fns)<|MERGE_RESOLUTION|>--- conflicted
+++ resolved
@@ -28,12 +28,7 @@
     Retdiff,
     Sample,
     Score,
-<<<<<<< HEAD
-    Sum,
-    SumRequest,
-=======
     SumProblem,
->>>>>>> 7836d26e
     Trace,
     Weight,
 )
@@ -252,13 +247,8 @@
 
     def _empty_edit_defs(
         self,
-<<<<<<< HEAD
         trace: SwitchTrace[Any],
         problem: EditRequest,
-=======
-        trace: SwitchTrace[R],
-        problem: UpdateProblem,
->>>>>>> 7836d26e
         argdiffs: Argdiffs,
     ):
         trace_defs = []
@@ -303,13 +293,8 @@
         self,
         key: PRNGKey,
         static_idx: Int,
-<<<<<<< HEAD
         trace: SwitchTrace[Any],
         problem: EditRequest,
-=======
-        trace: SwitchTrace[R],
-        problem: UpdateProblem,
->>>>>>> 7836d26e
         idx: IntArray,
         argdiffs: Argdiffs,
     ):
@@ -334,13 +319,8 @@
         self,
         key: PRNGKey,
         static_idx: Int,
-<<<<<<< HEAD
         trace: SwitchTrace[Any],
         problem: EditRequest,
-=======
-        trace: SwitchTrace[R],
-        problem: UpdateProblem,
->>>>>>> 7836d26e
         idx: IntArray,
         argdiffs: Argdiffs,
     ):
@@ -399,17 +379,10 @@
     def edit_generic(
         self,
         key: PRNGKey,
-<<<<<<< HEAD
         trace: SwitchTrace[Any],
         problem: EditRequest,
         argdiffs: Argdiffs,
     ) -> tuple[SwitchTrace[Any], Weight, Retdiff[Any], EditRequest]:
-=======
-        trace: SwitchTrace[R],
-        problem: UpdateProblem,
-        argdiffs: Argdiffs,
-    ) -> tuple[SwitchTrace[R], Weight, Retdiff[R], UpdateProblem]:
->>>>>>> 7836d26e
         (idx_argdiff, *branch_argdiffs) = argdiffs
         self.static_check_num_arguments_equals_num_branches(branch_argdiffs)
 
@@ -548,11 +521,7 @@
         key: PRNGKey,
         problem: ImportanceRequest,
         argdiffs: tuple[Any, ...],
-<<<<<<< HEAD
-    ) -> tuple[SwitchTrace[Any], Weight, Retdiff[Any], EditRequest]:
-=======
-    ) -> tuple[SwitchTrace[R], Weight, Retdiff[R], UpdateProblem]:
->>>>>>> 7836d26e
+    ) -> tuple[SwitchTrace[R], Weight, Retdiff[R], EditRequest]:
         args = Diff.tree_primal(argdiffs)
         (idx, *branch_args) = args
         (_, *branch_argdiffs) = argdiffs
@@ -625,55 +594,31 @@
     def edit_change_target(
         self,
         key: PRNGKey,
-<<<<<<< HEAD
-        trace: Trace[Any],
+        trace: Trace[R],
         problem: EditRequest,
         argdiffs: Argdiffs,
-    ) -> tuple[Trace[Any], Weight, Retdiff[Any], EditRequest]:
-=======
-        trace: Trace[R],
-        problem: UpdateProblem,
-        argdiffs: Argdiffs,
-    ) -> tuple[SwitchTrace[R], Weight, Retdiff[R], UpdateProblem]:
->>>>>>> 7836d26e
+    ) -> tuple[SwitchTrace[R], Weight, Retdiff[R], EditRequest]:
         assert isinstance(trace, EmptyTrace | SwitchTrace)
         match trace:
             case EmptyTrace():
                 assert isinstance(
-<<<<<<< HEAD
-                    problem, ImportanceRequest
-                ), f"edit_change_target of an EmptyTrace requires an ImportanceProblem, not {problem}"
-                return self.edit_importance(key, problem, argdiffs)
-            case SwitchTrace():
-                return self.edit_generic(key, trace, problem, argdiffs)
-=======
                     problem, ImportanceProblem
                 ), f"update_change_target of an EmptyTrace requires an ImportanceProblem, not {problem}"
-                return self.update_importance(key, problem, argdiffs)
+                return self.edit_importance(key, problem, argdiffs)
             case SwitchTrace() as switch_trace:
                 # The `ignore` directive here is because pyright can't infer that if something is both `Trace[R]` and a `SwitchTrace`, it must in fact be a `SwitchTrace[R]`.
-                return self.update_generic(key, switch_trace, problem, argdiffs)  # pyright:ignore
->>>>>>> 7836d26e
+                return self.edit_generic(key, switch_trace, problem, argdiffs)  # pyright:ignore
 
     @GenerativeFunction.gfi_boundary
     def edit(
         self,
         key: PRNGKey,
-<<<<<<< HEAD
-        trace: Trace[Any],
+        trace: Trace[R],
         edit_request: EditRequest,
-    ) -> tuple[Trace[Any], Weight, Retdiff[Any], EditRequest]:
+    ) -> tuple[SwitchTrace[R], Weight, Retdiff[R], UpdateProblem]:
         match edit_request:
             case GenericIncrementalProblem(argdiffs, subrequest):
                 return self.edit_change_target(key, trace, subrequest, argdiffs)
-=======
-        trace: Trace[R],
-        update_problem: UpdateProblem,
-    ) -> tuple[SwitchTrace[R], Weight, Retdiff[R], UpdateProblem]:
-        match update_problem:
-            case GenericProblem(argdiffs, subproblem):
-                return self.update_change_target(key, trace, subproblem, argdiffs)
->>>>>>> 7836d26e
             case _:
                 return self.edit_change_target(
                     key, trace, edit_request, Diff.no_change(trace.get_args())
