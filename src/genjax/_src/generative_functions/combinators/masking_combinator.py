--- conflicted
+++ resolved
@@ -103,12 +103,8 @@
         args: Tuple,
     ) -> Tuple[MaskingTrace, FloatArray]:
         (check, inner_args) = args
-<<<<<<< HEAD
         # TODO: Check that `choice.flag` is consistent with `check`?
         tr, w = self.inner.importance(key, choice.value, inner_args)
-=======
-        tr, w = self.inner.importance(key, choice, inner_args)
->>>>>>> 7fe09632
         w = check * w
         return MaskingTrace(self, tr, check), w
 
