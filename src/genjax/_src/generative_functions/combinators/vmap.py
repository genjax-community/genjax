# Copyright 2024 MIT Probabilistic Computing Project
#
# Licensed under the Apache License, Version 2.0 (the "License");
# you may not use this file except in compliance with the License.
# You may obtain a copy of the License at
#
#     https://www.apache.org/licenses/LICENSE-2.0
#
# Unless required by applicable law or agreed to in writing, software
# distributed under the License is distributed on an "AS IS" BASIS,
# WITHOUT WARRANTIES OR CONDITIONS OF ANY KIND, either express or implied.
# See the License for the specific language governing permissions and
# limitations under the License.
"""The `Vmap` is a generative function combinator which exposes vectorization
on the input arguments of a provided generative function callee.

This vectorization is implemented using `jax.vmap`, and the combinator expects the user to specify `in_axes` as part of the construction of an instance of this combinator.
"""

import jax
import jax.numpy as jnp
import jax.tree_util as jtu

from genjax._src.core.generative import (
    Argdiffs,
    ChoiceMap,
    EditRequest,
    GenerativeFunction,
    IndexRequest,
    R,
    Retdiff,
    Score,
    Trace,
    Update,
    Weight,
)
from genjax._src.core.generative.choice_map import (
    Address,
    Selection,
)
from genjax._src.core.interpreters.incremental import Diff
from genjax._src.core.pytree import Pytree
from genjax._src.core.typing import (
    Any,
    Callable,
    FloatArray,
    Generic,
    InAxes,
    IntArray,
    PRNGKey,
)


@Pytree.dataclass
class VmapTrace(Generic[R], Trace[R]):
    gen_fn: "Vmap[R]"
    inner: Trace[R]
    args: tuple[Any, ...]
    score: FloatArray
    chm: ChoiceMap

    # TODO is this really helpful? what if someone has inflated the dimension out from around us? How do we re-use this?
    dim_length: int = Pytree.static()

    @staticmethod
    def build(
        gen_fn: "Vmap[R]", tr: Trace[R], args: tuple[Any, ...], length: int
    ) -> "VmapTrace[R]":
        score = jnp.sum(jax.vmap(lambda tr: tr.get_score())(tr))
        # TODO make a note here about why we are jax.vmapping; we are library authors!! we should not depend on the user convenience here of get_choices() on a vectorized choicemap.
        if length == 0:
            chm = ChoiceMap.empty()
        else:
            chm = jax.vmap(lambda tr: tr.get_choices())(tr)
        return VmapTrace(gen_fn, tr, args, score, chm, length)

    def get_args(self) -> tuple[Any, ...]:
        return self.args

    def get_retval(self):
        # returns the vectorized retval from self.inner.
        return self.inner.get_retval()

    def get_gen_fn(self):
        return self.gen_fn

    def get_choices(self) -> ChoiceMap:
        return self.chm

    def get_score(self) -> Score:
        return self.score

    def get_inner_trace(self, address: Address):
        return self.inner.get_inner_trace(address)


@Pytree.dataclass
class Vmap(Generic[R], GenerativeFunction[R]):
    """`Vmap` is a generative function which lifts another generative function to support `vmap`-based patterns of parallel (and generative) computation.

    In contrast to the full set of options which [`jax.vmap`](https://jax.readthedocs.io/en/latest/_autosummary/jax.vmap.html), this combinator expects an `in_axes: tuple` configuration argument, which indicates how the underlying `vmap` patterns should be broadcast across the input arguments to the generative function.

    Attributes:
        gen_fn: A [`genjax.GenerativeFunction`][] to be vectorized.

        in_axes: A tuple specifying which input arguments (or indices into them) should be vectorized. `in_axes` must match (or prefix) the `Pytree` type of the argument tuple for the underlying `gen_fn`. Defaults to 0, i.e., the first argument. See [this link](https://jax/readthedocs.io/en/latest/pytrees.html#applying-optional-parameters-to-pytrees) for more detail.

    Examples:
        Create a `Vmap` using the [`genjax.vmap`][] decorator:
        ```python exec="yes" html="true" source="material-block" session="vmap"
        import jax, genjax
        import jax.numpy as jnp


        @genjax.vmap(in_axes=(0,))
        @genjax.gen
        def mapped(x):
            noise1 = genjax.normal(0.0, 1.0) @ "noise1"
            noise2 = genjax.normal(0.0, 1.0) @ "noise2"
            return x + noise1 + noise2


        key = jax.random.key(314159)
        arr = jnp.ones(100)

        tr = jax.jit(mapped.simulate)(key, (arr,))
        print(tr.render_html())
        ```

        Use the [`genjax.GenerativeFunction.vmap`][] method:
        ```python exec="yes" html="true" source="material-block" session="vmap"
        @genjax.gen
        def add_normal_noise(x):
            noise1 = genjax.normal(0.0, 1.0) @ "noise1"
            noise2 = genjax.normal(0.0, 1.0) @ "noise2"
            return x + noise1 + noise2


        mapped = add_normal_noise.vmap(in_axes=(0,))

        tr = jax.jit(mapped.simulate)(key, (arr,))
        print(tr.render_html())
        ```
    """

    gen_fn: GenerativeFunction[R]
    in_axes: InAxes = Pytree.static()

    def __abstract_call__(self, *args) -> Any:
        return jax.vmap(self.gen_fn.__abstract_call__, in_axes=self.in_axes)(*args)

    @staticmethod
    def _static_broadcast_dim_length(in_axes: InAxes, args: tuple[Any, ...]) -> int:
        # We start by triggering a vmap to force all JAX validations to run. If we get past this line we know we have compatible dimensions.
        jax.vmap(lambda *_: None, in_axes=in_axes)(*args)

        # perform the in_axes massaging that vmap performs internally:
        if isinstance(in_axes, int):
            in_axes = (in_axes,) * len(args)
        elif isinstance(in_axes, list):
            in_axes = tuple(in_axes)

        def find_axis_size(axis: int | None, x: Any) -> int | None:
            """Find the size of the axis specified by `axis` for the argument `x`."""
            if axis is not None:
                leaf = jax.tree_util.tree_leaves(x)[0]
                return leaf.shape[axis]

        # tree_map uses in_axes as a template. To have passed vmap validation, Any non-None entry
        # must bottom out in an array-shaped leaf, and all such leafs must have the same size for
        # the specified dimension. Fetching the first is sufficient.
        axis_sizes = jax.tree_util.tree_map(
            find_axis_size,
            in_axes,
            args,
            is_leaf=lambda x: x is None,
        )
        return jtu.tree_leaves(axis_sizes)[0]

    def simulate(
        self,
        key: PRNGKey,
        args: tuple[Any, ...],
    ) -> VmapTrace[R]:
        dim_length = self._static_broadcast_dim_length(self.in_axes, args)
        sub_keys = jax.random.split(key, dim_length)

        # vmapping over `gen_fn`'s `simulate` gives us a new trace with vector-shaped leaves.
        tr = jax.vmap(self.gen_fn.simulate, (0, self.in_axes))(sub_keys, args)

        return VmapTrace.build(self, tr, args, dim_length)

    def generate(
        self,
        key: PRNGKey,
        constraint: ChoiceMap,
        args: tuple[Any, ...],
    ) -> tuple[VmapTrace[R], Weight]:
        dim_length = self._static_broadcast_dim_length(self.in_axes, args)
        idx_array = jnp.arange(dim_length)
        sub_keys = jax.random.split(key, dim_length)

        def _inner(key, idx, args):
            # Here we have to vmap across indices and perform individual lookups because the user might only constrain a subset of all indices. This forces recomputation.
            submap = constraint.get_submap(idx)
            tr, w = self.gen_fn.generate(
                key,
                submap,
                args,
            )
            return tr, w

        tr, weight_v = jax.vmap(_inner, in_axes=(0, 0, self.in_axes))(
            sub_keys, idx_array, args
        )
        w = jnp.sum(weight_v)
        map_tr = VmapTrace.build(self, tr, args, dim_length)
        return map_tr, w

    def project(
        self,
        key: PRNGKey,
        trace: Trace[R],
        selection: Selection,
    ) -> Weight:
        assert isinstance(trace, VmapTrace)

        dim_length = trace.dim_length
        sub_keys = jax.random.split(key, dim_length)

        def _project(key, subtrace):
            return subtrace.project(key, selection)

        weights = jax.vmap(_project)(sub_keys, trace.inner)
        return jnp.sum(weights)

    def edit_choice_map(
        self,
        key: PRNGKey,
        trace: VmapTrace[R],
        constraint: ChoiceMap,
        argdiffs: Argdiffs,
    ) -> tuple[VmapTrace[R], Weight, Retdiff[R], EditRequest]:
        primals = Diff.tree_primal(argdiffs)

        # TODO for McCoy... what if someone has inflated the dimension out from around us? How do we re-use this?
        dim_length = trace.dim_length
        idx_array = jnp.arange(dim_length)
        sub_keys = jax.random.split(key, dim_length)

        def _edit(key, idx, subtrace, argdiffs):
            # Here we have to vmap across indices and perform individual lookups because the user might only constrain a subset of all indices. This forces recomputation.
            subconstraint = constraint(idx)

            new_subtrace, w, retdiff, bwd_request = self.gen_fn.edit(
                key,
                subtrace,
                Update(subconstraint),
                argdiffs,
            )
            assert isinstance(bwd_request, Update)
            inner_chm = bwd_request.constraint
            return (new_subtrace, w, retdiff, inner_chm)

        new_subtraces, w, retdiff, bwd_constraints = jax.vmap(
            _edit, in_axes=(0, 0, 0, self.in_axes)
        )(sub_keys, idx_array, trace.inner, argdiffs)
        w = jnp.sum(w)
        map_tr = VmapTrace.build(self, new_subtraces, primals, dim_length)
        return (
            map_tr,
            w,
            retdiff,
            Update(bwd_constraints),
        )

    def edit_index(
        self,
        key: PRNGKey,
        trace: VmapTrace[R],
        idx: IntArray,
        request: EditRequest,
        argdiffs: Argdiffs,
    ) -> tuple[VmapTrace[R], Weight, Retdiff[R], EditRequest]:
        # For now, we don't allow changes to the arguments for this type of edit.
        assert Diff.static_check_no_change(argdiffs)
        primals = Diff.tree_primal(argdiffs)
        dim_length = trace.dim_length

        trace_slice = jtu.tree_map(lambda v: v[idx], trace.inner)

        def slice_argdiffs(axis: int | None, x: Any) -> Any:
            """Helper function to slice argdiffs based on axis.

            Args:
                axis: The axis to slice along, or None if no slicing needed
                x: The value to slice

            Returns:
                The sliced value if axis is provided, otherwise returns x unchanged
            """
            if axis is None:
                return x
            else:
                return jtu.tree_map(lambda v: jnp.take(v, idx, axis=axis), x)

        # First get the primal. The shape of this is going to match the in_axes shape.
        primal_slice = jax.tree_util.tree_map(
            slice_argdiffs,
            self.in_axes,
            primals,
            is_leaf=lambda x: x is None,
        )
        argdiffs_slice = Diff.tree_diff(primal_slice, Diff.tree_tangent(argdiffs))

<<<<<<< HEAD
        new_trace_slice, w, retdiff, bwd_request = self.gen_fn.edit(
=======
        new_trace_slice, w, _, bwd_request = self.gen_fn.edit(
>>>>>>> 24c097bf
            key,
            trace_slice,
            request,
            argdiffs_slice,
        )

<<<<<<< HEAD
        def mutator(v, idx, setter):
            return v.at[idx].set(setter)

        new_inner_trace = jtu.tree_map(
            lambda v, v_: mutator(v, idx, v_), trace.inner, new_trace_slice
=======
        new_inner_trace = jtu.tree_map(
            lambda v, v_: v.at[idx].set(v_), trace.inner, new_trace_slice
>>>>>>> 24c097bf
        )

        map_tr = VmapTrace.build(self, new_inner_trace, primals, dim_length)

        # We always set the carried out value to be an unknown change, conservatively.
        retdiff = Diff.unknown_change(map_tr.get_retval())

        return (map_tr, w, retdiff, IndexRequest(idx, bwd_request))

    def edit(
        self,
        key: PRNGKey,
        trace: Trace[R],
        edit_request: EditRequest,
        argdiffs: Argdiffs,
    ) -> tuple[VmapTrace[R], Weight, Retdiff[R], EditRequest]:
        assert isinstance(trace, VmapTrace)

        match edit_request:
            case Update(constraint):
                constraint = edit_request.constraint
                return self.edit_choice_map(
                    key,
                    trace,
                    constraint,
                    argdiffs,
                )
            case IndexRequest(idx, subrequest):
                return self.edit_index(
                    key,
                    trace,
                    idx,
                    subrequest,
                    argdiffs,
                )
            case _:
                raise NotImplementedError

    def assess(
        self,
        sample: ChoiceMap,
        args: tuple[Any, ...],
    ) -> tuple[Score, R]:
        dim_length = self._static_broadcast_dim_length(self.in_axes, args)

        def _inner(idx, args):
            return self.gen_fn.assess(sample(idx), args)

        scores, retvals = jax.vmap(_inner, in_axes=(0, self.in_axes))(
            jnp.arange(dim_length), args
        )
        return jnp.sum(scores), retvals


#############
# Decorator #
#############


def vmap(*, in_axes: InAxes = 0) -> Callable[[GenerativeFunction[R]], Vmap[R]]:
    """
    Returns a decorator that wraps a [`GenerativeFunction`][genjax.GenerativeFunction] and returns a new `GenerativeFunction` that performs a vectorized map over the argument specified by `in_axes`. Traced values are nested under an index, and the retval is vectorized.

    Args:
        in_axes: Selector specifying which input arguments (or index into them) should be vectorized. `in_axes` must match (or prefix) the `Pytree` type of the argument tuple for the underlying `gen_fn`. Defaults to 0, i.e., the first argument. See [this link](https://jax.readthedocs.io/en/latest/pytrees.html#applying-optional-parameters-to-pytrees) for more detail.

    Returns:
        A decorator that converts a [`genjax.GenerativeFunction`][] into a new [`genjax.GenerativeFunction`][] that accepts an argument of one-higher dimension at the position specified by `in_axes`.

    Examples:
        ```python exec="yes" html="true" source="material-block" session="vmap"
        import jax, genjax
        import jax.numpy as jnp


        @genjax.vmap(in_axes=0)
        @genjax.gen
        def vmapped_model(x):
            v = genjax.normal(x, 1.0) @ "v"
            return genjax.normal(v, 0.01) @ "q"


        key = jax.random.key(314159)
        arr = jnp.ones(100)

        # `vmapped_model` accepts an array of numbers:
        tr = jax.jit(vmapped_model.simulate)(key, (arr,))

        print(tr.render_html())
        ```
    """

    def decorator(gen_fn: GenerativeFunction[R]) -> Vmap[R]:
        return Vmap(gen_fn, in_axes)

    return decorator<|MERGE_RESOLUTION|>--- conflicted
+++ resolved
@@ -313,27 +313,15 @@
         )
         argdiffs_slice = Diff.tree_diff(primal_slice, Diff.tree_tangent(argdiffs))
 
-<<<<<<< HEAD
-        new_trace_slice, w, retdiff, bwd_request = self.gen_fn.edit(
-=======
         new_trace_slice, w, _, bwd_request = self.gen_fn.edit(
->>>>>>> 24c097bf
             key,
             trace_slice,
             request,
             argdiffs_slice,
         )
 
-<<<<<<< HEAD
-        def mutator(v, idx, setter):
-            return v.at[idx].set(setter)
-
-        new_inner_trace = jtu.tree_map(
-            lambda v, v_: mutator(v, idx, v_), trace.inner, new_trace_slice
-=======
         new_inner_trace = jtu.tree_map(
             lambda v, v_: v.at[idx].set(v_), trace.inner, new_trace_slice
->>>>>>> 24c097bf
         )
 
         map_tr = VmapTrace.build(self, new_inner_trace, primals, dim_length)
