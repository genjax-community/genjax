--- conflicted
+++ resolved
@@ -177,18 +177,11 @@
         self,
         key: PRNGKey,
         choice_map: ChoiceMap,
-<<<<<<< HEAD
-        args: tuple[Any, ...],
-    ) -> tuple[VmapTrace[R], Weight, Retdiff[R], EditRequest]:
-        self._static_check_broadcastable(args)
-        broadcast_dim_length = self._static_broadcast_dim_length(args)
-=======
         argdiffs: Argdiffs,
     ) -> tuple[VmapTrace[R], Weight, Retdiff[R], UpdateProblem]:
         primals = Diff.tree_primal(argdiffs)
         self._static_check_broadcastable(primals)
         broadcast_dim_length = self._static_broadcast_dim_length(primals)
->>>>>>> 7836d26e
         idx_array = jnp.arange(0, broadcast_dim_length)
         sub_keys = jax.random.split(key, broadcast_dim_length)
 
@@ -197,15 +190,9 @@
             tr, w, rd, bwd_problem = self.gen_fn.edit(
                 key,
                 EmptyTrace(self.gen_fn),
-<<<<<<< HEAD
                 GenericIncrementalProblem(
                     Diff.unknown_change(args),
                     ImportanceRequest(submap),
-=======
-                GenericProblem(
-                    Diff.unknown_change(primals),
-                    ImportanceProblem(submap),
->>>>>>> 7836d26e
                 ),
             )
             return tr, w, rd, ChoiceMap.idx(idx, bwd_problem)
