# Copyright 2024 MIT Probabilistic Computing Project
#
# Licensed under the Apache License, Version 2.0 (the "License");
# you may not use this file except in compliance with the License.
# You may obtain a copy of the License at
#
#     https://www.apache.org/licenses/LICENSE-2.0
#
# Unless required by applicable law or agreed to in writing, software
# distributed under the License is distributed on an "AS IS" BASIS,
# WITHOUT WARRANTIES OR CONDITIONS OF ANY KIND, either express or implied.
# See the License for the specific language governing permissions and
# limitations under the License.


from genjax._src.core.generative import (
    Argdiffs,
    EmptyTrace,
    GenerativeFunction,
    GenericProblem,
    Retdiff,
    Sample,
    Score,
    Trace,
    UpdateProblem,
    Weight,
)
from genjax._src.core.generative.choice_map import ChoiceMap
from genjax._src.core.interpreters.incremental import Diff, incremental
from genjax._src.core.pytree import Pytree
from genjax._src.core.typing import (
    Any,
    Callable,
    Generic,
    PRNGKey,
    String,
    TypeVar,
    typecheck,
)

<<<<<<< HEAD
register_exclusion(__file__)

ArgTuple = TypeVar("ArgTuple", bound=tuple[Any, ...])
=======
ArgTuple = TypeVar("ArgTuple", bound=tuple)
>>>>>>> 144b5485
R = TypeVar("R")
S = TypeVar("S")


@Pytree.dataclass
class DimapTrace(Trace, Generic[ArgTuple, S]):
    gen_fn: "DimapCombinator"
    inner: Trace
    args: ArgTuple
    retval: S

    def get_args(self) -> ArgTuple:
        return self.args

    def get_gen_fn(self) -> GenerativeFunction:
        return self.gen_fn

    def get_sample(self) -> Sample:
        return self.inner.get_sample()

    def get_retval(self) -> S:
        return self.retval

    def get_score(self) -> Score:
        return self.inner.get_score()


@Pytree.dataclass
class DimapCombinator(GenerativeFunction[S], Generic[ArgTuple, R, S]):
    """
    A combinator that transforms both the arguments and return values of a [`genjax.GenerativeFunction`][].

    This combinator allows for the modification of input arguments and return values through specified mapping functions, enabling the adaptation of a generative function to different contexts or requirements.

    Attributes:
        inner: The inner generative function to which the transformations are applied.
        argument_mapping: A function that maps the original arguments to the modified arguments that are passed to the inner generative function.
        retval_mapping: A function that takes a pair of `(args, return_value)` of the inner generative function and returns a mapped return value.
        info: Optional information or description about the specific instance of the combinator.

    Examples:
        Transforming the arguments and return values of a normal distribution draw via the [`genjax.dimap`][] decorator:
        ```python exec="yes" html="true" source="material-block" session="dimap"
        import genjax, jax


        @genjax.dimap(
            # double the mean and halve the std
            pre=lambda mean, std: (mean * 2, std / 2),
            post=lambda _args, retval: retval * 10,
        )
        @genjax.gen
        def transformed_normal_draw(mean, std):
            return genjax.normal(mean, std) @ "x"


        key = jax.random.PRNGKey(314159)
        tr = jax.jit(transformed_normal_draw.simulate)(
            key,
            (
                0.0,  # Original mean
                1.0,  # Original std
            ),
        )
        print(tr.render_html())
        ```
    """

    inner: GenerativeFunction[R]
    argument_mapping: Callable[[tuple[Any, ...]], ArgTuple] = Pytree.static()
    retval_mapping: Callable[[ArgTuple, R], S] = Pytree.static()
    info: String | None = Pytree.static(default=None)

    @GenerativeFunction.gfi_boundary
    @typecheck
    def simulate(
        self,
        key: PRNGKey,
        args: tuple[Any, ...],
    ) -> DimapTrace[tuple[Any, ...], S]:
        inner_args = self.argument_mapping(*args)
        tr = self.inner.simulate(key, inner_args)
        inner_retval = tr.get_retval()
        retval = self.retval_mapping(inner_args, inner_retval)
        return DimapTrace(self, tr, args, retval)

    @typecheck
    def update_change_target(
        self,
        key: PRNGKey,
        trace: Trace,
        update_problem: UpdateProblem,
        argdiffs: Argdiffs,
    ) -> tuple[DimapTrace[tuple[Any, ...], S], Weight, Retdiff, UpdateProblem]:
        assert isinstance(trace, EmptyTrace | DimapTrace)

        primals = Diff.tree_primal(argdiffs)
        tangents = Diff.tree_tangent(argdiffs)

        inner_argdiffs = incremental(self.argument_mapping)(
            None,
            primals,
            tangents,
        )

        match trace:
            case DimapTrace():
                inner_trace = trace.inner
            case EmptyTrace():
                inner_trace = EmptyTrace(self.inner)

        tr, w, inner_retdiff, bwd_problem = self.inner.update(
            key, inner_trace, GenericProblem(inner_argdiffs, update_problem)
        )

        inner_retval_primals = Diff.tree_primal(inner_retdiff)
        inner_retval_tangents = Diff.tree_tangent(inner_retdiff)

        def closed_mapping(args: tuple[Any, ...], retval: R) -> S:
            xformed_args = self.argument_mapping(*args)
            return self.retval_mapping(xformed_args, retval)

        retval_diff = incremental(closed_mapping)(
            None,
            (primals, inner_retval_primals),
            (tangents, inner_retval_tangents),
        )

        retval_primal = Diff.tree_primal(retval_diff)
        return (
            DimapTrace(self, tr, primals, retval_primal),
            w,
            retval_diff,
            bwd_problem,
        )

    @typecheck
    def update(
        self,
        key: PRNGKey,
        trace: Trace,
        update_problem: UpdateProblem,
    ) -> tuple[DimapTrace[tuple[Any, ...], S], Weight, Retdiff, UpdateProblem]:
        match update_problem:
            case GenericProblem(argdiffs, subproblem):
                return self.update_change_target(key, trace, subproblem, argdiffs)
            case _:
                return self.update_change_target(
                    key, trace, update_problem, Diff.no_change(trace.get_args())
                )

    @typecheck
    def assess(
        self,
        sample: ChoiceMap,
        args: tuple[Any, ...],
    ) -> tuple[Score, S]:
        inner_args = self.argument_mapping(*args)
        w, inner_retval = self.inner.assess(sample, inner_args)
        retval = self.retval_mapping(inner_args, inner_retval)
        return w, retval


#############
# Decorator #
#############


def dimap(
    *,
    pre: Callable[..., ArgTuple] = lambda *args: args,
    post: Callable[[ArgTuple, R], S] = lambda _, retval: retval,
    info: String | None = None,
) -> Callable[[GenerativeFunction[R]], GenerativeFunction[S]]:
    """
    Returns a decorator that wraps a [`genjax.GenerativeFunction`][] and applies pre- and post-processing functions to its arguments and return value.

    !!! info
        Prefer [`genjax.map`][] if you only need to transform the return value, or [`genjax.contramap`][] if you need to transform the arguments.

    Args:
        pre: A callable that preprocesses the arguments before passing them to the wrapped function. Note that `pre` must return a _tuple_ of arguments, not a bare argument. Default is the identity function.
        post: A callable that postprocesses the return value of the wrapped function. Default is the identity function.
        info: An optional string providing additional information about the `dimap` operation.

    Returns:
        A decorator that takes a [`genjax.GenerativeFunction`][] and returns a new [`genjax.GenerativeFunction`][] with the same behavior but with the arguments and return value transformed according to `pre` and `post`.

    Examples:
        ```python exec="yes" html="true" source="material-block" session="dimap"
        import jax, genjax


        # Define pre- and post-processing functions
        def pre_process(x, y):
            return (x + 1, y * 2)


        def post_process(args, retval):
            return retval**2


        # Apply dimap to a generative function
        @genjax.dimap(pre=pre_process, post=post_process, info="Square of normal")
        @genjax.gen
        def dimap_model(x, y):
            return genjax.normal(x, y) @ "z"


        # Use the dimap model
        key = jax.random.PRNGKey(0)
        trace = dimap_model.simulate(key, (2.0, 3.0))

        print(trace.render_html())
        ```
    """

    def decorator(f: GenerativeFunction[R]) -> GenerativeFunction[S]:
        return DimapCombinator[ArgTuple, R, S](f, pre, post, info)

    return decorator


def map(
    f: Callable[[R], S],
    *,
    info: String | None = None,
) -> Callable[[GenerativeFunction[R]], GenerativeFunction[S]]:
    """
    Returns a decorator that wraps a [`genjax.GenerativeFunction`][] and applies a post-processing function to its return value.

    This is a specialized version of [`genjax.dimap`][] where only the post-processing function is applied.

    Args:
        f: A callable that postprocesses the return value of the wrapped function.
        info: An optional string providing additional information about the `map` operation.

    Returns:
        A decorator that takes a [`genjax.GenerativeFunction`][] and returns a new [`genjax.GenerativeFunction`][] with the same behavior but with the return value transformed according to `f`.

    Examples:
        ```python exec="yes" html="true" source="material-block" session="map"
        import jax, genjax


        # Define a post-processing function
        def square(x):
            return x**2


        # Apply map to a generative function
        @genjax.map(square, info="Square of normal")
        @genjax.gen
        def map_model(x):
            return genjax.normal(x, 1.0) @ "z"


        # Use the map model
        key = jax.random.PRNGKey(0)
        trace = map_model.simulate(key, (2.0,))

        print(trace.render_html())
        ```
    """

    def post(_, x: R) -> S:
        return f(x)

    return dimap(pre=lambda *args: args, post=post, info=info)


def contramap(
    f: Callable[..., ArgTuple],
    *,
    info: String | None = None,
) -> Callable[[GenerativeFunction], GenerativeFunction]:
    """
    Returns a decorator that wraps a [`genjax.GenerativeFunction`][] and applies a pre-processing function to its arguments.

    This is a specialized version of [`genjax.dimap`][] where only the pre-processing function is applied.

    Args:
        f: A callable that preprocesses the arguments of the wrapped function. Note that `f` must return a _tuple_ of arguments, not a bare argument.
        info: An optional string providing additional information about the `contramap` operation.

    Returns:
        A decorator that takes a [`genjax.GenerativeFunction`][] and returns a new [`genjax.GenerativeFunction`][] with the same behavior but with the arguments transformed according to `f`.

    Examples:
        ```python exec="yes" html="true" source="material-block" session="contramap"
        import jax, genjax


        # Define a pre-processing function.
        # Note that this function must return a tuple of arguments!
        def add_one(x):
            return (x + 1,)


        # Apply contramap to a generative function
        @genjax.contramap(add_one, info="Add one to input")
        @genjax.gen
        def contramap_model(x):
            return genjax.normal(x, 1.0) @ "z"


        # Use the contramap model
        key = jax.random.PRNGKey(0)
        trace = contramap_model.simulate(key, (2.0,))

        print(trace.render_html())
        ```
    """
    return dimap(pre=f, post=lambda _, ret: ret, info=info)<|MERGE_RESOLUTION|>--- conflicted
+++ resolved
@@ -38,13 +38,7 @@
     typecheck,
 )
 
-<<<<<<< HEAD
-register_exclusion(__file__)
-
 ArgTuple = TypeVar("ArgTuple", bound=tuple[Any, ...])
-=======
-ArgTuple = TypeVar("ArgTuple", bound=tuple)
->>>>>>> 144b5485
 R = TypeVar("R")
 S = TypeVar("S")
 
