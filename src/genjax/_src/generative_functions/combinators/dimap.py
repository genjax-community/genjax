--- conflicted
+++ resolved
@@ -109,15 +109,9 @@
     """
 
     inner: GenerativeFunction
-<<<<<<< HEAD
-    argument_mapping: Callable[..., Any] = Pytree.static()
-    retval_mapping: Callable[..., Any] = Pytree.static()
-    info: Optional[String] = Pytree.static(default=None)
-=======
     argument_mapping: Callable[[tuple], ArgTuple] = Pytree.static()
     retval_mapping: Callable[[ArgTuple, R], S] = Pytree.static()
     info: String | None = Pytree.static(default=None)
->>>>>>> 229b4fbd
 
     @GenerativeFunction.gfi_boundary
     @typecheck
@@ -216,15 +210,9 @@
 
 def dimap(
     *,
-<<<<<<< HEAD
-    pre: Callable[..., Any] = lambda *args: args,
-    post: Callable[..., Any] = lambda _args, retval: retval,
-    info: Optional[String] = None,
-=======
     pre: Callable[..., ArgTuple] = lambda *args: args,
     post: Callable[[ArgTuple, R], S] = lambda _, retval: retval,
     info: String | None = None,
->>>>>>> 229b4fbd
 ) -> Callable[[GenerativeFunction], GenerativeFunction]:
     """
     Returns a decorator that wraps a [`genjax.GenerativeFunction`][] and applies pre- and post-processing functions to its arguments and return value.
@@ -276,11 +264,7 @@
 
 
 def map(
-<<<<<<< HEAD
-    f: Callable[..., Any],
-=======
     f: Callable[[R], S],
->>>>>>> 229b4fbd
     *,
     info: String | None = None,
 ) -> Callable[[GenerativeFunction], GenerativeFunction]:
@@ -328,11 +312,7 @@
 
 
 def contramap(
-<<<<<<< HEAD
-    f: Callable[..., Any],
-=======
     f: Callable[..., ArgTuple],
->>>>>>> 229b4fbd
     *,
     info: String | None = None,
 ) -> Callable[[GenerativeFunction], GenerativeFunction]:
