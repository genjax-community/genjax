# Copyright 2024 MIT Probabilistic Computing Project
#
# Licensed under the Apache License, Version 2.0 (the "License");
# you may not use this file except in compliance with the License.
# You may obtain a copy of the License at
#
#     https://www.apache.org/licenses/LICENSE-2.0
#
# Unless required by applicable law or agreed to in writing, software
# distributed under the License is distributed on an "AS IS" BASIS,
# WITHOUT WARRANTIES OR CONDITIONS OF ANY KIND, either express or implied.
# See the License for the specific language governing permissions and
# limitations under the License.


from genjax._src.core.generative import (
    Argdiffs,
    EmptyTrace,
    GenerativeFunction,
    GenericProblem,
    Retdiff,
    Sample,
    Score,
    Trace,
    UpdateProblem,
    Weight,
)
from genjax._src.core.generative.choice_map import ChoiceMap
from genjax._src.core.interpreters.incremental import Diff, incremental
from genjax._src.core.pytree import Pytree
from genjax._src.core.typing import (
    Any,
    Callable,
    Generic,
    PRNGKey,
    String,
    TypeVar,
    typecheck,
)

ArgTuple = TypeVar("ArgTuple", bound=tuple[Any, ...])
R = TypeVar("R")
S = TypeVar("S")


@Pytree.dataclass
class DimapTrace(Generic[R, S], Trace[S]):
    gen_fn: "DimapCombinator[Any, R, S]"
    inner: Trace[R]
    args: tuple[Any, ...]
    retval: S

    def get_args(self) -> tuple[Any, ...]:
        return self.args

    def get_gen_fn(self) -> GenerativeFunction[S]:
        return self.gen_fn

    def get_sample(self) -> Sample:
        return self.inner.get_sample()

    def get_retval(self) -> S:
        return self.retval

    def get_score(self) -> Score:
        return self.inner.get_score()


@Pytree.dataclass
class DimapCombinator(Generic[ArgTuple, R, S], GenerativeFunction[S]):
    """
    A combinator that transforms both the arguments and return values of a [`genjax.GenerativeFunction`][].

    This combinator allows for the modification of input arguments and return values through specified mapping functions, enabling the adaptation of a generative function to different contexts or requirements.

    Attributes:
        inner: The inner generative function to which the transformations are applied.
        argument_mapping: A function that maps the original arguments to the modified arguments that are passed to the inner generative function.
        retval_mapping: A function that takes a pair of `(args, return_value)` of the inner generative function and returns a mapped return value.
        info: Optional information or description about the specific instance of the combinator.

    Examples:
        Transforming the arguments and return values of a normal distribution draw via the [`genjax.dimap`][] decorator:
        ```python exec="yes" html="true" source="material-block" session="dimap"
        import genjax, jax


        @genjax.dimap(
            # double the mean and halve the std
            pre=lambda mean, std: (mean * 2, std / 2),
            post=lambda _args, retval: retval * 10,
        )
        @genjax.gen
        def transformed_normal_draw(mean, std):
            return genjax.normal(mean, std) @ "x"


        key = jax.random.PRNGKey(314159)
        tr = jax.jit(transformed_normal_draw.simulate)(
            key,
            (
                0.0,  # Original mean
                1.0,  # Original std
            ),
        )
        print(tr.render_html())
        ```
    """

    inner: GenerativeFunction[R]
    argument_mapping: Callable[[tuple[Any, ...]], ArgTuple] = Pytree.static()
    retval_mapping: Callable[[ArgTuple, R], S] = Pytree.static()
    info: String | None = Pytree.static(default=None)

    @GenerativeFunction.gfi_boundary
    @typecheck
    def simulate(
        self,
        key: PRNGKey,
<<<<<<< HEAD
        args: tuple,
    ) -> DimapTrace[R, S]:
=======
        args: tuple[Any, ...],
    ) -> DimapTrace[tuple[Any, ...], S]:
>>>>>>> 271624ab
        inner_args = self.argument_mapping(*args)
        tr = self.inner.simulate(key, inner_args)
        inner_retval = tr.get_retval()
        retval = self.retval_mapping(inner_args, inner_retval)
        return DimapTrace(self, tr, args, retval)

    @typecheck
    def update_change_target(
        self,
        key: PRNGKey,
        trace: Trace[S],
        update_problem: UpdateProblem,
        argdiffs: Argdiffs,
<<<<<<< HEAD
    ) -> tuple[DimapTrace[R, S], Weight, Retdiff, UpdateProblem]:
=======
    ) -> tuple[DimapTrace[tuple[Any, ...], S], Weight, Retdiff, UpdateProblem]:
>>>>>>> 271624ab
        assert isinstance(trace, EmptyTrace | DimapTrace)

        primals = Diff.tree_primal(argdiffs)
        tangents = Diff.tree_tangent(argdiffs)

        inner_argdiffs = incremental(self.argument_mapping)(
            None,
            primals,
            tangents,
        )
        match trace:
            case DimapTrace():
                inner_trace: Trace[R] = trace.inner
            case EmptyTrace():
                inner_trace = EmptyTrace(self.inner)

        tr, w, inner_retdiff, bwd_problem = self.inner.update(
            key, inner_trace, GenericProblem(inner_argdiffs, update_problem)
        )

        inner_retval_primals = Diff.tree_primal(inner_retdiff)
        inner_retval_tangents = Diff.tree_tangent(inner_retdiff)

        def closed_mapping(args: tuple[Any, ...], retval: R) -> S:
            xformed_args = self.argument_mapping(*args)
            return self.retval_mapping(xformed_args, retval)

        retval_diff = incremental(closed_mapping)(
            None,
            (primals, inner_retval_primals),
            (tangents, inner_retval_tangents),
        )

        retval_primal: S = Diff.tree_primal(retval_diff)
        return (
            DimapTrace(self, tr, primals, retval_primal),
            w,
            retval_diff,
            bwd_problem,
        )

    @typecheck
    def update(
        self,
        key: PRNGKey,
        trace: Trace[S],
        update_problem: UpdateProblem,
<<<<<<< HEAD
    ) -> tuple[DimapTrace[R, S], Weight, Retdiff, UpdateProblem]:
=======
    ) -> tuple[DimapTrace[tuple[Any, ...], S], Weight, Retdiff, UpdateProblem]:
>>>>>>> 271624ab
        match update_problem:
            case GenericProblem(argdiffs, subproblem):
                return self.update_change_target(key, trace, subproblem, argdiffs)
            case _:
                return self.update_change_target(
                    key, trace, update_problem, Diff.no_change(trace.get_args())
                )

    @typecheck
    def assess(
        self,
        sample: ChoiceMap,
        args: tuple[Any, ...],
    ) -> tuple[Score, S]:
        inner_args = self.argument_mapping(*args)
        w, inner_retval = self.inner.assess(sample, inner_args)
        retval = self.retval_mapping(inner_args, inner_retval)
        return w, retval


#############
# Decorator #
#############


def dimap(
    *,
    pre: Callable[..., ArgTuple] = lambda *args: args,
    post: Callable[[ArgTuple, R], S] = lambda _, retval: retval,
    info: String | None = None,
) -> Callable[[GenerativeFunction[R]], DimapCombinator[ArgTuple, R, S]]:
    """
    Returns a decorator that wraps a [`genjax.GenerativeFunction`][] and applies pre- and post-processing functions to its arguments and return value.

    !!! info
        Prefer [`genjax.map`][] if you only need to transform the return value, or [`genjax.contramap`][] if you need to transform the arguments.

    Args:
        pre: A callable that preprocesses the arguments before passing them to the wrapped function. Note that `pre` must return a _tuple_ of arguments, not a bare argument. Default is the identity function.
        post: A callable that postprocesses the return value of the wrapped function. Default is the identity function.
        info: An optional string providing additional information about the `dimap` operation.

    Returns:
        A decorator that takes a [`genjax.GenerativeFunction`][] and returns a new [`genjax.GenerativeFunction`][] with the same behavior but with the arguments and return value transformed according to `pre` and `post`.

    Examples:
        ```python exec="yes" html="true" source="material-block" session="dimap"
        import jax, genjax


        # Define pre- and post-processing functions
        def pre_process(x, y):
            return (x + 1, y * 2)


        def post_process(args, retval):
            return retval**2


        # Apply dimap to a generative function
        @genjax.dimap(pre=pre_process, post=post_process, info="Square of normal")
        @genjax.gen
        def dimap_model(x, y):
            return genjax.normal(x, y) @ "z"


        # Use the dimap model
        key = jax.random.PRNGKey(0)
        trace = dimap_model.simulate(key, (2.0, 3.0))

        print(trace.render_html())
        ```
    """

    def decorator(f: GenerativeFunction[R]) -> DimapCombinator[ArgTuple, R, S]:
        return DimapCombinator(f, pre, post, info)

    return decorator


def map(
    f: Callable[[R], S],
    *,
    info: String | None = None,
) -> Callable[[GenerativeFunction[R]], DimapCombinator[tuple[Any, ...], R, S]]:
    """
    Returns a decorator that wraps a [`genjax.GenerativeFunction`][] and applies a post-processing function to its return value.

    This is a specialized version of [`genjax.dimap`][] where only the post-processing function is applied.

    Args:
        f: A callable that postprocesses the return value of the wrapped function.
        info: An optional string providing additional information about the `map` operation.

    Returns:
        A decorator that takes a [`genjax.GenerativeFunction`][] and returns a new [`genjax.GenerativeFunction`][] with the same behavior but with the return value transformed according to `f`.

    Examples:
        ```python exec="yes" html="true" source="material-block" session="map"
        import jax, genjax


        # Define a post-processing function
        def square(x):
            return x**2


        # Apply map to a generative function
        @genjax.map(square, info="Square of normal")
        @genjax.gen
        def map_model(x):
            return genjax.normal(x, 1.0) @ "z"


        # Use the map model
        key = jax.random.PRNGKey(0)
        trace = map_model.simulate(key, (2.0,))

        print(trace.render_html())
        ```
    """

    def post(_, x: R) -> S:
        return f(x)

    return dimap(pre=lambda *args: args, post=post, info=info)


def contramap(
    f: Callable[..., ArgTuple],
    *,
    info: String | None = None,
) -> Callable[[GenerativeFunction[R]], DimapCombinator[ArgTuple, R, R]]:
    """
    Returns a decorator that wraps a [`genjax.GenerativeFunction`][] and applies a pre-processing function to its arguments.

    This is a specialized version of [`genjax.dimap`][] where only the pre-processing function is applied.

    Args:
        f: A callable that preprocesses the arguments of the wrapped function. Note that `f` must return a _tuple_ of arguments, not a bare argument.
        info: An optional string providing additional information about the `contramap` operation.

    Returns:
        A decorator that takes a [`genjax.GenerativeFunction`][] and returns a new [`genjax.GenerativeFunction`][] with the same behavior but with the arguments transformed according to `f`.

    Examples:
        ```python exec="yes" html="true" source="material-block" session="contramap"
        import jax, genjax


        # Define a pre-processing function.
        # Note that this function must return a tuple of arguments!
        def add_one(x):
            return (x + 1,)


        # Apply contramap to a generative function
        @genjax.contramap(add_one, info="Add one to input")
        @genjax.gen
        def contramap_model(x):
            return genjax.normal(x, 1.0) @ "z"


        # Use the contramap model
        key = jax.random.PRNGKey(0)
        trace = contramap_model.simulate(key, (2.0,))

        print(trace.render_html())
        ```
    """
    return dimap(pre=f, post=lambda _, ret: ret, info=info)<|MERGE_RESOLUTION|>--- conflicted
+++ resolved
@@ -117,13 +117,8 @@
     def simulate(
         self,
         key: PRNGKey,
-<<<<<<< HEAD
-        args: tuple,
+        args: tuple[Any, ...],
     ) -> DimapTrace[R, S]:
-=======
-        args: tuple[Any, ...],
-    ) -> DimapTrace[tuple[Any, ...], S]:
->>>>>>> 271624ab
         inner_args = self.argument_mapping(*args)
         tr = self.inner.simulate(key, inner_args)
         inner_retval = tr.get_retval()
@@ -137,11 +132,7 @@
         trace: Trace[S],
         update_problem: UpdateProblem,
         argdiffs: Argdiffs,
-<<<<<<< HEAD
     ) -> tuple[DimapTrace[R, S], Weight, Retdiff, UpdateProblem]:
-=======
-    ) -> tuple[DimapTrace[tuple[Any, ...], S], Weight, Retdiff, UpdateProblem]:
->>>>>>> 271624ab
         assert isinstance(trace, EmptyTrace | DimapTrace)
 
         primals = Diff.tree_primal(argdiffs)
@@ -189,11 +180,7 @@
         key: PRNGKey,
         trace: Trace[S],
         update_problem: UpdateProblem,
-<<<<<<< HEAD
     ) -> tuple[DimapTrace[R, S], Weight, Retdiff, UpdateProblem]:
-=======
-    ) -> tuple[DimapTrace[tuple[Any, ...], S], Weight, Retdiff, UpdateProblem]:
->>>>>>> 271624ab
         match update_problem:
             case GenericProblem(argdiffs, subproblem):
                 return self.update_change_target(key, trace, subproblem, argdiffs)
