--- conflicted
+++ resolved
@@ -158,12 +158,6 @@
         def _inner(v1, v2):
             return v1.at[indices].set(v2)
 
-<<<<<<< HEAD
-        print(jtu.tree_structure(self.inner))
-        print()
-        print(jtu.tree_structure(new))
-=======
->>>>>>> 3fd7d84a
         assert jtu.tree_structure(self.inner) == jtu.tree_structure(new)
         new = jtu.tree_map(_inner, self.inner, new)
 
