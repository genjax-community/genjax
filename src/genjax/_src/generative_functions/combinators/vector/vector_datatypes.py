--- conflicted
+++ resolved
@@ -117,15 +117,12 @@
         return (self.indices, self.inner), ()
 
     @classmethod
-<<<<<<< HEAD
-=======
     @dispatch
     def new(cls, idx: Int, inner: ChoiceMap) -> ChoiceMap:
         idx = jnp.array(idx)
         return IndexedChoiceMap.new(idx, inner)
 
     @classmethod
->>>>>>> a2ab3f9f
     @dispatch
     def new(cls, indices: IntArray, inner: ChoiceMap) -> ChoiceMap:
         # Promote raw integers (or scalars) to non-null leading dim.
@@ -195,7 +192,6 @@
             return submap
         else:
             return mask(jnp.isin(idx, self.indices), submap)
-<<<<<<< HEAD
 
     @dispatch
     def get_submap(self, idx: Int):
@@ -205,20 +201,6 @@
         return mask(jnp.isin(idx, self.indices), submap)
 
     @dispatch
-    def get_submap(self, idx: IntArray):
-=======
-
-    @dispatch
-    def get_submap(self, idx: Int):
->>>>>>> a2ab3f9f
-        (slice_index,) = jnp.nonzero(idx == self.indices, size=1)
-        slice_index = self.indices[slice_index[0]] if self.indices.shape else idx
-        submap = jtu.tree_map(lambda v: v[slice_index] if v.shape else v, self.inner)
-        return mask(jnp.isin(idx, self.indices), submap)
-
-    @dispatch
-<<<<<<< HEAD
-=======
     def get_submap(self, idx: IntArray):
         (slice_index,) = jnp.nonzero(idx == self.indices, size=1)
         slice_index = self.indices[slice_index[0]] if self.indices.shape else idx
@@ -227,7 +209,6 @@
         return mask(jnp.isin(idx, self.indices), submap)
 
     @dispatch
->>>>>>> a2ab3f9f
     def get_submap(self, _: Any):
         return EmptyChoice()
 
