# Copyright 2023 MIT Probabilistic Computing Project
#
# Licensed under the Apache License, Version 2.0 (the "License");
# you may not use this file except in compliance with the License.
# You may obtain a copy of the License at
#
#     https://www.apache.org/licenses/LICENSE-2.0
#
# Unless required by applicable law or agreed to in writing, software
# distributed under the License is distributed on an "AS IS" BASIS,
# WITHOUT WARRANTIES OR CONDITIONS OF ANY KIND, either express or implied.
# See the License for the specific language governing permissions and
# limitations under the License.

from typing import Callable

import jax
import jax.numpy as jnp

from genjax._src.core.datatypes.generative import (
    Choice,
    JAXGenerativeFunction,
    Selection,
    Trace,
)
from genjax._src.core.pytree.pytree import Pytree
from genjax._src.core.typing import (
    Any,
    FloatArray,
    Int,
    PRNGKey,
    Tuple,
    dispatch,
    typecheck,
)
from genjax._src.generative_functions.combinators.vector.vector_datatypes import (
    VectorChoiceMap,
)
from genjax._src.generative_functions.static.static_gen_fn import SupportsCalleeSugar


class RepeatTrace(Trace):
    inner_trace: Trace
    args: Tuple

    def get_score(self):
        return self.inner_trace.get_score()

    def get_args(self):
        return self.args

    def get_choices(self):
        return self.inner_trace.strip()

    def get_retval(self):
        return self.inner_trace.get_retval()

    @typecheck
    def project(self, selection: Selection):
        return self.inner_trace.project(selection)


<<<<<<< HEAD
@dataclass
class RepeatCombinator(JAXGenerativeFunction, SupportsCalleeSugar):
=======
class RepeatCombinator(JAXGenerativeFunction):
>>>>>>> 962416cb
    """The `RepeatCombinator` supports i.i.d sampling from generative functions
    (for vectorized mapping over arguments, see `MapCombinator`)."""

    inner: JAXGenerativeFunction
    repeats: Int = Pytree.static()

    @typecheck
    def simulate(
        self,
        key: PRNGKey,
        args: Tuple,
    ) -> RepeatTrace:
        sub_keys = jax.random.split(key, self.repeats)
        repeated_inner_tr = jax.vmap(
            self.inner.simulate,
            in_axes=(0, None),
        )(sub_keys, args)
        return RepeatTrace(repeated_inner_tr, args)

    @dispatch
    def importance(
        self,
        key: PRNGKey,
        choice: VectorChoiceMap,
        args: Tuple,
    ) -> Tuple[RepeatTrace, FloatArray]:
        sub_keys = jax.random.split(key, self.repeats)
        repeated_inner_tr, w = jax.vmap(
            self.inner.importance,
            in_axes=(0, None),
        )(sub_keys, choice, args)
        return RepeatTrace(repeated_inner_tr, args), jnp.sum(w)

    @typecheck
    def update(
        self,
        key: PRNGKey,
        prev: RepeatTrace,
        choice: Choice,
        argdiffs: Tuple,
    ) -> Tuple[RepeatTrace, FloatArray, Any, Choice]:
        pass

    @dispatch
    def assess(
        self,
        choice: VectorChoiceMap,
        args: Tuple,
    ) -> Tuple[FloatArray, Any]:
        inner_choice = choice.inner
        (ws, r) = jax.vmap(self.inner.assess, in_axes=(0, None))(inner_choice, args)
        return jnp.sum(ws), r


#############
# Decorator #
#############


def repeat_combinator(*, repeats) -> Callable[[Callable], JAXGenerativeFunction]:
    def decorator(f) -> JAXGenerativeFunction:
        return RepeatCombinator(repeats, f)

    return decorator<|MERGE_RESOLUTION|>--- conflicted
+++ resolved
@@ -60,12 +60,7 @@
         return self.inner_trace.project(selection)
 
 
-<<<<<<< HEAD
-@dataclass
-class RepeatCombinator(JAXGenerativeFunction, SupportsCalleeSugar):
-=======
 class RepeatCombinator(JAXGenerativeFunction):
->>>>>>> 962416cb
     """The `RepeatCombinator` supports i.i.d sampling from generative functions
     (for vectorized mapping over arguments, see `MapCombinator`)."""
 
