--- conflicted
+++ resolved
@@ -278,11 +278,7 @@
             (carried_out, score), (tr, scanned_out, w, inner_bwd_request) = (
                 _inner_importance(key, submap, carried_value, scanned_over)
             )
-<<<<<<< HEAD
-            bwd_request = ChoiceMap.idx(idx, inner_bwd_request)
-=======
-            bwd_problem = ChoiceMap.entry(inner_bwd_problem, idx)
->>>>>>> 413a1c8a
+            bwd_request = ChoiceMap.entry(inner_bwd_request, idx)
 
             return (key, idx + 1, carried_out), (tr, scanned_out, score, w, bwd_request)
 
@@ -383,11 +379,7 @@
                 (carried_out, score),
                 (new_subtrace, scanned_out, w, inner_bwd_request),
             ) = _inner_update(key, subtrace, subproblem, carried_value, scanned_in)
-<<<<<<< HEAD
-            bwd_request = ChoiceMap.idx(idx, inner_bwd_request)
-=======
-            bwd_problem = ChoiceMap.entry(inner_bwd_problem, idx)
->>>>>>> 413a1c8a
+            bwd_request = ChoiceMap.entry(inner_bwd_request, idx)
 
             return (key, idx + 1, carried_out), (
                 new_subtrace,
@@ -505,12 +497,7 @@
                 ), "You cannot operate on the EmptyTrace in this context"
                 return self.update_generic(key, trace, edit_request, argdiffs)
 
-<<<<<<< HEAD
-    @GenerativeFunction.gfi_boundary
     def edit(
-=======
-    def update(
->>>>>>> 413a1c8a
         self,
         key: PRNGKey,
         trace: Trace[tuple[Carry, Y]],
