--- conflicted
+++ resolved
@@ -179,13 +179,8 @@
         prev: Trace,
         constraints: Choice,
         argdiffs: Tuple,
-<<<<<<< HEAD
     ) -> Tuple[Trace, ArrayLike, Any, Choice]:
-        assert static_check_tree_leaves_diff(argdiffs)
-=======
-    ) -> Tuple[Trace, FloatArray, Any, Choice]:
         assert Diff.static_check_tree_diff(argdiffs)
->>>>>>> cdd09973
         syntax_sugar_handled = push_trace_overload_stack(
             handler_trace_with_static, self.source
         )
