--- conflicted
+++ resolved
@@ -648,31 +648,33 @@
             self.set_choice_state(tup, tr)
 
     @dispatch
-    def set_discard_state(self, addr: Tuple, tr: ChoiceMap):
+    def set_discard_state(self, addr: Tuple, chm: ChoiceMap):
         fst, *rest = addr
         if is_concrete(fst):
-            self.static_discard[addr] = tr
+            self.static_discard[addr] = chm
         else:
             self.dynamic_discard_addresses.append(fst)
             sub_trie = Trie.new()
-            sub_trie[tuple(rest)] = tr
+            sub_trie[tuple(rest)] = chm
             self.dynamic_discard_choices.append(sub_trie)
 
     @dispatch
-    def set_discard_state(self, addr: Any, tr: ChoiceMap):
+    def set_discard_state(self, addr: Any, chm: ChoiceMap):
         if is_concrete(addr):
-            self.static_discard[addr] = tr
+            self.static_discard[addr] = chm
         else:
             self.dynamic_discard_addresses.append(addr)
-            self.dynamic_discard_choices.append(tr)
-
-    @dispatch
-    def set_discard_state(self, addr: PytreeAddress, tr: ChoiceMap):
-        tup = addr.to_tuple()
+            self.dynamic_discard_choices.append(chm)
+
+    @dispatch
+    def set_discard_state(self, addr: PytreeAddress, chm: ChoiceMap):
+        tup = addr.to_tuple()
+        if chm.is_empty():
+            return
         if len(tup) == 1:
-            self.set_discard_state(tup[0], tr)
-        else:
-            self.set_discard_state(tup, tr)
+            self.set_discard_state(tup[0], chm)
+        else:
+            self.set_discard_state(tup, chm)
 
     def get_prev_subtrace(self, addr: PytreeAddress):
         tup = addr.to_tuple()
@@ -702,14 +704,8 @@
             sub_key, subtrace, subconstraints, argdiffs
         )
         self.weight += w
-<<<<<<< HEAD
         self.set_choice_state(addr, tr)
         self.set_discard_state(addr, discard)
-=======
-        self.choice_state[addr] = tr
-        if not discard.is_empty():
-            self.discard[addr] = discard
->>>>>>> 859fa6e6
 
         # We have to convert the Diff back to tracers to return
         # from the primitive.
