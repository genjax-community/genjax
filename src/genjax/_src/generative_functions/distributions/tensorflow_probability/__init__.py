# Copyright 2022 MIT Probabilistic Computing Project
#
# Licensed under the Apache License, Version 2.0 (the "License");
# you may not use this file except in compliance with the License.
# You may obtain a copy of the License at
#
#     https://www.apache.org/licenses/LICENSE-2.0
#
# Unless required by applicable law or agreed to in writing, software
# distributed under the License is distributed on an "AS IS" BASIS,
# WITHOUT WARRANTIES OR CONDITIONS OF ANY KIND, either express or implied.
# See the License for the specific language governing permissions and
# limitations under the License.

import functools
from dataclasses import dataclass

import jax
import jax.numpy as jnp
from tensorflow_probability.substrates import jax as tfp

from genjax._src.core.datatypes.generative import TraceType
from genjax._src.core.datatypes.generative import tt_lift
from genjax._src.core.typing import Any
from genjax._src.core.typing import Callable
from genjax._src.core.typing import Sequence
from genjax._src.generative_functions.distributions.distribution import ExactDensity


tfd = tfp.distributions


@dataclass
class TFPDistribution(ExactDensity):
    """
    A `GenerativeFunction` wrapper around [TensorFlow Probability distributions](https://www.tensorflow.org/probability/api_docs/python/tfp/distributions).

    Implements the `ExactDensity` subclass of `genjax.Distribution` automatically using the interfaces defined for `tfp.distributions` objects.
    """

    make_tfp_distribution: Callable

    def flatten(self):
        return (), (self.make_tfp_distribution,)

    @classmethod
    def new(cls, callable):
        return cls(callable)

<<<<<<< HEAD
    def sample(self, key, *args):
        dist = self.make_tfp_distribution(*args)
        return dist.sample(seed=key)

    def logpdf(self, v, *args):
        dist = self.make_tfp_distribution(*args)
        return jnp.sum(dist.log_prob(v))
=======
    def sample(self, key, *args, **kwargs):
        dist = self.make_tfp_distribution(*args, **kwargs)
        return dist.sample(seed=key)

    def logpdf(self, v, *args, **kwargs):
        dist = self.make_tfp_distribution(*args, **kwargs)
        lp = dist.log_prob(v)
        if lp.shape:
            return jnp.sum(dist.log_prob(v))
        else:
            return lp
>>>>>>> df094f1a


#####################
# Wrapper instances #
#####################

tfp_bates = TFPDistribution.new(tfd.Bates)
"""
A `TFPDistribution` generative function which wraps the [`tfd.Bates`](https://www.tensorflow.org/probability/api_docs/python/tfp/distributions/Bates) distribution from TensorFlow Probability distributions.
"""

tfp_bernoulli = TFPDistribution.new(lambda logits: tfd.Bernoulli(logits=logits))
"""
A `TFPDistribution` generative function which wraps the [`tfd.Bernoulli`](https://www.tensorflow.org/probability/api_docs/python/tfp/distributions/Bernoulli) distribution from TensorFlow Probability distributions.
"""

tfp_chi = TFPDistribution.new(tfd.Chi)
"""
A `TFPDistribution` generative function which wraps the [`tfd.Chi`](https://www.tensorflow.org/probability/api_docs/python/tfp/distributions/Chi) distribution from TensorFlow Probability distributions.
"""

tfp_chi2 = TFPDistribution.new(tfd.Chi2)
"""
A `TFPDistribution` generative function which wraps the [`tfd.Chi2`](https://www.tensorflow.org/probability/api_docs/python/tfp/distributions/Chi2) distribution from TensorFlow Probability distributions.
"""

tfp_geometric = TFPDistribution.new(tfd.Geometric)
"""
A `TFPDistribution` generative function which wraps the [`tfd.Geometric`](https://www.tensorflow.org/probability/api_docs/python/tfp/distributions/Geometric) distribution from TensorFlow Probability distributions.
"""

tfp_gumbel = TFPDistribution.new(tfd.Gumbel)
"""
A `TFPDistribution` generative function which wraps the [`tfd.Gumbel`](https://www.tensorflow.org/probability/api_docs/python/tfp/distributions/Gumbel) distribution from TensorFlow Probability distributions.
"""

tfp_half_cauchy = TFPDistribution.new(tfd.HalfCauchy)
"""
A `TFPDistribution` generative function which wraps the [`tfd.HalfCauchy`](https://www.tensorflow.org/probability/api_docs/python/tfp/distributions/HalfCauchy) distribution from TensorFlow Probability distributions.
"""

tfp_half_normal = TFPDistribution.new(tfd.HalfNormal)
"""
A `TFPDistribution` generative function which wraps the [`tfd.HalfNormal`](https://www.tensorflow.org/probability/api_docs/python/tfp/distributions/HalfNormal) distribution from TensorFlow Probability distributions.
"""

tfp_half_student_t = TFPDistribution.new(tfd.HalfStudentT)
"""
A `TFPDistribution` generative function which wraps the [`tfd.HalfStudentT`](https://www.tensorflow.org/probability/api_docs/python/tfp/distributions/HalfStudentT) distribution from TensorFlow Probability distributions.
"""

tfp_inverse_gamma = TFPDistribution.new(tfd.InverseGamma)
"""
A `TFPDistribution` generative function which wraps the [`tfd.InverseGamma`](https://www.tensorflow.org/probability/api_docs/python/tfp/distributions/InverseGamma) distribution from TensorFlow Probability distributions.
"""

tfp_kumaraswamy = TFPDistribution.new(tfd.Kumaraswamy)
"""
A `TFPDistribution` generative function which wraps the [`tfd.Kumaraswamy`](https://www.tensorflow.org/probability/api_docs/python/tfp/distributions/Kumaraswamy) distribution from TensorFlow Probability distributions.
"""

tfp_logit_normal = TFPDistribution.new(tfd.LogitNormal)
"""
A `TFPDistribution` generative function which wraps the [`tfd.LogitNormal`](https://www.tensorflow.org/probability/api_docs/python/tfp/distributions/LogitNormal) distribution from TensorFlow Probability distributions.
"""

tfp_moyal = TFPDistribution.new(tfd.Moyal)
"""
A `TFPDistribution` generative function which wraps the [`tfd.Moyal`](https://www.tensorflow.org/probability/api_docs/python/tfp/distributions/Moyal) distribution from TensorFlow Probability distributions.
"""

tfp_multinomial = TFPDistribution.new(tfd.Multinomial)
"""
A `TFPDistribution` generative function which wraps the [`tfd.Multinomial`](https://www.tensorflow.org/probability/api_docs/python/tfp/distributions/Multinomial) distribution from TensorFlow Probability distributions.
"""

tfp_negative_binomial = TFPDistribution.new(tfd.NegativeBinomial)
"""
A `TFPDistribution` generative function which wraps the [`tfd.NegativeBinomial`](https://www.tensorflow.org/probability/api_docs/python/tfp/distributions/NegativeBinomial) distribution from TensorFlow Probability distributions.
"""

tfp_plackett_luce = TFPDistribution.new(tfd.PlackettLuce)
"""
A `TFPDistribution` generative function which wraps the [`tfd.PlackettLuce`](https://www.tensorflow.org/probability/api_docs/python/tfp/distributions/PlackettLuce) distribution from TensorFlow Probability distributions.
"""

tfp_power_spherical = TFPDistribution.new(tfd.PowerSpherical)
"""
A `TFPDistribution` generative function which wraps the [`tfd.PowerSpherical`](https://www.tensorflow.org/probability/api_docs/python/tfp/distributions/PowerSpherical) distribution from TensorFlow Probability distributions.
"""

tfp_skellam = TFPDistribution.new(tfd.Skellam)
"""
A `TFPDistribution` generative function which wraps the [`tfd.Skellam`](https://www.tensorflow.org/probability/api_docs/python/tfp/distributions/Skellam) distribution from TensorFlow Probability distributions.
"""

tfp_student_t = TFPDistribution.new(tfd.StudentT)
"""
A `TFPDistribution` generative function which wraps the [`tfd.StudentT`](https://www.tensorflow.org/probability/api_docs/python/tfp/distributions/StudentT) distribution from TensorFlow Probability distributions.
"""

tfp_normal = TFPDistribution.new(tfd.Normal)
"""
A `TFPDistribution` generative function which wraps the [`tfd.Normal`](https://www.tensorflow.org/probability/api_docs/python/tfp/distributions/Normal) distribution from TensorFlow Probability distributions.
"""

tfp_mv_normal_diag = TFPDistribution.new(
    lambda μ, Σ_diag: tfd.MultivariateNormalDiag(loc=μ, scale_diag=Σ_diag)
)
"""
A `TFPDistribution` generative function which wraps the [`tfd.MultivariateNormalDiag`](https://www.tensorflow.org/probability/api_docs/python/tfp/distributions/MultivariateNormalDiag) distribution from TensorFlow Probability distributions.
"""

tfp_mv_normal = TFPDistribution.new(tfd.MultivariateNormalFullCovariance)
"""
A `TFPDistribution` generative function which wraps the [`tfd.MultivariateNormalFullCovariance`](https://www.tensorflow.org/probability/api_docs/python/tfp/distributions/MultivariateNormalFullCovariance) distribution from TensorFlow Probability distributions.
"""

tfp_categorical = TFPDistribution.new(lambda logits: tfd.Categorical(logits=logits))
"""
A `TFPDistribution` generative function which wraps the [`tfd.Categorical`](https://www.tensorflow.org/probability/api_docs/python/tfp/distributions/Categorical) distribution from TensorFlow Probability distributions.
"""

tfp_truncated_cauchy = TFPDistribution.new(tfd.TruncatedCauchy)
"""
A `TFPDistribution` generative function which wraps the [`tfd.TruncatedCauchy`](https://www.tensorflow.org/probability/api_docs/python/tfp/distributions/TruncatedCauchy) distribution from TensorFlow Probability distributions.
"""

tfp_truncated_normal = TFPDistribution.new(tfd.TruncatedNormal)
"""
A `TFPDistribution` generative function which wraps the [`tfd.TruncatedNormal`](https://www.tensorflow.org/probability/api_docs/python/tfp/distributions/TruncatedNormal) distribution from TensorFlow Probability distributions.
"""

tfp_uniform = TFPDistribution.new(tfd.Uniform)
"""
A `TFPDistribution` generative function which wraps the [`tfd.Uniform`](https://www.tensorflow.org/probability/api_docs/python/tfp/distributions/Uniform) distribution from TensorFlow Probability distributions.
"""

tfp_von_mises = TFPDistribution.new(tfd.VonMises)
"""
A `TFPDistribution` generative function which wraps the [`tfd.VonMises`](https://www.tensorflow.org/probability/api_docs/python/tfp/distributions/VonMises) distribution from TensorFlow Probability distributions.
"""

tfp_von_mises_fisher = TFPDistribution.new(tfd.VonMisesFisher)
"""
A `TFPDistribution` generative function which wraps the [`tfd.VonMisesFisher`](https://www.tensorflow.org/probability/api_docs/python/tfp/distributions/VonMisesFisher) distribution from TensorFlow Probability distributions.
"""

tfp_weibull = TFPDistribution.new(tfd.Weibull)
"""
A `TFPDistribution` generative function which wraps the [`tfd.Weibull`](https://www.tensorflow.org/probability/api_docs/python/tfp/distributions/Weibull) distribution from TensorFlow Probability distributions.
"""

tfp_zipf = TFPDistribution.new(tfd.Zipf)
"""
A `TFPDistribution` generative function which wraps the [`tfd.Zipf`](https://www.tensorflow.org/probability/api_docs/python/tfp/distributions/Zipf) distribution from TensorFlow Probability distributions.
"""

######################
# Other constructors #
######################


@dataclass
class TFPMixture(ExactDensity):
    cat: TFPDistribution
    components: Sequence[TFPDistribution]

    def flatten(self):
        return (), (self.cat, self.components)

    def make_tfp_distribution(self, cat_args, component_args):
        cat = self.cat.make_tfp_distribution(cat_args)
        components = list(
            map(
                lambda v: v[0].make_tfp_distribution(*v[1]),
                zip(self.components, component_args),
            )
        )
        return tfd.Mixture(cat=cat, components=components)

    def sample(self, key, cat_args, component_args, **kwargs):
        mix = self.make_tfp_distribution(cat_args, component_args)
        return mix.sample(seed=key)

    def logpdf(self, v, cat_args, component_args, **kwargs):
        mix = self.make_tfp_distribution(cat_args, component_args)
        return jnp.sum(mix.log_prob(v))


tfp_mixture = TFPMixture<|MERGE_RESOLUTION|>--- conflicted
+++ resolved
@@ -47,17 +47,8 @@
     def new(cls, callable):
         return cls(callable)
 
-<<<<<<< HEAD
     def sample(self, key, *args):
         dist = self.make_tfp_distribution(*args)
-        return dist.sample(seed=key)
-
-    def logpdf(self, v, *args):
-        dist = self.make_tfp_distribution(*args)
-        return jnp.sum(dist.log_prob(v))
-=======
-    def sample(self, key, *args, **kwargs):
-        dist = self.make_tfp_distribution(*args, **kwargs)
         return dist.sample(seed=key)
 
     def logpdf(self, v, *args, **kwargs):
@@ -67,7 +58,6 @@
             return jnp.sum(dist.log_prob(v))
         else:
             return lp
->>>>>>> df094f1a
 
 
 #####################
