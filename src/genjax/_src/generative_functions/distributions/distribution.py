# Copyright 2024 MIT Probabilistic Computing Project
#
# Licensed under the Apache License, Version 2.0 (the "License");
# you may not use this file except in compliance with the License.
# You may obtain a copy of the License at
#
#     https://www.apache.org/licenses/LICENSE-2.0
#
# Unless required by applicable law or agreed to in writing, software
# distributed under the License is distributed on an "AS IS" BASIS,
# WITHOUT WARRANTIES OR CONDITIONS OF ANY KIND, either express or implied.
# See the License for the specific language governing permissions and
# limitations under the License.
"""This module contains the `Distribution` abstract base class."""

from abc import abstractmethod

import jax
import jax.numpy as jnp
from jax.experimental import checkify

from genjax._src.checkify import optional_check
from genjax._src.core.generative import (
    Argdiffs,
    ChoiceMap,
    ChoiceMapConstraint,
    ChoiceMapSample,
    Constraint,
    EditRequest,
    EmptyConstraint,
    EmptyRequest,
    EmptyTrace,
    GenerativeFunction,
    ImportanceRequest,
    IncrementalGenericRequest,
    Mask,
    MaskedConstraint,
    MaskedRequest,
    ProjectProblem,
    R,
    Retdiff,
    Score,
    Selection,
    Trace,
    Weight,
)
from genjax._src.core.generative.choice_map import MaskChm
from genjax._src.core.interpreters.incremental import Diff
from genjax._src.core.interpreters.staging import Flag, staged_check
from genjax._src.core.pytree import Closure, Pytree
from genjax._src.core.typing import (
    Any,
    ArrayLike,
    Callable,
    Generic,
    PRNGKey,
)

#####
# DistributionTrace
#####


@Pytree.dataclass
class DistributionTrace(
    Generic[R],
    Trace[R],
):
    gen_fn: GenerativeFunction[R]
    args: tuple[Any, ...]
    value: R
    score: Score

    def get_args(self) -> tuple[Any, ...]:
        return self.args

    def get_retval(self) -> R:
        return self.value

    def get_gen_fn(self) -> GenerativeFunction[R]:
        return self.gen_fn

    def get_score(self) -> Score:
        return self.score

    def get_sample(self) -> ChoiceMapSample:
        return ChoiceMapSample(ChoiceMap.value(self.value))

    def get_choices(self) -> ChoiceMap:
        return ChoiceMap.value(self.value)


################
# Distribution #
################


class Distribution(Generic[R], GenerativeFunction[R]):
    @abstractmethod
    def random_weighted(
        self,
        key: PRNGKey,
        *args,
    ) -> tuple[Score, R]:
        pass

    @abstractmethod
    def estimate_logpdf(
        self,
        key: PRNGKey,
        v: R,
        *args,
    ) -> Score:
        pass

    def simulate(
        self,
        key: PRNGKey,
        args: tuple[Any, ...],
    ) -> Trace[R]:
        (w, v) = self.random_weighted(key, *args)
        tr = DistributionTrace(self, args, v, w)
        return tr

    def importance_choice_map(
        self,
        key: PRNGKey,
        chm: ChoiceMap,
        args: tuple[Any, ...],
    ):
        v = chm.get_value()
        match v:
            case None:
                tr = self.simulate(key, args)
                return tr, jnp.array(0.0), EmptyRequest()

            case Mask(flag, value):

                def _simulate(key, v):
                    score, new_v = self.random_weighted(key, *args)
                    w = 0.0
                    return (score, w, new_v)

                def _importance(key, v):
                    w = self.estimate_logpdf(key, v, *args)
                    return (w, w, v)

                score, w, new_v = jax.lax.cond(
                    flag.f, _importance, _simulate, key, value
                )
                tr = DistributionTrace(self, args, new_v, score)
                bwd_request = MaskedRequest(flag, ProjectProblem())
                return tr, w, bwd_request

            case _:
                w = self.estimate_logpdf(key, v, *args)
                bwd_request = ProjectProblem()
                tr = DistributionTrace(self, args, v, w)
                return tr, w, bwd_request

    def importance_masked_constraint(
        self,
        key: PRNGKey,
        constraint: MaskedConstraint,
        args: tuple[Any, ...],
    ) -> tuple[Trace[R], Weight, EditRequest]:
        def simulate_branch(key, _, args):
            tr = self.simulate(key, args)
            return (
                tr,
                jnp.array(0.0),
                MaskedRequest(Flag(False), ProjectProblem()),
            )

        def importance_branch(key, constraint, args):
            tr, w = self.importance(key, constraint, args)
            return tr, w, MaskedRequest(Flag(True), ProjectProblem())

        return jax.lax.cond(
            constraint.flag.f,
            importance_branch,
            simulate_branch,
            key,
            constraint.constraint,
            args,
        )

    def edit_importance(
        self,
        key: PRNGKey,
        constraint: Constraint,
        args: tuple[Any, ...],
    ) -> tuple[Trace[R], Weight, Retdiff[R], EditRequest]:
        match constraint:
            case ChoiceMapConstraint():
                tr, w, bwd_request = self.importance_choice_map(key, constraint, args)
            case MaskedConstraint(flag, inner_constraint):
                if staged_check(flag):
                    return self.edit_importance(key, inner_constraint, args)
                else:
                    tr, w, bwd_request = self.importance_masked_constraint(
                        key, constraint, args
                    )
            case EmptyConstraint():
                tr = self.simulate(key, args)
                w = jnp.array(0.0)
                bwd_request = EmptyRequest()
            case _:
                raise Exception("Unhandled type.")
        return tr, w, Diff.unknown_change(tr.get_retval()), bwd_request

    def edit_empty(
        self,
        trace: Trace[R],
        argdiffs: Argdiffs,
    ) -> tuple[Trace[R], Weight, Retdiff[R], EditRequest]:
        sample = trace.get_choices()
        primals = Diff.tree_primal(argdiffs)
        new_score, _ = self.assess(sample, primals)
        new_trace = DistributionTrace(self, primals, sample.get_value(), new_score)
        return (
            new_trace,
            new_score - trace.get_score(),
            Diff.tree_diff_no_change(trace.get_retval()),
            EmptyRequest(),
        )

    def edit_constraint_masked_constraint(
        self,
        key: PRNGKey,
        trace: Trace[R],
        constraint: MaskedConstraint,
        argdiffs: Argdiffs,
    ) -> tuple[Trace[R], Weight, Retdiff[R], EditRequest]:
        old_sample = trace.get_choices()

        def edit_branch(key, trace, constraint, argdiffs):
            tr, w, rd, _ = self.edit(
                key, trace, IncrementalGenericRequest(argdiffs, constraint)
            )
            return (
                tr,
                w,
                rd,
                MaskedRequest(Flag(True), old_sample),
            )

        def do_nothing_branch(key, trace, _, argdiffs):
            tr, w, _, _ = self.edit(
                key, trace, IncrementalGenericRequest(argdiffs, EmptyRequest())
            )
            return (
                tr,
                w,
                Diff.tree_diff_unknown_change(tr.get_retval()),
                MaskedRequest(Flag(False), old_sample),
            )

        return jax.lax.cond(
            constraint.flag.f,
            edit_branch,
            do_nothing_branch,
            key,
            trace,
            constraint.constraint,
            argdiffs,
        )

    def edit_constraint(
        self,
        key: PRNGKey,
        trace: Trace[R],
        constraint: Constraint,
        argdiffs: Argdiffs,
    ) -> tuple[Trace[R], Weight, Retdiff[R], EditRequest]:
        primals = Diff.tree_primal(argdiffs)
        match constraint:
            case EmptyConstraint():
                old_sample = trace.get_choices()
                old_retval = trace.get_retval()
                new_score, _ = self.assess(old_sample, primals)
                new_trace = DistributionTrace(
                    self, primals, old_sample.get_value(), new_score
                )
                return (
                    new_trace,
                    new_score - trace.get_score(),
                    Diff.tree_diff_no_change(old_retval),
                    EmptyRequest(),
                )

            case MaskedConstraint(flag, subconstraint):
                if staged_check(flag):
                    return self.edit(
                        key, trace, IncrementalGenericRequest(argdiffs, subconstraint)
                    )
                else:
                    return self.edit_constraint_masked_constraint(
                        key, trace, constraint, argdiffs
                    )

            case ChoiceMapConstraint():
                check = constraint.has_value()
                v = constraint.get_value()
                if check.concrete_true():
                    fwd = self.estimate_logpdf(key, v, *primals)
                    bwd = trace.get_score()
                    w = fwd - bwd
                    new_tr = DistributionTrace(self, primals, v, fwd)
                    discard = trace.get_choices()
                    retval_diff = Diff.tree_diff_unknown_change(v)
                    return (
                        new_tr,
                        w,
                        retval_diff,
                        IncrementalGenericRequest(
                            Diff.tree_diff_unknown_change(trace.get_args()),
                            ChoiceMapConstraint(discard),
                        ),
                    )
                elif check.concrete_false():
                    value_chm = trace.get_choices()
                    v = value_chm.get_value()
                    fwd = self.estimate_logpdf(key, v, *primals)
                    bwd = trace.get_score()
                    w = fwd - bwd
                    new_tr = DistributionTrace(self, primals, v, fwd)
                    retval_diff = Diff.tree_diff_no_change(v)
                    return (new_tr, w, retval_diff, EmptyRequest())
                elif isinstance(constraint, MaskChm):
                    # Whether or not the choice map has a value is dynamic...
                    # We must handled with a cond.
                    def _true_branch(key, new_value: R, _):
                        fwd = self.estimate_logpdf(key, new_value, *primals)
                        bwd = trace.get_score()
                        w = fwd - bwd
                        return (new_value, w, fwd)

                    def _false_branch(key, _, old_value: R):
                        fwd = self.estimate_logpdf(key, old_value, *primals)
                        bwd = trace.get_score()
                        w = fwd - bwd
                        return (old_value, w, fwd)

                    masked_value: Mask[R] = v
                    flag = masked_value.flag
                    new_value: R = masked_value.value
                    old_sample = trace.get_choices()
                    old_value: R = old_sample.get_value()

                    new_value, w, score = jax.lax.cond(
                        flag.f,
                        _true_branch,
                        _false_branch,
                        key,
                        new_value,
                        old_value,
                    )
                    return (
                        DistributionTrace(self, primals, new_value, score),
                        w,
                        Diff.tree_diff_unknown_change(new_value),
                        MaskedRequest(flag, old_sample),
                    )
                else:
                    raise Exception(
                        "Only `MaskChm` is currently supported for dynamic flags."
                    )

            case _:
                raise Exception("Unhandled constraint in edit.")

    def edit_masked(
        self: "Distribution[ArrayLike]",
        key: PRNGKey,
        trace: Trace[ArrayLike],
        flag: Flag,
        problem: EditRequest,
        argdiffs: Argdiffs,
    ) -> tuple[Trace[ArrayLike], Weight, Retdiff[ArrayLike], EditRequest]:
        old_value = trace.get_retval()
        primals = Diff.tree_primal(argdiffs)
        possible_trace, w, retdiff, bwd_request = self.edit(
            key,
            trace,
            IncrementalGenericRequest(argdiffs, problem),
        )
        new_value = possible_trace.get_retval()
        w = w * flag
        bwd_request = MaskedRequest(flag, bwd_request)
        new_trace = DistributionTrace(
            self,
            primals,
            flag.where(new_value, old_value),
            jnp.asarray(flag.where(possible_trace.get_score(), trace.get_score())),
        )

        return new_trace, w, retdiff, bwd_request

    def edit_project(
        self,
        trace: Trace[R],
    ) -> tuple[Trace[R], Weight, Retdiff[R], EditRequest]:
        original = trace.get_score()
        removed_value = trace.get_retval()
        retdiff = Diff.tree_diff_unknown_change(trace.get_retval())
        return (
            EmptyTrace(self),
            -original,
            retdiff,
            ChoiceMap.value(removed_value),
        )

    def edit_selection_project(
        self,
        key: PRNGKey,
        trace: Trace[R],
        selection: Selection,
        argdiffs: Argdiffs,
    ) -> tuple[Trace[R], Weight, Retdiff[R], EditRequest]:
        check = () in selection

        return self.edit(
            key,
            trace,
            IncrementalGenericRequest(
                argdiffs,
                MaskedRequest(Flag(check), ProjectProblem()),
            ),
        )

    def edit_change_target(
        self,
        key: PRNGKey,
        trace: Trace[R],
        constraint: Constraint,
        argdiffs: Argdiffs,
    ) -> tuple[Trace[R], Weight, Retdiff[R], EditRequest]:
        match constraint:
            case EmptyConstraint():
                return self.edit_empty(trace, argdiffs)

            case ChoiceMapConstraint():
                return self.edit_constraint(key, trace, constraint, argdiffs)

            case MaskedConstraint(flag, subproblem):
                # TODO (#1239): see if `MaskedProblem` can handle this edit,
                # without infecting all of `Distribution`
                return self.edit_masked(key, trace, flag, subproblem, argdiffs)  # pyright: ignore[reportAttributeAccessIssue]

            case _:
                raise Exception(f"Not implement fwd problem: {constraint}.")

<<<<<<< HEAD
    @GenerativeFunction.gfi_boundary
    def edit(
=======
    def update(
>>>>>>> 413a1c8a
        self,
        key: PRNGKey,
        trace: Trace[R],
        edit_request: EditRequest,
    ) -> tuple[Trace[R], Weight, Retdiff[R], EditRequest]:
        match edit_request:
            case IncrementalGenericRequest(argdiffs, constraint):
                return self.edit_change_target(
                    key,
                    trace,
                    constraint,
                    argdiffs,
                )
            case ImportanceRequest(args, constraint):
                return self.edit_importance(
                    key,
                    constraint,
                    args,
                )
            case _:
                raise Exception("Unhandled edit request.")

    def assess(
        self,
        sample: ChoiceMap,
        args: tuple[Any, ...],
    ):
        raise NotImplementedError


################
# ExactDensity #
################


class ExactDensity(Generic[R], Distribution[R]):
    @abstractmethod
    def sample(self, key: PRNGKey, *args) -> R:
        raise NotImplementedError

    @abstractmethod
    def logpdf(self, v: R, *args) -> Score:
        raise NotImplementedError

    def __abstract_call__(self, *args):
        key = jax.random.PRNGKey(0)
        return self.sample(key, *args)

    def handle_kwargs(self) -> GenerativeFunction[R]:
        @Pytree.partial(self)
        def sample_with_kwargs(self: "ExactDensity[R]", key, args, kwargs):
            return self.sample(key, *args, **kwargs)

        @Pytree.partial(self)
        def logpdf_with_kwargs(self: "ExactDensity[R]", v, args, kwargs):
            return self.logpdf(v, *args, **kwargs)

        return ExactDensityFromCallables(
            sample_with_kwargs,
            logpdf_with_kwargs,
        )

    def random_weighted(
        self,
        key: PRNGKey,
        *args,
    ) -> tuple[Score, R]:
        """
        Given arguments to the distribution, sample from the distribution, and return the exact log density of the sample, and the sample.
        """
        v = self.sample(key, *args)
        w = self.estimate_logpdf(key, v, *args)
        return (w, v)

    def estimate_logpdf(
        self,
        key: PRNGKey,
        v: R,
        *args,
    ) -> Weight:
        """
        Given a sample and arguments to the distribution, return the exact log density of the sample.
        """
        w = self.logpdf(v, *args)
        if w.shape:
            return jnp.sum(w)
        else:
            return w

    def assess(
        self,
        sample: ChoiceMap,
        args: tuple[Any, ...],
    ) -> tuple[Weight, R]:
        key = jax.random.PRNGKey(0)
        v = sample.get_value()
        match v:
            case Mask(flag, value):

                def _check():
                    checkify.check(
                        bool(flag),
                        "Attempted to unmask when a mask flag is False: the masked value is invalid.\n",
                    )

                optional_check(_check)
                w = self.estimate_logpdf(key, value, *args)
                return w, value
            case _:
                w = self.estimate_logpdf(key, v, *args)
                return w, v


@Pytree.dataclass
class ExactDensityFromCallables(Generic[R], ExactDensity[R]):
    sampler: Closure[R]
    logpdf_evaluator: Closure[Score]

    def sample(self, key, *args) -> R:
        return self.sampler(key, *args)

    def logpdf(self, v, *args) -> Score:
        return self.logpdf_evaluator(v, *args)


def exact_density(
    sample: Callable[..., R],
    logpdf: Callable[..., Score],
):
    if not isinstance(sample, Closure):
        sample = Pytree.partial()(sample)

    if not isinstance(logpdf, Closure):
        logpdf = Pytree.partial()(logpdf)

    return ExactDensityFromCallables[R](sample, logpdf)<|MERGE_RESOLUTION|>--- conflicted
+++ resolved
@@ -451,12 +451,7 @@
             case _:
                 raise Exception(f"Not implement fwd problem: {constraint}.")
 
-<<<<<<< HEAD
-    @GenerativeFunction.gfi_boundary
     def edit(
-=======
-    def update(
->>>>>>> 413a1c8a
         self,
         key: PRNGKey,
         trace: Trace[R],
