# Copyright 2024 MIT Probabilistic Computing Project
#
# Licensed under the Apache License, Version 2.0 (the "License");
# you may not use this file except in compliance with the License.
# You may obtain a copy of the License at
#
#     https://www.apache.org/licenses/LICENSE-2.0
#
# Unless required by applicable law or agreed to in writing, software
# distributed under the License is distributed on an "AS IS" BASIS,
# WITHOUT WARRANTIES OR CONDITIONS OF ANY KIND, either express or implied.
# See the License for the specific language governing permissions and
# limitations under the License.
"""This module contains the `Distribution` abstract base class."""

from abc import abstractmethod

import jax
import jax.numpy as jnp
from jax.experimental import checkify
from tensorflow_probability.substrates import jax as tfp

from genjax._src.checkify import optional_check
from genjax._src.core.generative import (
    Argdiffs,
    ChoiceMap,
    ChoiceMapConstraint,
    ChoiceMapEditRequest,
    Constraint,
    EditRequest,
    EmptyConstraint,
    EmptyRequest,
    GenerativeFunction,
    Mask,
    NotSupportedEditRequest,
    Projection,
    R,
    Regenerate,
    Retdiff,
    Score,
    Selection,
    Trace,
    Update,
    Weight,
)
from genjax._src.core.generative.choice_map import Filtered
from genjax._src.core.interpreters.incremental import Diff
from genjax._src.core.interpreters.staging import FlagOp, to_shape_fn
from genjax._src.core.pytree import Closure, Pytree
from genjax._src.core.typing import (
    Any,
    Callable,
    Generic,
    PRNGKey,
)

tfd = tfp.distributions

#####
# DistributionTrace
#####


@Pytree.dataclass
class DistributionTrace(
    Generic[R],
    Trace[R],
):
    gen_fn: GenerativeFunction[R]
    args: tuple[Any, ...]
    value: R
    score: Score

    def get_args(self) -> tuple[Any, ...]:
        return self.args

    def get_retval(self) -> R:
        return self.value

    def get_gen_fn(self) -> GenerativeFunction[R]:
        return self.gen_fn

    def get_score(self) -> Score:
        return self.score

    def get_sample(self) -> ChoiceMap:
        return self.get_choices()

    def get_choices(self) -> ChoiceMap:
        return ChoiceMap.choice(self.value)


################
# Distribution #
################


class Distribution(Generic[R], GenerativeFunction[R]):
    @abstractmethod
    def random_weighted(
        self,
        key: PRNGKey,
        *args,
    ) -> tuple[Score, R]:
        pass

    @abstractmethod
    def estimate_logpdf(
        self,
        key: PRNGKey,
        v: R,
        *args,
    ) -> Score:
        pass

    def simulate(
        self,
        key: PRNGKey,
        args: tuple[Any, ...],
    ) -> Trace[R]:
        (w, v) = self.random_weighted(key, *args)
        tr = DistributionTrace(self, args, v, w)
        return tr

    def generate_choice_map(
        self,
        key: PRNGKey,
        chm: ChoiceMap,
        args: tuple[Any, ...],
    ) -> tuple[Trace[R], Weight]:
        v = chm.get_value()
        match v:
            case None:
                tr = self.simulate(key, args)
                return tr, jnp.array(0.0)

            case Mask(value, flag):

                def _simulate(key, v):
                    score, new_v = self.random_weighted(key, *args)
                    w = 0.0
                    return (score, w, new_v)

                def _importance(key, v):
                    w = self.estimate_logpdf(key, v, *args)
                    return (w, w, v)

                score, w, new_v = jax.lax.cond(flag, _importance, _simulate, key, value)
                tr = DistributionTrace(self, args, new_v, score)
                return tr, w

            case _:
                w = self.estimate_logpdf(key, v, *args)
                tr = DistributionTrace(self, args, v, w)
                return tr, w

    def generate(
        self,
        key: PRNGKey,
        constraint: Constraint,
        args: tuple[Any, ...],
    ) -> tuple[Trace[R], Weight]:
        match constraint:
            case ChoiceMapConstraint():
                tr, w = self.generate_choice_map(key, constraint, args)
            case EmptyConstraint():
                tr = self.simulate(key, args)
                w = jnp.array(0.0)
            case _:
                raise Exception("Unhandled type.")
        return tr, w

    def edit_empty(
        self,
        trace: Trace[R],
        argdiffs: Argdiffs,
    ) -> tuple[Trace[R], Weight, Retdiff[R], Update]:
        sample = trace.get_choices()
        primals = Diff.tree_primal(argdiffs)
        new_score, _ = self.assess(sample, primals)
        new_trace = DistributionTrace(self, primals, sample.get_value(), new_score)
        return (
            new_trace,
            new_score - trace.get_score(),
            Diff.no_change(trace.get_retval()),
            Update(
                ChoiceMapConstraint(ChoiceMap.empty()),
            ),
        )

    def edit_constraint(
        self,
        key: PRNGKey,
        trace: Trace[R],
        constraint: Constraint,
        argdiffs: Argdiffs,
    ) -> tuple[Trace[R], Weight, Retdiff[R], Update]:
        primals = Diff.tree_primal(argdiffs)
        match constraint:
            case EmptyConstraint():
                old_sample = trace.get_choices()
                old_retval = trace.get_retval()
                new_score, _ = self.assess(old_sample, primals)
                new_trace = DistributionTrace(
                    self, primals, old_sample.get_value(), new_score
                )
                return (
                    new_trace,
                    new_score - trace.get_score(),
                    Diff.no_change(old_retval),
                    Update(
                        ChoiceMapConstraint(ChoiceMap.empty()),
                    ),
                )

            case ChoiceMapConstraint():
                check = constraint.has_value()
                v = constraint.get_value()
                if FlagOp.concrete_true(check):
                    fwd = self.estimate_logpdf(key, v, *primals)
                    bwd = trace.get_score()
                    w = fwd - bwd
                    new_tr = DistributionTrace(self, primals, v, fwd)
                    discard = trace.get_choices()
                    retval_diff = Diff.unknown_change(v)
                    return (
                        new_tr,
                        w,
                        retval_diff,
                        Update(
                            ChoiceMapConstraint(discard),
                        ),
                    )
                elif FlagOp.concrete_false(check):
                    value_chm = trace.get_choices()
                    v = value_chm.get_value()
                    fwd = self.estimate_logpdf(key, v, *primals)
                    bwd = trace.get_score()
                    w = fwd - bwd
                    new_tr = DistributionTrace(self, primals, v, fwd)
                    retval_diff = Diff.no_change(v)
                    return (
                        new_tr,
                        w,
                        retval_diff,
                        Update(
                            ChoiceMapConstraint(ChoiceMap.empty()),
                        ),
                    )

                elif isinstance(constraint.choice_map, Filtered):
                    # Whether or not the choice map has a value is dynamic...
                    # We must handled with a cond.
                    def _true_branch(key, new_value: R, _):
                        fwd = self.estimate_logpdf(key, new_value, *primals)
                        bwd = trace.get_score()
                        w = fwd - bwd
                        return (new_value, w, fwd)

                    def _false_branch(key, _, old_value: R):
                        fwd = self.estimate_logpdf(key, old_value, *primals)
                        bwd = trace.get_score()
                        w = fwd - bwd
                        return (old_value, w, fwd)

                    masked_value: Mask[R] = v
                    flag = masked_value.primal_flag()
                    new_value: R = masked_value.value
                    old_choices = trace.get_choices()
                    old_value: R = old_choices.get_value()

                    new_value, w, score = FlagOp.cond(
                        flag,
                        _true_branch,
                        _false_branch,
                        key,
                        new_value,
                        old_value,
                    )
                    return (
                        DistributionTrace(self, primals, new_value, score),
                        w,
                        Diff.unknown_change(new_value),
                        Update(
                            ChoiceMapConstraint(old_choices.mask(flag)),
                        ),
                    )
                else:
                    raise Exception(
                        "Only `choice_map.Filtered` is currently supported for dynamic flags."
                    )

            case _:
                raise Exception("Unhandled constraint in edit.")

    def project(
        self,
        key: PRNGKey,
        trace: Trace[R],
        projection: Projection[Any],
    ) -> Weight:
        assert isinstance(projection, Selection)
        return jnp.where(
            projection.check(),
            trace.get_score(),
            jnp.array(0.0),
        )

    def edit_regenerate(
        self,
        key: PRNGKey,
        trace: Trace[R],
        selection: Selection,
        argdiffs: Argdiffs,
    ) -> tuple[Trace[R], Weight, Retdiff[R], EditRequest]:
        check = () in selection
        if FlagOp.concrete_true(check):
            primals = Diff.tree_primal(argdiffs)
            w, new_v = self.random_weighted(key, *primals)
            incremental_w = w - trace.get_score()
            old_v = trace.get_retval()
            new_trace = DistributionTrace(self, primals, new_v, w)
            return (
                new_trace,
                incremental_w,
                Diff.unknown_change(new_v),
                Update(ChoiceMapConstraint(ChoiceMap.choice(old_v))),
            )
        elif FlagOp.concrete_false(check):
            return (
                trace,
                jnp.array(0.0),
                Diff.no_change(trace.get_retval()),
                EmptyRequest(),
            )
        else:
            raise NotImplementedError

    def edit_choice_map_edit_request(
        self,
        key: PRNGKey,
        trace: Trace[R],
        requests_choice_map: ChoiceMap,
        argdiffs: Argdiffs,
    ) -> tuple[Trace[R], Weight, Retdiff[R], EditRequest]:
        request = requests_choice_map.get_value()
        return request.edit(key, trace, argdiffs)

    def edit_choice_map_change(
        self,
        key: PRNGKey,
        trace: Trace[R],
        constraint: Constraint,
        argdiffs: Argdiffs,
    ) -> tuple[Trace[R], Weight, Retdiff[R], Update]:
        match constraint:
            case EmptyConstraint():
                return self.edit_empty(trace, argdiffs)

            case ChoiceMapConstraint():
                return self.edit_constraint(key, trace, constraint, argdiffs)

            case _:
                raise Exception(f"Not implement fwd problem: {constraint}.")

    def edit(
        self,
        key: PRNGKey,
        trace: Trace[R],
        edit_request: EditRequest,
        argdiffs: Argdiffs,
    ) -> tuple[Trace[R], Weight, Retdiff[R], EditRequest]:
        match edit_request:
            case Update(constraint):
                return self.edit_choice_map_change(
                    key,
                    trace,
                    constraint,
                    argdiffs,
                )
            case Regenerate(selection):
                return self.edit_regenerate(
                    key,
                    trace,
                    selection,
                    argdiffs,
                )

            case ChoiceMapEditRequest(requests_choice_map):
                return self.edit_choice_map_edit_request(
                    key,
                    trace,
                    requests_choice_map,
                    argdiffs,
                )
            case _:
                raise NotSupportedEditRequest(edit_request)

    def assess(
        self,
        sample: ChoiceMap,
        args: tuple[Any, ...],
    ):
        raise NotImplementedError


################
# ExactDensity #
################

_fake_key = jnp.array([0, 0], dtype=jnp.uint32)


class ExactDensity(Generic[R], Distribution[R]):
    @abstractmethod
    def sample(self, key: PRNGKey, *args) -> R:
        pass

    @abstractmethod
    def logpdf(self, v: R, *args) -> Score:
        pass

    def __abstract_call__(self, *args):
<<<<<<< HEAD
        return to_shape_fn(self.sample, jnp.zeros)(_fake_key, *args)
=======
        key = jax.random.key(0)
        return self.sample(key, *args)
>>>>>>> e22c1583

    def handle_kwargs(self) -> GenerativeFunction[R]:
        @Pytree.partial(self)
        def sample_with_kwargs(self: "ExactDensity[R]", key, args, kwargs):
            return self.sample(key, *args, **kwargs)

        @Pytree.partial(self)
        def logpdf_with_kwargs(self: "ExactDensity[R]", v, args, kwargs):
            return self.logpdf(v, *args, **kwargs)

        return ExactDensityFromCallables(
            sample_with_kwargs,
            logpdf_with_kwargs,
        )

    def random_weighted(
        self,
        key: PRNGKey,
        *args,
    ) -> tuple[Score, R]:
        """
        Given arguments to the distribution, sample from the distribution, and return the exact log density of the sample, and the sample.
        """
        v = self.sample(key, *args)
        w = self.estimate_logpdf(key, v, *args)
        return (w, v)

    def estimate_logpdf(
        self,
        key: PRNGKey,
        v: R,
        *args,
    ) -> Weight:
        """
        Given a sample and arguments to the distribution, return the exact log density of the sample.
        """
        w = self.logpdf(v, *args)
        if w.shape:
            return jnp.sum(w)
        else:
            return w

    def assess(
        self,
        sample: ChoiceMap,
        args: tuple[Any, ...],
    ) -> tuple[Weight, R]:
        key = jax.random.key(0)
        v = sample.get_value()
        match v:
            case Mask(value, flag):

                def _check():
                    checkify.check(
                        bool(flag),
                        "Attempted to unmask when a mask flag is False: the masked value is invalid.\n",
                    )

                optional_check(_check)
                w = self.estimate_logpdf(key, value, *args)
                return w, value
            case _:
                w = self.estimate_logpdf(key, v, *args)
                return w, v


@Pytree.dataclass
class ExactDensityFromCallables(Generic[R], ExactDensity[R]):
    sampler: Closure[R]
    logpdf_evaluator: Closure[Score]

    def sample(self, key, *args) -> R:
        return self.sampler(key, *args)

    def logpdf(self, v, *args) -> Score:
        return self.logpdf_evaluator(v, *args)


def exact_density(
    sample: Callable[..., R],
    logpdf: Callable[..., Score],
):
    if not isinstance(sample, Closure):
        sample = Pytree.partial()(sample)

    if not isinstance(logpdf, Closure):
        logpdf = Pytree.partial()(logpdf)

    return ExactDensityFromCallables[R](sample, logpdf)<|MERGE_RESOLUTION|>--- conflicted
+++ resolved
@@ -421,12 +421,7 @@
         pass
 
     def __abstract_call__(self, *args):
-<<<<<<< HEAD
         return to_shape_fn(self.sample, jnp.zeros)(_fake_key, *args)
-=======
-        key = jax.random.key(0)
-        return self.sample(key, *args)
->>>>>>> e22c1583
 
     def handle_kwargs(self) -> GenerativeFunction[R]:
         @Pytree.partial(self)
