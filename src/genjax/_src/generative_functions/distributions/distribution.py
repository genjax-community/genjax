--- conflicted
+++ resolved
@@ -180,12 +180,7 @@
             args,
         )
 
-<<<<<<< HEAD
-    @typecheck
     def edit_importance(
-=======
-    def update_importance(
->>>>>>> fc72f193
         self,
         key: PRNGKey,
         constraint: Constraint,
@@ -428,12 +423,7 @@
             ),
         )
 
-<<<<<<< HEAD
-    @typecheck
     def edit_change_target(
-=======
-    def update_change_target(
->>>>>>> fc72f193
         self,
         key: PRNGKey,
         trace: Trace[R],
@@ -466,12 +456,7 @@
                 raise Exception(f"Not implement fwd problem: {edit_request}.")
 
     @GenerativeFunction.gfi_boundary
-<<<<<<< HEAD
-    @typecheck
     def edit(
-=======
-    def update(
->>>>>>> fc72f193
         self,
         key: PRNGKey,
         trace: Trace[R],
