--- conflicted
+++ resolved
@@ -796,14 +796,6 @@
         constraint: ChoiceMap,
         args: tuple[Any, ...],
     ) -> tuple[StaticTrace[R], Weight]:
-<<<<<<< HEAD
-        syntax_sugar_handled = push_trace_overload_stack(
-            handler_trace_with_static, self.source
-        )
-
-=======
-        assert isinstance(constraint, ChoiceMapConstraint), type(constraint)
->>>>>>> bf0ed0fa
         (
             weight,
             # Trace.
@@ -812,11 +804,7 @@
                 retval,
                 traces,
             ),
-<<<<<<< HEAD
-        ) = generate_transform(syntax_sugar_handled)(key, constraint, args)
-=======
         ) = generate_transform(self.source)(key, constraint.choice_map, args)
->>>>>>> bf0ed0fa
         return StaticTrace(self, args, retval, traces), weight
 
     def project(
