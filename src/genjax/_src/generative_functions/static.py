--- conflicted
+++ resolved
@@ -440,17 +440,13 @@
     score: FloatArray = Pytree.field(default_factory=lambda: jnp.zeros(()))
     weight: FloatArray = Pytree.field(default_factory=lambda: jnp.zeros(()))
     address_traces: list[Trace[Any]] = Pytree.field(default_factory=list)
-<<<<<<< HEAD
     bwd_constraints: list[ChoiceMap] = Pytree.field(default_factory=list)
-=======
-    bwd_constraints: list[ChoiceMapConstraint] = Pytree.field(default_factory=list)
     key_counter: int = Pytree.static(default=1)
 
     def fresh_key_and_increment(self):
         new_key = jax.random.fold_in(self.key, self.key_counter)
         self.key_counter += 1
         return new_key
->>>>>>> b989f587
 
     def yield_state(self):
         return (
