# Copyright 2022 MIT Probabilistic Computing Project
#
# Licensed under the Apache License, Version 2.0 (the "License");
# you may not use this file except in compliance with the License.
# You may obtain a copy of the License at
#
#     https://www.apache.org/licenses/LICENSE-2.0
#
# Unless required by applicable law or agreed to in writing, software
# distributed under the License is distributed on an "AS IS" BASIS,
# WITHOUT WARRANTIES OR CONDITIONS OF ANY KIND, either express or implied.
# See the License for the specific language governing permissions and
# limitations under the License.
"""This module contains a transformation infrastructure based on custom
primitives, interpreters with stateful handlers and custom primitive handling
lookups."""

import abc
import copy
import dataclasses
import functools
import itertools as it

import jax.core as jc
import jax.tree_util as jtu
<<<<<<< HEAD
from adevjax.hashable_dict import HashableDict
from adevjax.hashable_dict import hashable_dict
from adevjax.pytree import Pytree
from adevjax.staging import stage
from adevjax.typing import Any
from adevjax.typing import Bool
from adevjax.typing import Callable
from adevjax.typing import List
from adevjax.typing import Union
from adevjax.typing import Value
from adevjax.typing import typecheck
=======
>>>>>>> 8d395d10
from jax import tree_util
from jax import util as jax_util
from jax._src import core as jax_core
from jax.extend import linear_util as lu
from jax.interpreters import ad
from jax.interpreters import batching
from jax.interpreters import mlir
from jax.interpreters import partial_eval as pe

from genjax._src.core.datatypes.hashable_dict import HashableDict
from genjax._src.core.datatypes.hashable_dict import hashable_dict
from genjax._src.core.interpreters.staging import stage
from genjax._src.core.pytree.pytree import Pytree
from genjax._src.core.typing import Any
from genjax._src.core.typing import Bool
from genjax._src.core.typing import Callable
from genjax._src.core.typing import List
from genjax._src.core.typing import Union
from genjax._src.core.typing import Value


#########################
# Custom JAX primitives #
#########################

safe_map = jax_core.safe_map


def batch_fun(fun: lu.WrappedFun, in_dims):
    fun, out_dims = batching.batch_subtrace(fun)
    return _batch_fun(fun, in_dims), out_dims


@lu.transformation
def _batch_fun(in_dims, *in_vals, **params):
    with jax_core.new_main(
        batching.BatchTrace, axis_name=jax_core.no_axis_name
    ) as main:
        out_vals = (
            yield (
                main,
                in_dims,
            )
            + in_vals,
            params,
        )
        del main
    yield out_vals


class FlatPrimitive(jax_core.Primitive):
    """Contains default implementations of transformations."""

    def __init__(self, name):
        super(FlatPrimitive, self).__init__(name)
        self.multiple_results = True

        def _abstract(*flat_avals, **params):
            return pe.abstract_eval_fun(self.impl, *flat_avals, **params)

        self.def_abstract_eval(_abstract)

        def _jvp(primals, tangents, **params):
            primals_out, tangents_out = ad.jvp(
                lu.wrap_init(self.impl, params)
            ).call_wrapped(primals, tangents)
            tangents_out = jax_util.safe_map(
                ad.recast_to_float0, primals_out, tangents_out
            )
            return primals_out, tangents_out

        ad.primitive_jvps[self] = _jvp

        def _batch(args, dims, **params):
            batched, out_dims = batch_fun(lu.wrap_init(self.impl, params), dims)
            return batched.call_wrapped(*args), out_dims()

        batching.primitive_batchers[self] = _batch

        def _mlir(c, *mlir_args, **params):
            lowering = mlir.lower_fun(self.impl, multiple_results=True)
            return lowering(c, *mlir_args, **params)

        mlir.register_lowering(self, _mlir)


class InitialStylePrimitive(FlatPrimitive):
    """Contains default implementations of transformations."""

    def __init__(self, name, batch_semantics=None):
        super().__init__(name)

        def fun_impl(*args, **params):
            consts, args = jax_util.split_list(args, [params["num_consts"]])
            return jax_core.eval_jaxpr(params["jaxpr"], consts, *args)

        self.def_impl(fun_impl)

    def subcall(self, name):
        return InitialStylePrimitive(f"{self.name}/{name}")


def initial_style_bind(prim, **params):
    """Binds a primitive to a function call."""

    def bind(f):
        """Wraps a function to be bound to a primitive, keeping track of Pytree
        information."""

        def wrapped(*args, **kwargs):
            """Runs a function and binds it to a call primitive."""
            jaxpr, (flat_args, in_tree, out_tree) = stage(f)(*args, **kwargs)
            outs = prim.bind(
                *it.chain(jaxpr.literals, flat_args),
                jaxpr=jaxpr.jaxpr,
                in_tree=in_tree,
                out_tree=out_tree,
                num_consts=len(jaxpr.literals),
                **params,
            )
            return tree_util.tree_unflatten(out_tree(), outs)

        return wrapped

    return bind


#######################
# Forward interpreter #
#######################

VarOrLiteral = Union[jc.Var, jc.Literal]


@dataclasses.dataclass
class Environment(Pytree):
    """Keeps track of variables and their values during propagation."""

    env: HashableDict[jc.Var, Value]

    def flatten(self):
        return (self.env,), ()

    @classmethod
    def new(cls):
        return Environment(hashable_dict())

    def read(self, var: VarOrLiteral) -> Value:
        if isinstance(var, jc.Literal):
            return var.val
        else:
            return self.env.get(var.count)

    def write(self, var: VarOrLiteral, cell: Value) -> Value:
        if isinstance(var, jc.Literal):
            return cell
        cur_cell = self.read(var)
        if isinstance(var, jc.DropVar):
            return cur_cell
        self.env[var.count] = cell
        return self.env[var.count]

    def __getitem__(self, var: VarOrLiteral) -> Value:
        return self.read(var)

    def __setitem__(self, key, val):
        raise ValueError(
            "Environments do not support __setitem__. Please use the "
            "`write` method instead."
        )

    def __contains__(self, var: VarOrLiteral):
        if isinstance(var, jc.Literal):
            return True
        return var in self.env

    def copy(self):
        return copy.copy(self)


@dataclasses.dataclass
class StatefulHandler(Pytree):
    @abc.abstractmethod
    def handles(self, primitive: jc.Primitive) -> Bool:
        pass

    @abc.abstractmethod
    def dispatch(
        self,
        primitive: jc.Primitive,
        *args,
        **kwargs,
    ) -> List[Any]:
        pass


@dataclasses.dataclass
class ForwardInterpreter(Pytree):
    def flatten(self):
        return (), ()

    def _eval_jaxpr_forward(
        self,
        stateful_handler,
        jaxpr: jc.Jaxpr,
        consts: List[Value],
        args: List[Value],
    ):
        env = Environment.new()
        jax_util.safe_map(env.write, jaxpr.constvars, consts)
        jax_util.safe_map(env.write, jaxpr.invars, args)
        for eqn in jaxpr.eqns:
            invals = jax_util.safe_map(env.read, eqn.invars)
            subfuns, params = eqn.primitive.get_bind_params(eqn.params)
            args = subfuns + invals
            if stateful_handler.handles(eqn.primitive):
                outvals = stateful_handler.dispatch(eqn.primitive, *args, **params)
            else:
                outvals = eqn.primitive.bind(*args, **params)
            if not eqn.primitive.multiple_results:
                outvals = [outvals]
            jax_util.safe_map(env.write, eqn.outvars, outvals)

        return jax_util.safe_map(env.read, jaxpr.outvars)

    def run_interpreter(self, stateful_handler, fn, *args, **kwargs):
        def _inner(*args):
            return fn(*args, **kwargs)

        closed_jaxpr, (flat_args, _, out_tree) = stage(_inner)(*args)
        jaxpr, consts = closed_jaxpr.jaxpr, closed_jaxpr.literals
        flat_out = self._eval_jaxpr_forward(
            stateful_handler,
            jaxpr,
            consts,
            flat_args,
        )
        return jtu.tree_unflatten(out_tree(), flat_out)


@typecheck
def forward(f: Callable):
    @functools.wraps(f)
    @typecheck
    def wrapped(stateful_handler: StatefulHandler, *args):
        interpreter = ForwardInterpreter.new()
        return interpreter.run_interpreter(
            stateful_handler,
            f,
            *args,
        )

    return wrapped<|MERGE_RESOLUTION|>--- conflicted
+++ resolved
@@ -23,7 +23,6 @@
 
 import jax.core as jc
 import jax.tree_util as jtu
-<<<<<<< HEAD
 from adevjax.hashable_dict import HashableDict
 from adevjax.hashable_dict import hashable_dict
 from adevjax.pytree import Pytree
@@ -35,8 +34,6 @@
 from adevjax.typing import Union
 from adevjax.typing import Value
 from adevjax.typing import typecheck
-=======
->>>>>>> 8d395d10
 from jax import tree_util
 from jax import util as jax_util
 from jax._src import core as jax_core
