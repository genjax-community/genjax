# Copyright 2024 The MIT Probabilistic Computing Project
#
# Licensed under the Apache License, Version 2.0 (the "License");
# you may not use this file except in compliance with the License.
# You may obtain a copy of the License at
#
#     http://www.apache.org/licenses/LICENSE-2.0
#
# Unless required by applicable law or agreed to in writing, software
# distributed under the License is distributed on an "AS IS" BASIS,
# WITHOUT WARRANTIES OR CONDITIONS OF ANY KIND, either express or implied.
# See the License for the specific language governing permissions and
# limitations under the License.


import typing
from typing import TYPE_CHECKING

import jax
import jax.numpy as jnp
from beartype.typing import overload
from jax import core as jc
from jax import tree_util as jtu
from jax.experimental import checkify
from jax.extend import linear_util as lu
from jax.interpreters import partial_eval as pe
from jax.util import safe_map

from genjax._src.checkify import optional_check
from genjax._src.core.typing import (
    Any,
    Array,
    ArrayLike,
    Callable,
    Flag,
    Iterable,
    Sequence,
    TypeVar,
    static_check_is_concrete,
)

if TYPE_CHECKING:
    import genjax

WrappedFunWithAux = tuple[lu.WrappedFun, Callable[[], Any]]

###############################
# Concrete Boolean arithmetic #
###############################

R = TypeVar("R")
F = TypeVar("F", bound=Callable[..., Any])


class FlagOp:
    """JAX compilation imposes restrictions on the control flow used in the compiled code.
    Branches gated by booleans must use GPU-compatible branching (e.g., `jax.lax.cond`).
    However, the GPU must compute both sides of the branch, wasting effort in the case
    where the gating boolean is constant. In such cases, if-based flow control will
    conceal the branch not taken from the JAX compiler, decreasing compilation time and
    code size for the result by not including the code for the branch that cannot be taken.

    This class centralizes the concrete short-cut logic used by GenJAX.
    """

    @staticmethod
<<<<<<< HEAD
=======
    def is_scalar(f: Flag) -> bool:
        """Check if a flag is scalar.

        A flag is considered scalar if it is either a Python bool or a JAX array with empty shape ().

        Args:
            f: The flag to check. Can be a Python bool or JAX array.

        Returns:
            bool: True if the flag is scalar, False otherwise.
        """
        return isinstance(f, bool) or f.shape == ()

    @staticmethod
>>>>>>> 45a02247
    @overload
    def and_(f: bool, g: bool) -> bool: ...

    @staticmethod
    @overload
    def and_(f: Array, g: bool | Array) -> Array: ...

    @staticmethod
    @overload
    def and_(f: bool | Array, g: Array) -> Array: ...

    @staticmethod
    def and_(f: Flag, g: Flag) -> Flag:
        if isinstance(f, bool) and isinstance(g, bool):
            return f & g
        else:
            return jnp.logical_and(f, g)

    @staticmethod
    @overload
    def or_(f: bool, g: bool) -> bool: ...

    @staticmethod
    @overload
    def or_(f: Array, g: bool | Array) -> Array: ...

    @staticmethod
    @overload
    def or_(f: bool | Array, g: Array) -> Array: ...

    @staticmethod
    @overload
    def or_(f: bool, g: bool) -> bool: ...

    @staticmethod
    @overload
    def or_(f: Array, g: bool | Array) -> Array: ...

    @staticmethod
    @overload
    def or_(f: bool | Array, g: Array) -> Array: ...

    @staticmethod
    def or_(f: Flag, g: Flag) -> Flag:
        if isinstance(f, bool) and isinstance(g, bool):
            return f | g
        else:
            return jnp.logical_or(f, g)

    @staticmethod
    @overload
    def xor_(f: bool, g: bool) -> bool: ...

    @staticmethod
    @overload
    def xor_(f: Array, g: bool | Array) -> Array: ...

    @staticmethod
    @overload
    def xor_(f: bool | Array, g: Array) -> Array: ...

    @staticmethod
    @overload
    def xor_(f: bool, g: bool) -> bool: ...

    @staticmethod
    @overload
    def xor_(f: Array, g: bool | Array) -> Array: ...

    @staticmethod
    @overload
    def xor_(f: bool | Array, g: Array) -> Array: ...

    @staticmethod
    def xor_(f: Flag, g: Flag) -> Flag:
        if isinstance(f, bool) and isinstance(g, bool):
            return f ^ g
        else:
            return jnp.logical_xor(f, g)

    @staticmethod
    @overload
    def not_(f: bool) -> bool: ...

    @staticmethod
    @overload
    def not_(f: Array) -> Array: ...

    @staticmethod
    @overload
    def not_(f: bool) -> bool: ...

    @staticmethod
    @overload
    def not_(f: Array) -> Array: ...

    @staticmethod
    def not_(f: Flag) -> Flag:
        match f:
            case True:
                return False
            case False:
                return True
            case _:
                return jnp.logical_not(f)

    @staticmethod
    def concrete_true(f: Flag) -> bool:
        return f is True

    @staticmethod
    def concrete_false(f: Flag) -> bool:
        return f is False

    @staticmethod
    def where(f: Flag, tf: ArrayLike, ff: ArrayLike) -> ArrayLike:
        """Return tf or ff according to the truth value contained in flag
        in a manner that works in either the concrete or dynamic context"""
        if f is True:
            return tf
        if f is False:
            return ff
        return jax.lax.select(f, tf, ff)

    @staticmethod
    def cond(f: Flag, tf: Callable[..., R], ff: Callable[..., R], *args: Any) -> R:
        """Invokes `tf` with `args` if flag is true, else `ff`"""
        if f is True:
            return tf(*args)
        if f is False:
            return ff(*args)
        return jax.lax.cond(f, tf, ff, *args)


def staged_check(v):
    return static_check_is_concrete(v) and v


def tree_choose(
    idx: ArrayLike,
    pytrees: Sequence[R],
) -> R:
    """
    Version of `jax.numpy.choose` that

    - acts on lists of both `ArrayLike` and `Pytree` instances
    - acts like `vs[idx]` if `idx` is of type `int`.

    In the case of heterogenous types in `vs`, `tree_choose` will attempt to cast, or error if casting isn't possible. (mixed `bool` and `int` entries in `vs` will result in the cast of selected `bool` to `int`, for example.).

    Args:
        idx: The index used to select a value from `vs`.
        vs: A list of `Pytree` or `ArrayLike` values to choose from.

    Returns:
        The selected value from the list.
    """

    def inner(*vs: ArrayLike) -> ArrayLike:
        # Computing `result` above the branch allows us to:
        # - catch incompatible types / shapes in the result
        # - in the case of compatible types requiring casts (like bool => int),
        #   result's dtype tells us the final type.
        result = jnp.choose(idx, vs, mode="wrap")
        if isinstance(idx, int):
            return jnp.asarray(vs[idx % len(vs)], dtype=result.dtype)
        else:
            return result

    return jtu.tree_map(inner, *pytrees)


def multi_switch(
    idx, branches: Iterable[Callable[..., Any]], arg_tuples: Iterable[tuple[Any, ...]]
):
    """
    A wrapper around switch that allows selection between functions with differently-shaped return values.

    This function enables switching between branches that may have different output shapes.
    It creates a list of placeholder shapes for each branch and then uses a switch statement
    to select the appropriate function to fill in the correct shape.

    Args:
        idx: The index used to select the branch. If the index is out of bounds, it will be clamped to within bounds.
        branches: An iterable of callable functions representing different branches.
        arg_tuples: An iterable of argument tuples, one for each branch function.

    Returns:
        The result of calling the selected branch function with its corresponding arguments.

    Note:
        This function assumes that the number of branches matches the number of argument tuples.
        Each branch function should be able to handle its corresponding argument tuple.
    """

    def _make_setter(static_idx: int, f: Callable[..., Any], args: tuple[Any, ...]):
        def set_result(shapes: list[R]) -> list[R]:
            shapes[static_idx] = f(*args)
            return shapes

        return set_result

    pairs = list(zip(branches, arg_tuples))
    shapes = list(to_shape_fn(f, jnp.zeros)(*args) for f, args in pairs)
    fns = list(_make_setter(i, f, args) for i, (f, args) in enumerate(pairs))
    return jax.lax.switch(idx, fns, operand=shapes)


#########################
# Staged error handling #
#########################


def staged_err(check: Flag, msg, **kwargs):
    if FlagOp.concrete_true(check):
        raise Exception(msg)
    elif FlagOp.concrete_false(check):
        pass
    else:

        def _check():
            checkify.check(check, msg, **kwargs)

        optional_check(_check)


#######################################
# Staging utilities for type analysis #
#######################################


def get_shaped_aval(x):
    return jc.raise_to_shaped(jc.get_aval(x))


@lu.cache
def cached_stage_dynamic(flat_fun, in_avals):
    jaxpr, _, consts = pe.trace_to_jaxpr_dynamic(flat_fun, in_avals)
    typed_jaxpr = jc.ClosedJaxpr(jaxpr, consts)
    return typed_jaxpr


@lu.transformation_with_aux
def _flatten_fun_nokwargs(in_tree, *args_flat):
    py_args = jtu.tree_unflatten(in_tree, args_flat)
    ans = yield py_args, {}
    yield jtu.tree_flatten(ans)


# Wrapper to assign a correct type.
flatten_fun_nokwargs: Callable[[lu.WrappedFun, Any], WrappedFunWithAux] = (
    _flatten_fun_nokwargs  # pyright: ignore[reportAssignmentType]
)


def stage(f):
    """Returns a function that stages a function to a ClosedJaxpr."""

    def wrapped(*args, **kwargs):
        fun = lu.wrap_init(f, kwargs)
        flat_args, in_tree = jtu.tree_flatten(args)
        flat_fun, out_tree = flatten_fun_nokwargs(fun, in_tree)
        flat_avals = safe_map(get_shaped_aval, flat_args)
        typed_jaxpr = cached_stage_dynamic(flat_fun, tuple(flat_avals))
        return typed_jaxpr, (flat_args, in_tree, out_tree)

    return wrapped


def to_shape_fn(
    callable: F, fill_fn: Callable[[tuple[int], jnp.dtype[Any]], Array] | None = None
) -> F:
    """
    Convert a callable to a function that returns an empty pytree with the same structure as the original output (without any FLOPs).

    This function is similar to `jax.eval_shape`, but allows for optional post-processing of the output tree.

    Args:
        callable: The function to convert.
        fill_fn: A function to fill the output shapes with values. If None, returns the empty pytree as-is.
            The fill function takes a shape tuple and dtype as input and should return an array.

    Returns:
        A wrapped function that returns an empty pytree or a filled pytree with the same structure as the original function's output.
    """

    def wrapped(*args, **kwargs):
        shape = jax.eval_shape(callable, *args, **kwargs)
        if fill_fn is not None:
            f = fill_fn
            return jtu.tree_map(lambda x: f(x.shape, x.dtype), shape)
        else:
            return shape

    return typing.cast(F, wrapped)


_fake_key = jnp.array([0, 0], dtype=jnp.uint32)


def empty_trace(
    gen_fn: "genjax.GenerativeFunction[R]", args: "genjax.Arguments"
) -> "genjax.Trace[R]":
    """
    Create an empty trace for a generative function with given arguments (without spending any FLOPs).

    This function returns a trace with the same structure as a real trace, but filled with zero values. This is useful for static analysis and shape inference.

    Args:
        gen_fn: The generative function.
        args: The arguments to the generative function.

    Returns:
        A trace with the same structure as a real trace, but filled with zero values.
    """
    return to_shape_fn(gen_fn.simulate, jnp.zeros)(_fake_key, args)<|MERGE_RESOLUTION|>--- conflicted
+++ resolved
@@ -64,8 +64,6 @@
     """
 
     @staticmethod
-<<<<<<< HEAD
-=======
     def is_scalar(f: Flag) -> bool:
         """Check if a flag is scalar.
 
@@ -80,7 +78,6 @@
         return isinstance(f, bool) or f.shape == ()
 
     @staticmethod
->>>>>>> 45a02247
     @overload
     def and_(f: bool, g: bool) -> bool: ...
 
@@ -112,18 +109,6 @@
     def or_(f: bool | Array, g: Array) -> Array: ...
 
     @staticmethod
-    @overload
-    def or_(f: bool, g: bool) -> bool: ...
-
-    @staticmethod
-    @overload
-    def or_(f: Array, g: bool | Array) -> Array: ...
-
-    @staticmethod
-    @overload
-    def or_(f: bool | Array, g: Array) -> Array: ...
-
-    @staticmethod
     def or_(f: Flag, g: Flag) -> Flag:
         if isinstance(f, bool) and isinstance(g, bool):
             return f | g
@@ -143,31 +128,11 @@
     def xor_(f: bool | Array, g: Array) -> Array: ...
 
     @staticmethod
-    @overload
-    def xor_(f: bool, g: bool) -> bool: ...
-
-    @staticmethod
-    @overload
-    def xor_(f: Array, g: bool | Array) -> Array: ...
-
-    @staticmethod
-    @overload
-    def xor_(f: bool | Array, g: Array) -> Array: ...
-
-    @staticmethod
     def xor_(f: Flag, g: Flag) -> Flag:
         if isinstance(f, bool) and isinstance(g, bool):
             return f ^ g
         else:
             return jnp.logical_xor(f, g)
-
-    @staticmethod
-    @overload
-    def not_(f: bool) -> bool: ...
-
-    @staticmethod
-    @overload
-    def not_(f: Array) -> Array: ...
 
     @staticmethod
     @overload
