--- conflicted
+++ resolved
@@ -43,11 +43,7 @@
     Generic,
     TypeVar,
     Value,
-<<<<<<< HEAD
-    static_check_is_concrete,
-=======
     typecheck,
->>>>>>> e86eebde
 )
 
 R = TypeVar("R")
