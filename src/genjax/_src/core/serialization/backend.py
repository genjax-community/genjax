--- conflicted
+++ resolved
@@ -16,10 +16,6 @@
 from dataclasses import dataclass
 
 from genjax._src.core.generative import GenerativeFunction, Trace
-<<<<<<< HEAD
-from genjax._src.core.typing import tuple
-=======
->>>>>>> d32617a2
 
 """This module contains a trace serialization interface that interacts with
 different backend implementations.
@@ -40,31 +36,18 @@
         pass
 
     @abc.abstractmethod
-<<<<<<< HEAD
     def deserialize(self, bytes, gen_fn: GenerativeFunction, arguments: tuple):
-=======
-    def deserialize(self, bytes, gen_fn: GenerativeFunction, args: tuple):
->>>>>>> d32617a2
         pass
 
     def dumps(self, tr: Trace):
         return self.serialize(tr)
 
-<<<<<<< HEAD
     def loads(self, bytes, gen_fn: GenerativeFunction, arguments: tuple):
         return self.deserialize(bytes, gen_fn, arguments)
-=======
-    def loads(self, bytes, gen_fn: GenerativeFunction, args: tuple):
-        return self.deserialize(bytes, gen_fn, args)
->>>>>>> d32617a2
 
     def dump(self, tr: Trace, file):
         file.write(self.dumps(tr))
 
-<<<<<<< HEAD
     def load(self, file, gen_fn: GenerativeFunction, arguments: tuple):
-=======
-    def load(self, file, gen_fn: GenerativeFunction, args: tuple):
->>>>>>> d32617a2
         bytes = file.read()
         return self.loads(bytes, gen_fn, arguments)