# Copyright 2024 MIT Probabilistic Computing Project
#
# Licensed under the Apache License, Version 2.0 (the "License");
# you may not use this file except in compliance with the License.
# You may obtain a copy of the License at
#
#     https://www.apache.org/licenses/LICENSE-2.0
#
# Unless required by applicable law or agreed to in writing, software
# distributed under the License is distributed on an "AS IS" BASIS,
# WITHOUT WARRANTIES OR CONDITIONS OF ANY KIND, either express or implied.
# See the License for the specific language governing permissions and
# limitations under the License.

from abc import abstractmethod
from dataclasses import dataclass
from functools import reduce
from operator import or_

import jax
import jax.numpy as jnp
import jax.tree_util as jtu

<<<<<<< HEAD
from genjax._src.core.generative.functional_types import Mask, Sum
=======
from genjax._src.core.generative.core import Constraint, ProjectProblem, Sample
from genjax._src.core.generative.functional_types import Mask, staged_choose
>>>>>>> 7836d26e
from genjax._src.core.interpreters.staging import (
    Flag,
    staged_err,
)
from genjax._src.core.pytree import Pytree
from genjax._src.core.typing import (
    Any,
    ArrayLike,
    Bool,
    BoolArray,
    EllipsisType,
    String,
)

#################
# Address types #
#################

StaticAddressComponent = String
DynamicAddressComponent = ArrayLike
AddressComponent = StaticAddressComponent | DynamicAddressComponent
Address = tuple[()] | tuple[AddressComponent, ...]
StaticAddress = tuple[()] | tuple[StaticAddressComponent, ...]
ExtendedStaticAddressComponent = StaticAddressComponent | EllipsisType
ExtendedAddressComponent = ExtendedStaticAddressComponent | DynamicAddressComponent
ExtendedAddress = tuple[()] | tuple[ExtendedAddressComponent, ...]

##############
# Selections #
##############


###############################
# Selection builder interface #
###############################


@Pytree.dataclass
class _SelectionBuilder(Pytree):
    def __getitem__(self, addr_comps):
        if not isinstance(addr_comps, tuple):
            addr_comps = (addr_comps,)

        sel = Selection.all()
        for comp in reversed(addr_comps):
            if isinstance(comp, ExtendedStaticAddressComponent):
                sel = Selection.str(comp, sel)
            elif isinstance(comp, DynamicAddressComponent):
                sel = Selection.idx(comp, sel)
        return sel


SelectionBuilder = _SelectionBuilder()


class Selection(Pytree):
    """The type `Selection` provides a lens-like interface for filtering the
    random choices in a `ChoiceMap`.

    Examples:
        (**Making selections**) Selections can be constructed using the `SelectionBuilder` interface
        ```python exec="yes" source="material-block" session="core"
        from genjax import SelectionBuilder as S

        sel = S["x", "y"]
        print(sel.render_html())
        ```

        (**Getting subselections**) Hierarchical selections support `__call__`, which allows for the retrieval of _subselections_ at addresses:
        ```python exec="yes" source="material-block" session="core"
        sel = S["x", "y"]
        subsel = sel("x")
        print(subsel.render_html())
        ```

        (**Check for inclusion**) Selections support `__getitem__`, which provides a way to check if an address is included in the selection:
        ```python exec="yes" source="material-block" session="core"
        sel = S["x", "y"]
        not_included = sel["x"]
        included = sel["x", "y"]
        print(not_included, included)
        ```

        (**Complement selections**) Selections can be complemented:
        ```python exec="yes" source="material-block" session="core"
        sel = ~S["x", "y"]
        included = sel["x"]
        not_included = sel["x", "y"]
        print(included, not_included)
        ```

        (**Combining selections**) Selections can be combined, via the `|` syntax:
        ```python exec="yes" source="material-block" session="core"
        sel = S["x", "y"] | S["z"]
        print(sel["x", "y"], sel["z", "y"])
        ```
    """

    def __or__(self, other: "Selection") -> "Selection":
        return select_or(self, other)

    def __and__(self, other):
        return select_and(self, other)

    def __invert__(self) -> "Selection":
        return select_complement(self)

    def __call__(
        self,
        addr: ExtendedAddressComponent | ExtendedAddress,
    ):
        addr = addr if isinstance(addr, tuple) else (addr,)
        subselection = self
        for comp in addr:
            subselection = subselection.get_subselection(comp)
        return subselection

    def __getitem__(
        self,
        addr: ExtendedAddressComponent | ExtendedAddress,
    ) -> Flag:
        subselection = self(addr)
        return subselection.check()

    def __contains__(
        self,
        addr: ExtendedAddressComponent | ExtendedAddress,
    ) -> Flag:
        return self[addr]

    @abstractmethod
    def check(self) -> Flag:
        raise NotImplementedError

    @abstractmethod
    def get_subselection(self, addr: ExtendedAddressComponent) -> "Selection":
        raise NotImplementedError

    #################################################
    # Convenient syntax for constructing selections #
    #################################################

    @classmethod
    def all(cls) -> "Selection":
        return select_all()

    @classmethod
    def str(cls, comp: ExtendedStaticAddressComponent, sel: "Selection") -> "Selection":
        return select_static(comp, sel)

    @classmethod
    def idx(cls, comp: DynamicAddressComponent, sel: "Selection") -> "Selection":
        return select_idx(comp, sel)

    @classmethod
    def maybe(cls, flag: Flag, s: "Selection") -> "Selection":
        return select_defer(flag, s)


#######################
# Selection functions #
#######################


@Pytree.dataclass
class AllSel(Selection):
    def check(self) -> Flag:
        return Flag(True)

    def get_subselection(self, addr: ExtendedAddressComponent) -> Selection:
        return AllSel()


def select_all():
    return AllSel()


@Pytree.dataclass
class DeferSel(Selection):
    flag: Flag
    s: Selection

    def check(self) -> Flag:
        ch = self.s.check()
        return self.flag.and_(ch)

    def get_subselection(self, addr: ExtendedAddressComponent) -> Selection:
        remaining = self.s(addr)
        return select_defer(self.flag, remaining)


def select_defer(
    flag: Flag,
    s: Selection,
) -> Selection:
    return DeferSel(flag, s)


@Pytree.dataclass
class CompSel(Selection):
    s: Selection

    def check(self) -> Flag:
        return self.s.check().not_()

    def get_subselection(self, addr: ExtendedAddressComponent) -> Selection:
        remaining = self.s(addr)
        return select_complement(remaining)


def select_complement(
    s: Selection,
) -> Selection:
    return CompSel(s)


def select_none():
    return select_complement(select_all())


@Pytree.dataclass
class StaticSel(Selection):
    addr: ExtendedStaticAddressComponent = Pytree.static()
    s: Selection = Pytree.field()

    def check(self) -> Flag:
        return Flag(False)

    def get_subselection(self, addr: EllipsisType | AddressComponent) -> Selection:
        check = Flag(addr == self.addr or isinstance(addr, EllipsisType))
        return select_defer(check, self.s)


def select_static(
    addr: EllipsisType | StaticAddressComponent,
    s: Selection,
) -> Selection:
    return StaticSel(addr, s)


@Pytree.dataclass
class IdxSel(Selection):
    idxs: DynamicAddressComponent
    s: Selection

    def check(self) -> Flag:
        return Flag(False)

    def get_subselection(self, addr: EllipsisType | AddressComponent) -> Selection:
        if isinstance(addr, EllipsisType):
            return self.s

        if not isinstance(addr, DynamicAddressComponent):
            return select_none()

        else:

            def check_fn(v):
                return jnp.logical_and(
                    v,
                    jnp.any(v == self.idxs),
                )

            check = Flag(
                jax.vmap(check_fn)(addr)
                if jnp.array(addr, copy=False).shape
                else check_fn(addr)
            )
            return select_defer(check, self.s)


def select_idx(
    sidx: DynamicAddressComponent,
    s: Selection,
) -> Selection:
    return IdxSel(sidx, s)


@Pytree.dataclass
class AndSel(Selection):
    s1: Selection
    s2: Selection

    def check(self) -> Flag:
        return self.s1.check().and_(self.s2.check())

    def get_subselection(self, addr: ExtendedAddressComponent) -> Selection:
        remaining1 = self.s1(addr)
        remaining2 = self.s2(addr)
        return select_and(remaining1, remaining2)


def select_and(
    s1: Selection,
    s2: Selection,
) -> Selection:
    return AndSel(s1, s2)


@Pytree.dataclass
class OrSel(Selection):
    s1: Selection
    s2: Selection

    def check(self) -> Flag:
        return self.s1.check().or_(self.s2.check())

    def get_subselection(self, addr: ExtendedAddressComponent) -> Selection:
        remaining1 = self.s1(addr)
        remaining2 = self.s2(addr)
        return select_or(remaining1, remaining2)


def select_or(
    s1: Selection,
    s2: Selection,
) -> Selection:
    return OrSel(s1, s2)


@Pytree.dataclass
class ChmSel(Selection):
    c: "ChoiceMap"

    def check(self) -> Flag:
        return check_none(self.c.get_value())

    def get_subselection(self, addr: ExtendedAddressComponent) -> Selection:
        submap = self.c.get_submap(addr)
        return select_choice_map(submap)


def select_choice_map(
    c: "ChoiceMap",
) -> Selection:
    return ChmSel(c)


###############
# Choice maps #
###############


@dataclass
class ChoiceMapNoValueAtAddress(Exception):
    subaddr: Any


@Pytree.dataclass
class _ChoiceMapBuilder(Pytree):
    addr: ExtendedAddress = ()

    def __getitem__(
        self, addr: ExtendedAddressComponent | ExtendedAddress
    ) -> "_ChoiceMapBuilder":
        addr = addr if isinstance(addr, tuple) else (addr,)
        return _ChoiceMapBuilder(
            addr,
        )

    def set(self, v) -> "ChoiceMap":
        if self.addr:
            return self.a(self.addr, v)
        else:
            return choice_map_empty

    def n(self) -> "ChoiceMap":
        return choice_map_empty

    def v(self, v) -> "ChoiceMap":
        return ChoiceMap.value(v)

    def d(self, d: dict[Any, Any]) -> "ChoiceMap":
        return ChoiceMap.d(d)

    def kw(self, **kwargs) -> "ChoiceMap":
        return ChoiceMap.kw(**kwargs)

    def a(
        self, addr: ExtendedAddressComponent | ExtendedAddress, v: Any
    ) -> "ChoiceMap":
        addr = addr if isinstance(addr, tuple) else (addr,)
        new = ChoiceMap.value(v) if not isinstance(v, ChoiceMap) else v
        for comp in reversed(addr):
            if isinstance(comp, StaticAddressComponent):
                new = ChoiceMap.str(comp, new)
            elif isinstance(comp, DynamicAddressComponent):
                new = ChoiceMap.idx(comp, new)
        return new


ChoiceMapBuilder = _ChoiceMapBuilder()


def check_none(v) -> Flag:
    if v is None:
        return Flag(False)
    elif isinstance(v, Mask):
        return v.flag
    else:
        return Flag(True)


##########################
# AddressIndex interface #
##########################


@Pytree.dataclass
class AddressIndex(Pytree):
    choice_map: "ChoiceMap"
    addrs: list[Address]

    def __getitem__(self, addr: AddressComponent | Address) -> "AddressIndex":
        addr = addr if isinstance(addr, tuple) else (addr,)
        return AddressIndex(
            self.choice_map,
            [*self.addrs, addr],
        )

    def set(self, v):
        new = self.choice_map
        for addr in self.addrs:
            new = ChoiceMapBuilder.a(addr, v) + new
        return new

    @property
    def at(self) -> "AddressIndex":
        return self

    def filter(self):
        sels = map(lambda addr: SelectionBuilder[addr], self.addrs)
        or_sel = reduce(or_, sels)
        return self.choice_map.filter(or_sel)


class ChoiceMap(Pytree):
    """The type `ChoiceMap` denotes a map-like value which can be sampled from
    generative functions.

    Generative functions which utilize `ChoiceMap` as their sample representation typically support a notion of _addressing_ for the random choices they make. `ChoiceMap` stores addressed random choices, and provides a data language for querying and manipulating these choices.

    Examples:
        (**Making choice maps**) Choice maps can be constructed using the `ChoiceMapBuilder` interface
        ```python exec="yes" source="material-block" session="core"
        from genjax import ChoiceMapBuilder as C

        chm = C["x"].set(3.0)
        print(chm.render_html())
        ```

        (**Getting submaps**) Hierarchical choice maps support `__call__`, which allows for the retrieval of _submaps_ at addresses:
        ```python exec="yes" source="material-block" session="core"
        from genjax import ChoiceMapBuilder as C

        chm = C["x", "y"].set(3.0)
        submap = chm("x")
        print(submap.render_html())
        ```

        (**Getting values**) Choice maps support `__getitem__`, which allows for the retrieval of _values_ at addresses:
        ```python exec="yes" source="material-block" session="core"
        from genjax import ChoiceMapBuilder as C

        chm = C["x", "y"].set(3.0)
        value = chm["x", "y"]
        print(value)
        ```

        (**Making vectorized choice maps**) Choice maps can be constructed using `jax.vmap`:
        ```python exec="yes" source="material-block" session="core"
        from genjax import ChoiceMapBuilder as C
        from jax import vmap
        import jax.numpy as jnp

        vec_chm = vmap(lambda idx, v: C["x", idx].set(v))(jnp.arange(10), jnp.ones(10))
        print(vec_chm.render_html())
        ```
    """

    #######################
    # Map-like interfaces #
    #######################

    @abstractmethod
    def get_value(self) -> Any:
        raise NotImplementedError

    @abstractmethod
    def get_submap(
        self,
        addr: ExtendedAddressComponent,
    ) -> "ChoiceMap":
        raise NotImplementedError

    def has_value(self) -> Flag:
        return check_none(self.get_value())

    def filter(self, selection: Selection) -> "ChoiceMap":
        """Filter the choice map on the `Selection`. The resulting choice map only contains the addresses in the selection.

        Examples:
            ```python exec="yes" source="material-block" session="core"
            import jax
            import genjax
            from genjax import bernoulli
            from genjax import SelectionBuilder as S


            @genjax.gen
            def model():
                x = bernoulli(0.3) @ "x"
                y = bernoulli(0.3) @ "y"
                return x


            key = jax.random.PRNGKey(314159)
            tr = model.simulate(key, ())
            chm = tr.get_sample()
            selection = S["x"]
            filtered = chm.filter(selection)
            print("y" in filtered)
            ```
        """
        return choice_map_filtered(selection, self)

    def merge(self, other):
        return choice_map_xor(self, other)

    def get_selection(self) -> Selection:
        """Convert a `ChoiceMap` to a `Selection`."""
        return select_choice_map(self)

    def static_is_empty(self) -> Bool:
        return False

    ###########
    # Dunders #
    ###########

    def __xor__(self, other):
        return self.merge(other)

    def __add__(self, other):
        return choice_map_or(self, other)

    def __call__(
        self,
        addr: ExtendedAddressComponent | ExtendedAddress,
    ):
        addr = addr if isinstance(addr, tuple) else (addr,)
        submap = self
        for comp in addr:
            submap = submap.get_submap(comp)
        return submap

    def __getitem__(
        self,
        addr: ExtendedAddressComponent | ExtendedAddress,
    ):
        addr = addr if isinstance(addr, tuple) else (addr,)
        submap = self(addr)
        v = submap.get_value()
        if v is None:
            raise ChoiceMapNoValueAtAddress(addr)
        else:
            return v

    def __contains__(
        self,
        addr: ExtendedAddressComponent | ExtendedAddress,
    ):
        addr = addr if isinstance(addr, tuple) else (addr,)
        submap = self
        for comp in addr:
            submap = self.get_submap(comp)
        return submap.has_value()

    ######################################
    # Convenient syntax for construction #
    ######################################

    @classmethod
    def empty(cls) -> "ChoiceMap":
        return choice_map_empty

    @classmethod
    def value(cls, v) -> "ChoiceMap":
        return choice_map_value(v)

    @classmethod
    def maybe(cls, f: Flag, c: "ChoiceMap") -> "ChoiceMap":
        return choice_map_masked(f, c)

    @classmethod
    def str(cls, addr: StaticAddressComponent, v: Any) -> "ChoiceMap":
        return choice_map_static(
            addr, ChoiceMap.value(v) if not isinstance(v, ChoiceMap) else v
        )

    @classmethod
    def idx(cls, addr: DynamicAddressComponent, v: Any) -> "ChoiceMap":
        return choice_map_idx(
            addr, ChoiceMap.value(v) if not isinstance(v, ChoiceMap) else v
        )

    @classmethod
    def d(cls, d: dict[Any, Any]) -> "ChoiceMap":
        start = ChoiceMap.empty()
        if d:
            for k, v in d.items():
                start = ChoiceMapBuilder.a(k, v) ^ start
        return start

    @classmethod
    def kw(cls, **kwargs) -> "ChoiceMap":
        return ChoiceMap.d(kwargs)

    @property
    def at(self) -> AddressIndex:
        """Access the `ChoiceMap.AddressIndex` mutation interface. This allows
        users to take an existing choice map, and mutate it _functionally_.

        Examples:
        ```python exec="yes" source="material-block" session="core"
        chm = C["x", "y"].set(3.0)
        chm = chm.at["x", "y"].set(4.0)
        print(chm["x", "y"])
        ```
        """
        return AddressIndex(self, [])


@Pytree.dataclass
class EmptyChm(ChoiceMap):
    def get_value(self) -> Any:
        return None

    def get_submap(self, addr: ExtendedAddressComponent) -> ChoiceMap:
        return EmptyChm()

    def static_is_empty(self) -> Bool:
        return True


choice_map_empty = EmptyChm()


@Pytree.dataclass
class ValueChm(ChoiceMap):
    v: Any

    def get_value(self) -> Any:
        return self.v

    def get_submap(self, addr: ExtendedAddressComponent) -> ChoiceMap:
        return choice_map_empty


def choice_map_value(
    v: Any,
) -> ChoiceMap:
    return ValueChm(v)


@Pytree.dataclass
class IdxChm(ChoiceMap):
    addr: DynamicAddressComponent
    c: ChoiceMap

    def get_value(self) -> Any:
        return None

    def get_submap(self, addr: ExtendedAddressComponent) -> ChoiceMap:
        if addr is Ellipsis:
            return self.c

        elif not isinstance(addr, DynamicAddressComponent):
            return choice_map_empty

        else:

            def check_fn(idx, addr) -> BoolArray:
                return jnp.array(idx == addr, copy=False)

            check = (
                jax.vmap(check_fn, in_axes=(None, 0))(addr, self.addr)
                if jnp.array(self.addr, copy=False).shape
                else check_fn(addr, self.addr)
            )

            check_array = jnp.asarray(check, copy=False)
            if check_array.shape and check_array.shape[0] == 0:
                # this is an obscure case which can arise when doing an importance
                # update of a scan GF with an array of shape (0,) or (0, ...)
                return choice_map_empty

            return (
                choice_map_masked(
                    Flag(check[addr]), jtu.tree_map(lambda v: v[addr], self.c)
                )
                if check_array.shape
                else choice_map_masked(Flag(check), self.c)
            )


def choice_map_idx(
    addr: DynamicAddressComponent,
    c: ChoiceMap,
) -> ChoiceMap:
    return choice_map_empty if c.static_is_empty() else IdxChm(addr, c)


@Pytree.dataclass
class StaticChm(ChoiceMap):
    addr: AddressComponent = Pytree.static()
    c: ChoiceMap = Pytree.field()

    def get_value(self) -> Any:
        return None

    def get_submap(self, addr: ExtendedAddressComponent) -> ChoiceMap:
        check = Flag(addr == self.addr)
        return choice_map_masked(check, self.c)


def choice_map_static(
    addr: AddressComponent,
    c: ChoiceMap,
) -> ChoiceMap:
    return choice_map_empty if c.static_is_empty() else StaticChm(addr, c)


@Pytree.dataclass
class XorChm(ChoiceMap):
    c1: ChoiceMap
    c2: ChoiceMap

    def get_value(self) -> Any:
        check1 = self.c1.has_value()
        check2 = self.c2.has_value()
        err_check = check1.and_(check2)
        staged_err(
            err_check,
            f"The disjoint union of two choice maps have a value collision:\nc1 = {self.c1}\nc2 = {self.c2}",
        )
        v1 = self.c1.get_value()
        v2 = self.c2.get_value()

        def pair_flag_to_idx(first: Flag, second: Flag):
            return first.f + 2 * second.f - 1

        idx = pair_flag_to_idx(check1, check2)

        if isinstance(idx, int):
            return [v1, v2][idx]
        else:
            return staged_choose(idx, [v1, v2])

    def get_submap(self, addr: ExtendedAddressComponent) -> ChoiceMap:
        remaining_1 = self.c1.get_submap(addr)
        remaining_2 = self.c2.get_submap(addr)
        return choice_map_xor(remaining_1, remaining_2)


def choice_map_xor(
    c1: ChoiceMap,
    c2: ChoiceMap,
) -> ChoiceMap:
    match (c1.static_is_empty(), c2.static_is_empty()):
        case True, True:
            return choice_map_empty
        case _, True:
            return c1
        case True, _:
            return c2
        case _:
            return XorChm(c1, c2)


@Pytree.dataclass
class OrChm(ChoiceMap):
    c1: ChoiceMap
    c2: ChoiceMap

    def get_value(self) -> Any:
        check1 = self.c1.has_value()
        check2 = self.c2.has_value()
        v1 = self.c1.get_value()
        v2 = self.c2.get_value()

        def pair_flag_to_idx(first: Flag, second: Flag):
            return first.f + 2 * first.not_().and_(second).f - 1

        idx = pair_flag_to_idx(check1, check2)
        if isinstance(idx, int):
            return [v1, v2][idx]
        else:
            return staged_choose(idx, [v1, v2])

    def get_submap(self, addr: ExtendedAddressComponent) -> ChoiceMap:
        submap1 = self.c1.get_submap(addr)
        submap2 = self.c2.get_submap(addr)

        return choice_map_or(submap1, submap2)


def choice_map_or(
    c1: ChoiceMap,
    c2: ChoiceMap,
) -> ChoiceMap:
    match (c1.static_is_empty(), c2.static_is_empty()):
        case True, True:
            return choice_map_empty
        case _, True:
            return c1
        case True, _:
            return c2
        case _:
            return OrChm(c1, c2)


@Pytree.dataclass
class MaskChm(ChoiceMap):
    flag: Flag
    c: ChoiceMap

    def get_value(self) -> Any:
        v = self.c.get_value()
        return Mask.maybe_none(self.flag, v)

    def get_submap(self, addr: ExtendedAddressComponent) -> ChoiceMap:
        submap = self.c.get_submap(addr)
        return choice_map_masked(self.flag, submap)


def choice_map_masked(
    flag: Flag,
    c: ChoiceMap,
) -> ChoiceMap:
    return (
        c
        if c.static_is_empty()
        else c
        if flag.concrete_true()
        else choice_map_empty
        if flag.concrete_false()
        else MaskChm(flag, c)
    )


@Pytree.dataclass
class FilteredChm(ChoiceMap):
    selection: Selection
    c: ChoiceMap

    def get_value(self) -> Any:
        v = self.c.get_value()
        sel_check = self.selection[()]
        return Mask.maybe_none(sel_check, v)

    def get_submap(self, addr: ExtendedAddressComponent) -> ChoiceMap:
        submap = self.c.get_submap(addr)
        subselection = self.selection(addr)
        return choice_map_filtered(subselection, submap)


def choice_map_filtered(
    selection: Selection,
    c: ChoiceMap,
) -> ChoiceMap:
    return choice_map_empty if c.static_is_empty() else FilteredChm(selection, c)<|MERGE_RESOLUTION|>--- conflicted
+++ resolved
@@ -21,12 +21,8 @@
 import jax.numpy as jnp
 import jax.tree_util as jtu
 
-<<<<<<< HEAD
-from genjax._src.core.generative.functional_types import Mask, Sum
-=======
-from genjax._src.core.generative.core import Constraint, ProjectProblem, Sample
+
 from genjax._src.core.generative.functional_types import Mask, staged_choose
->>>>>>> 7836d26e
 from genjax._src.core.interpreters.staging import (
     Flag,
     staged_err,
