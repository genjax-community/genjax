# Copyright 2024 MIT Probabilistic Computing Project
#
# Licensed under the Apache License, Version 2.0 (the "License");
# you may not use this file except in compliance with the License.
# You may obtain a copy of the License at
#
#     https://www.apache.org/licenses/LICENSE-2.0
#
# Unless required by applicable law or agreed to in writing, software
# distributed under the License is distributed on an "AS IS" BASIS,
# WITHOUT WARRANTIES OR CONDITIONS OF ANY KIND, either express or implied.
# See the License for the specific language governing permissions and
# limitations under the License.

from abc import abstractmethod
from dataclasses import dataclass
from operator import or_
from typing import TYPE_CHECKING

import jax
import jax.numpy as jnp
import jax.tree_util as jtu
import treescope.repr_lib as trl
from deprecated import deprecated

from genjax._src.core.generative.core import Constraint, Projection, Sample
from genjax._src.core.generative.functional_types import Mask
from genjax._src.core.interpreters.staging import FlagOp, staged_err, tree_choose
from genjax._src.core.pytree import Pytree
from genjax._src.core.typing import (
    Any,
    Array,
    ArrayLike,
    Callable,
    EllipsisType,
    Final,
    Flag,
    Generic,
<<<<<<< HEAD
    Int,
    IntArray,
    Iterable,
    String,
=======
>>>>>>> f6f224a9
    TypeVar,
)

if TYPE_CHECKING:
    import genjax

#################
# Address types #
#################

<<<<<<< HEAD
StaticAddressComponent = String
DynamicAddressComponent = Int | IntArray
=======
StaticAddressComponent = str
DynamicAddressComponent = ArrayLike
>>>>>>> f6f224a9
AddressComponent = StaticAddressComponent | DynamicAddressComponent
Address = tuple[AddressComponent, ...]
StaticAddress = tuple[StaticAddressComponent, ...]
ExtendedStaticAddressComponent = StaticAddressComponent | EllipsisType
ExtendedStaticAddress = tuple[ExtendedStaticAddressComponent, ...]
ExtendedAddressComponent = ExtendedStaticAddressComponent | DynamicAddressComponent
ExtendedAddress = tuple[ExtendedAddressComponent, ...]

T = TypeVar("T")
K_addr = TypeVar("K_addr", bound=AddressComponent | Address)

##############
# Selections #
##############

###############################
# Selection builder interface #
###############################


@Pytree.dataclass(match_args=True)
class _SelectionBuilder(Pytree):
    def __getitem__(
        self, addr: ExtendedStaticAddressComponent | ExtendedStaticAddress
    ) -> "Selection":
        addr = addr if isinstance(addr, tuple) else (addr,)

        return Selection.all().extend(*addr)


SelectionBuilder = _SelectionBuilder()
"""Deprecated! please use `Selection.at`."""


class Selection(Projection["ChoiceMap"]):
    """
    A class representing a selection of addresses in a ChoiceMap.

    Selection objects are used to filter and manipulate ChoiceMaps by specifying which addresses should be included or excluded.

    Selection instances support various operations such as union (via `&`), intersection (via `|`), and complement (via `~`), allowing for complex selection criteria to be constructed.

    Methods:
        all(): Creates a Selection that includes all addresses.
        none(): Creates a Selection that includes no addresses.
        at: A builder instance for creating Selection objects using indexing syntax.

    Examples:
        Creating selections:
        ```python exec="yes" html="true" source="material-block" session="choicemap"
        from genjax import Selection

        # Select all addresses
        all_sel = Selection.all()

        # Select no addresses
        none_sel = Selection.none()

        # Select specific addresses
        specific_sel = Selection.at["x", "y"]

        # Match (<wildcard>, "y")
        wildcard_sel = Selection.at[..., "y"]

        # Combine selections
        combined_sel = specific_sel | Selection.at["z"]
        ```

        Querying selections:
        ```python exec="yes" html="true" source="material-block" session="choicemap"
        # Create a selection
        sel = Selection.at["x", "y"]

        # Querying the selection using () returns a sub-selection
        assert sel("x") == Selection.at["y"]
        assert sel("z") == Selection.none()

        # Querying the selection using [] returns a `Flag` representing whether or not the input matches:
        assert sel["x"] == False
        assert sel["x", "y"] == True

        # Querying the selection using "in" acts the same:
        assert not "x" in sel
        assert ("x", "y") in sel

        # Nested querying
        nested_sel = Selection.at["a", "b", "c"]
        assert nested_sel("a")("b") == Selection.at["c"]
        ```

    Selection objects can passed to a `ChoiceMap` via the `filter` method to filter and manipulate data based on address patterns.
    """

    #################################################
    # Convenient syntax for constructing selections #
    #################################################

    at: Final[_SelectionBuilder] = _SelectionBuilder()
    """A builder instance for creating Selection objects.

    `at` provides a convenient interface for constructing Selection objects
    using a familiar indexing syntax. It allows for the creation of complex
    selections by chaining multiple address components.

    Examples:
        Creating a selection:
        ```python exec="yes" html="true" source="material-block" session="choicemap"
        from genjax import Selection
        Selection.at["x", "y"]
        ```
    """

    @staticmethod
    def all() -> "Selection":
        """
        Returns a Selection that selects all addresses.

        Returns:
            A Selection that selects everything.

        Example:
            ```python exec="yes" html="true" source="material-block" session="choicemap"
            from genjax import Selection

            all_selection = Selection.all()
            assert all_selection["any_address"] == True
            ```
        """
        return AllSel()

    @staticmethod
    def none() -> "Selection":
        """
        Returns a Selection that selects no addresses.

        Returns:
            A Selection that selects nothing.

        Example:
            ```python exec="yes" html="true" source="material-block" session="choicemap"
            none_selection = Selection.none()
            assert none_selection["any_address"] == False
            ```
        """
        return NoneSel()

    @staticmethod
    def leaf() -> "Selection":
        """
        Returns a Selection that selects only leaf addresses.

        A leaf address is an address that doesn't have any sub-addresses.
        This selection is useful when you want to target only the final elements in a nested structure.

        Returns:
            A Selection that selects only leaf addresses.

        Example:
            ```python exec="yes" html="true" source="material-block" session="choicemap"
            leaf_selection = Selection.leaf().extend("a", "b")
            assert leaf_selection["a", "b"]
            assert not leaf_selection["a", "b", "anything"]
            ```
        """
        return LeafSel()

    ######################
    # Combinator methods #
    ######################

    def __or__(self, other: "Selection") -> "Selection":
        return OrSel.build(self, other)

    def __and__(self, other: "Selection") -> "Selection":
        return AndSel.build(self, other)

    def __invert__(self) -> "Selection":
        return ComplementSel.build(self)

    def mask(self, flag: Flag) -> "Selection":
        """
        Returns a new Selection that is conditionally applied based on a flag.

        This method creates a new Selection that applies the current selection
        only if the given flag is True. If the flag is False, the resulting
        selection will not select any addresses.

        Args:
            flag: A flag determining whether the selection is applied.

        Returns:
            A new Selection that is conditionally applied based on the flag.

        Example:
            ```python exec="yes" html="true" source="material-block" session="choicemap"
            from genjax import Selection

            base_selection = Selection.all()
            maybe_selection = base_selection.mask(True)
            assert maybe_selection["any_address"] == True

            maybe_selection = base_selection.mask(False)
            assert maybe_selection["any_address"] == False
            ```
        """
        return self & MaskSel.build(flag)

    def complement(self) -> "Selection":
        return ~self

    def filter(self, sample: "ChoiceMap") -> "ChoiceMap":
        """
        Returns a new ChoiceMap filtered with this Selection.

        This method applies the current Selection to the given ChoiceMap, effectively filtering out addresses that are not matched.

        Args:
            sample: The ChoiceMap to be filtered.

        Returns:
            A new ChoiceMap containing only the addresses selected by this Selection.

        Example:
            ```python exec="yes" html="true" source="material-block" session="choicemap"
            selection = Selection.at["x"]

            chm = ChoiceMap.kw(x=1, y=2)
            filtered_chm = selection.filter(chm)

            assert "x" in filtered_chm
            assert "y" not in filtered_chm
            ```
        """
        return sample.filter(self)

    def extend(self, *addrs: ExtendedStaticAddressComponent) -> "Selection":
        """
        Returns a new Selection that is prefixed by the given address components.

        This method creates a new Selection that applies the current selection
        to the specified address components. It handles both static and dynamic
        address components.

        Note that `...` as an address component will match any supplied address.

        Args:
            addrs: The address components under which to nest the selection.

        Returns:
            A new Selection extended by the given address component.

        Example:
            ```python exec="yes" html="true" source="material-block" session="choicemap"
            base_selection = Selection.all()
            indexed_selection = base_selection.extend("x")
            assert indexed_selection["x", "any_subaddress"] == True
            assert indexed_selection["y"] == False
            ```
        """
        acc = self
        for addr in reversed(addrs):
            acc = StaticSel.build(acc, addr)
        return acc

    def __call__(
        self,
        addr: ExtendedAddressComponent | ExtendedAddress,
    ) -> "Selection":
        addr = addr if isinstance(addr, tuple) else (addr,)
        subselection = self
        for comp in addr:
            subselection = subselection.get_subselection(comp)
        return subselection

    def __getitem__(
        self,
        addr: ExtendedAddressComponent | ExtendedAddress,
    ) -> Flag:
        subselection = self(addr)
        return subselection.check()

    def __contains__(
        self,
        addr: ExtendedAddressComponent | ExtendedAddress,
    ) -> Flag:
        return self[addr]

    @abstractmethod
    def check(self) -> Flag:
        pass

    @abstractmethod
    def get_subselection(self, addr: ExtendedAddressComponent) -> "Selection":
        pass


#######################
# Selection functions #
#######################


@Pytree.dataclass(match_args=True)
class AllSel(Selection):
    """Represents a selection that includes all addresses.

    This selection always returns True for any address check and returns itself
    for any subselection, effectively representing a selection of all possible
    addresses in a choice map.

    Examples:
        ```python exec="yes" html="true" source="material-block" session="choicemap"
        all_sel = Selection.all()
        assert all_sel["any_address"] == True
        ```
    """

    def check(self) -> Flag:
        return True

    def get_subselection(self, addr: ExtendedAddressComponent) -> Selection:
        return self


@Pytree.dataclass(match_args=True)
class NoneSel(Selection):
    """Represents a selection that includes no addresses.

    This selection always returns False for any address check and returns itself
    for any subselection, effectively representing an empty selection that
    matches no addresses in a choice map.

    Examples:
        ```python exec="yes" html="true" source="material-block" session="choicemap"
        none_sel = Selection.none()
        assert none_sel["any_address"] == False
        assert none_sel.get_subselection("any_address") == none_sel
        ```
    """

    def check(self) -> Flag:
        return False

    def get_subselection(self, addr: ExtendedAddressComponent) -> Selection:
        return self


@Pytree.dataclass
class LeafSel(Selection):
    """Represents a selection that matches only at the current address level.

    This selection returns True for a check at the current level but returns an
    empty selection (`Selection.none()`) for any subselection, effectively representing a
    leaf node in the selection hierarchy.

    Examples:
        ```python exec="yes" html="true" source="material-block" session="choicemap"
        leaf_sel = LeafSel()
        assert leaf_sel.check()
        assert isinstance(leaf_sel.get_subselection("any_address"), NoneSel)
        ```
    """

    def check(self) -> Flag:
        return True

    def get_subselection(self, addr: ExtendedAddressComponent) -> Selection:
        return Selection.none()


@Pytree.dataclass(match_args=True)
class MaskSel(Selection):
    """Represents a selection that is conditionally applied based on a flag.

    This selection wraps a boolean flag, and returns it from `check`. `get_subselection` returns `self` for all inputs.

    Attributes:
        flag: A boolean flag determining whether the selection is active.

    Examples:
        ```python exec="yes" html="true" source="material-block" session="choicemap"
        base_sel = Selection.all()
        defer_sel = base_sel.mask(True)
        assert defer_sel.check() == True

        defer_sel = base_sel.mask(False)
        assert defer_sel.check() == False
        ```
    """

    flag: Flag

    @staticmethod
    def build(flag: Flag) -> Selection:
        if FlagOp.concrete_true(flag):
            return Selection.all()
        elif FlagOp.concrete_false(flag):
            return Selection.none()
        else:
            return MaskSel(flag)

    def check(self) -> Flag:
        return self.flag

    def get_subselection(self, addr: ExtendedAddressComponent) -> Selection:
        return self


@Pytree.dataclass(match_args=True)
class ComplementSel(Selection):
    """Represents the complement of a selection.

    This selection inverts the behavior of another selection. It checks for the
    opposite of what the wrapped selection checks for, and returns the complement
    of its subselections.

    Attributes:
        s: The selection to be complemented.

    Examples:
        ```python exec="yes" html="true" source="material-block" session="choicemap"
        base_sel = Selection.all()
        comp_sel = ~base_sel
        assert comp_sel.check() == False

        specific_sel = Selection.at["x", "y"]
        comp_specific = ~specific_sel
        assert comp_specific["x", "y"] == False
        assert comp_specific["z"] == True
        ```
    """

    s: Selection

    @staticmethod
    def build(s: Selection) -> Selection:
        match s:
            case AllSel():
                return Selection.none()
            case NoneSel():
                return Selection.all()
            case ComplementSel():
                return s.s
            case _:
                return ComplementSel(s)

    def check(self) -> Flag:
        return FlagOp.not_(self.s.check())

    def get_subselection(self, addr: ExtendedAddressComponent) -> Selection:
        remaining = self.s(addr)
        return ~remaining


@Pytree.dataclass(match_args=True)
class StaticSel(Selection):
    """Represents a static selection based on a specific address component.

    This selection is used to filter choices based on a static address component.
    It always returns False for the check method, as it's meant to be used in
    combination with other selections or as part of a larger selection structure.

    Attributes:
        s: The underlying selection to be applied if the address matches.
        addr: The static address component to match against.

    Examples:
        ```python exec="yes" html="true" source="material-block" session="choicemap"
        static_sel = Selection.at["x"]
        assert static_sel.check() == False
        assert static_sel.get_subselection("x").check() == True
        assert static_sel.get_subselection("y").check() == False
        ```
    """

    s: Selection = Pytree.field()
    addr: ExtendedStaticAddressComponent = Pytree.static()

    @staticmethod
    def build(
        s: Selection,
        addr: ExtendedStaticAddressComponent,
    ) -> Selection:
        match s:
            case NoneSel():
                return s
            case _:
                return StaticSel(s, addr)

    def check(self) -> Flag:
        return False

    def get_subselection(self, addr: ExtendedAddressComponent) -> Selection:
        if self.addr is Ellipsis or addr is Ellipsis:
            return self.s
        else:
            check = addr == self.addr
            return self.s.mask(check)


@Pytree.dataclass(match_args=True)
class AndSel(Selection):
    """Represents a selection that combines two other selections using a logical AND operation.

    This selection is true only if both of its constituent selections are true. It allows for the combination of multiple selection criteria.

    Attributes:
        s1: The first selection to be combined.
        s2: The second selection to be combined.

    Examples:
        ```python exec="yes" html="true" source="material-block" session="choicemap"
        sel1 = Selection.at["y"] | Selection.at["x"]
        sel2 = Selection.at["y"] | Selection.at["z"]
        and_sel = sel1 & sel2

        assert and_sel["x"] == False
        assert and_sel["y"] == True
        assert and_sel["z"] == False
        ```
    """

    s1: Selection
    s2: Selection

    @staticmethod
    def build(a: Selection, b: Selection) -> Selection:
        match (a, b):
            case (AllSel(), _):
                return b
            case (_, AllSel()):
                return a
            case (NoneSel(), _):
                return a
            case (_, NoneSel()):
                return b
            case (MaskSel(), MaskSel()):
                return MaskSel.build(FlagOp.and_(a.flag, b.flag))
            case (a, b) if a == b:
                return a
            case _:
                return AndSel(a, b)

    def check(self) -> Flag:
        return FlagOp.and_(self.s1.check(), self.s2.check())

    def get_subselection(self, addr: ExtendedAddressComponent) -> Selection:
        remaining1 = self.s1(addr)
        remaining2 = self.s2(addr)
        return remaining1 & remaining2


@Pytree.dataclass(match_args=True)
class OrSel(Selection):
    """Represents a selection that combines two other selections using a logical OR operation.

    This selection is true if either of its constituent selections is true.
    It allows for the combination of multiple selection criteria using an inclusive OR.

    Attributes:
        s1: The first selection to be combined.
        s2: The second selection to be combined.

    Examples:
        ```python exec="yes" html="true" source="material-block" session="choicemap"
        sel1 = Selection.at["x"]
        sel2 = Selection.at["y"]
        or_sel = sel1 | sel2

        assert or_sel["x", "y"] == True
        assert or_sel["x"] == True
        assert or_sel["y"] == True
        assert or_sel["z"] == False
        ```
    """

    s1: Selection
    s2: Selection

    @staticmethod
    def build(a: Selection, b: Selection) -> Selection:
        match (a, b):
            case (AllSel(), _):
                return a
            case (_, AllSel()):
                return b
            case (NoneSel(), _):
                return b
            case (_, NoneSel()):
                return a
            case (MaskSel(), MaskSel()):
                return MaskSel.build(FlagOp.or_(a.flag, b.flag))
            case (a, b) if a == b:
                return a
            case _:
                return OrSel(a, b)

    def check(self) -> Flag:
        return FlagOp.or_(self.s1.check(), self.s2.check())

    def get_subselection(self, addr: ExtendedAddressComponent) -> Selection:
        remaining1 = self.s1(addr)
        remaining2 = self.s2(addr)
        return remaining1 | remaining2


@Pytree.dataclass(match_args=True)
class ChmSel(Selection):
    """Represents a selection based on a ChoiceMap.

    This selection is True for addresses that have a value in the associated ChoiceMap, False otherwise.
    It allows for creating selections that match the structure of existing ChoiceMaps.

    Attributes:
        c: The ChoiceMap on which this selection is based.

    Examples:
        ```python exec="yes" html="true" source="material-block" session="choicemap"
        from genjax import ChoiceMapBuilder as C

        chm = C["x", "y"].set(3.0) ^ C["z"].set(5.0)
        sel = chm.get_selection()
        assert sel["x", "y"] == True
        assert sel["z"] == True
        assert sel["w"] == False
        ```
    """

    c: "ChoiceMap"

    @staticmethod
    def build(chm: "ChoiceMap") -> Selection:
        if chm.static_is_empty():
            return Selection.none()
        else:
            return ChmSel(chm)

    def check(self) -> Flag:
        return self.c.has_value()

    def get_subselection(self, addr: ExtendedAddressComponent) -> Selection:
        submap = self.c.get_submap(addr)
        return submap.get_selection()


###############
# Choice maps #
###############


@dataclass(frozen=True)
class ChoiceMapNoValueAtAddress(Exception):
    """Exception raised when a value is not found at a specified address in a ChoiceMap.

    This exception is thrown when attempting to access a value in a ChoiceMap at an address
    where no value exists.

    Attributes:
        subaddr (ExtendedAddressComponent | ExtendedAddress): The address or sub-address
            where the value was not found.
    """

    subaddr: ExtendedAddressComponent | ExtendedAddress


class _ChoiceMapBuilder:
    choice_map: "ChoiceMap | None"
    addrs: list[AddressComponent]

    def __init__(self, choice_map: "ChoiceMap | None", addrs: list[AddressComponent]):
        self.choice_map = choice_map
        self.addrs = addrs

    def __getitem__(self, addr: AddressComponent | Address) -> "_ChoiceMapBuilder":
        addr = addr if isinstance(addr, tuple) else (addr,)
        return _ChoiceMapBuilder(
            self.choice_map,
            [*self.addrs, *addr],
        )

    def set(self, v) -> "ChoiceMap":
        chm = ChoiceMap.entry(v, *self.addrs)
        if self.choice_map is None:
            return chm
        else:
            return chm + self.choice_map

    def n(self) -> "ChoiceMap":
        """
        Returns an empty ChoiceMap. Alias for `ChoiceMap.none()`.

        Returns:
            An empty ChoiceMap.
            ```
        """
        return _empty

    def v(self, v) -> "ChoiceMap":
        """
        Nests a call to `ChoiceMap.value` under the current address held by the builder.
        """
        return self.set(ChoiceMap.choice(v))

    def from_mapping(self, mapping: Iterable[tuple[K_addr, Any]]) -> "ChoiceMap":
        """
        Nests a call to `ChoiceMap.from_mapping` under the current address held by the builder.
        """
        return self.set(ChoiceMap.from_mapping(mapping))

    def d(self, d: dict[K_addr, Any]) -> "ChoiceMap":
        """
        Nests a call to `ChoiceMap.d` under the current address held by the builder.
        """
        return self.set(ChoiceMap.d(d))

    def kw(self, **kwargs) -> "ChoiceMap":
        """
        Nests a call to `ChoiceMap.kw` under the current address held by the builder.
        """
        return self.set(ChoiceMap.kw(**kwargs))


class ChoiceMap(Sample):
    """The type `ChoiceMap` denotes a map-like value which can be sampled from
    generative functions.

    Generative functions which utilize `ChoiceMap` as their sample representation typically support a notion of _addressing_ for the random choices they make. `ChoiceMap` stores addressed random choices, and provides a data language for querying and manipulating these choices.

    Examples:
        (**Making choice maps**) Choice maps can be constructed using the `ChoiceMapBuilder` interface
        ```python exec="yes" html="true" source="material-block" session="choicemap"
        from genjax import ChoiceMapBuilder as C

        chm = C["x"].set(3.0)
        print(chm.render_html())
        ```

        (**Getting submaps**) Hierarchical choice maps support `__call__`, which allows for the retrieval of _submaps_ at addresses:
        ```python exec="yes" html="true" source="material-block" session="choicemap"
        from genjax import ChoiceMapBuilder as C

        chm = C["x", "y"].set(3.0)
        submap = chm("x")
        print(submap.render_html())
        ```

        (**Getting values**) Choice maps support `__getitem__`, which allows for the retrieval of _values_ at addresses:
        ```python exec="yes" html="true" source="material-block" session="choicemap"
        from genjax import ChoiceMapBuilder as C

        chm = C["x", "y"].set(3.0)
        value = chm["x", "y"]
        print(value)
        ```

        (**Making vectorized choice maps**) Choice maps can be constructed using `jax.vmap`:
        ```python exec="yes" html="true" source="material-block" session="choicemap"
        from genjax import ChoiceMapBuilder as C
        from jax import vmap
        import jax.numpy as jnp

        vec_chm = vmap(lambda idx, v: C["x", idx].set(v))(jnp.arange(10), jnp.ones(10))
        print(vec_chm.render_html())
        ```
    """

    #######################
    # Map-like interfaces #
    #######################

    @abstractmethod
    def get_value(self) -> Any:
        pass

    @abstractmethod
    def get_submap(
        self,
        addr: ExtendedAddressComponent,
    ) -> "ChoiceMap":
        pass

    def has_value(self) -> Flag:
        match self.get_value():
            case None:
                return False
            case Mask() as m:
                return m.primal_flag()
            case _:
                return True

    ######################################
    # Convenient syntax for construction #
    ######################################

    builder: Final[_ChoiceMapBuilder] = _ChoiceMapBuilder(None, [])

    @staticmethod
    def empty() -> "ChoiceMap":
        """
        Returns a ChoiceMap with no values or submaps.

        Returns:
            An empty ChoiceMap.
        """
        return _empty

    @staticmethod
    def choice(v: T) -> "Choice[T]":
        """
        Creates a ChoiceMap containing a single value.

        This method creates and returns an instance of Choice, which represents
        a ChoiceMap with a single value at the root level.

        Args:
            v: The value to be stored in the ChoiceMap.

        Returns:
            A ChoiceMap containing the single value.

        Example:
            ```python exec="yes" html="true" source="material-block" session="choicemap"
            from genjax import ChoiceMap

            value_chm = ChoiceMap.value(42)
            assert value_chm.get_value() == 42
            ```
        """
        return Choice(v)

    @staticmethod
    @deprecated("Use ChoiceMap.choice() instead.")
    def value(v: T) -> "Choice[T]":
        return ChoiceMap.choice(v)

    @staticmethod
    def entry(
        v: "dict[K_addr, Any] | ChoiceMap | Any", *addrs: AddressComponent
    ) -> "ChoiceMap":
        """
        Creates a ChoiceMap with a single value at a specified address.

        This method creates and returns a ChoiceMap with a new ChoiceMap stored at
        the given address.

        - if the provided value is already a ChoiceMap, it will be used directly;
        - `dict` values will be passed to `ChoiceMap.d`;
        - any other value will be passed to `ChoiceMap.value`.

        Args:
            v: The value to be stored in the ChoiceMap. Can be any value, a dict or a ChoiceMap.
            addrs: The address at which to store the value. Can be a static or dynamic address component.

        Returns:
            A ChoiceMap with the value stored at the specified address.

        Example:
            ```python exec="yes" html="true" source="material-block" session="choicemap"
            import jax.numpy as jnp

            # Using an existing ChoiceMap
            nested_chm = ChoiceMap.entry(ChoiceMap.value(42), "x")
            assert nested_chm["x"] == 42

            # Using a dict generates a new `ChoiceMap.d` call
            nested_chm = ChoiceMap.entry({"y": 42}, "x")
            assert nested_chm["x", "y"] == 42

            # Static address
            static_chm = ChoiceMap.entry(42, "x")
            assert static_chm["x"] == 42

            # Dynamic address
            dynamic_chm = ChoiceMap.entry(jnp.array([1.1, 2.2, 3.3]), jnp.array([1, 2, 3]))
            assert dynamic_chm[1] == 2.2
            ```
        """
        if isinstance(v, ChoiceMap):
            chm = v
        elif isinstance(v, dict):
            chm = ChoiceMap.d(v)
        else:
            chm = ChoiceMap.choice(v)

        return chm.extend(*addrs)

    @staticmethod
    def from_mapping(pairs: Iterable[tuple[K_addr, Any]]) -> "ChoiceMap":
        """
        Creates a ChoiceMap from an iterable of address-value pairs.

        This method constructs a ChoiceMap by iterating through the provided pairs,
        where each pair consists of an address (or address component) and a corresponding value.
        The resulting ChoiceMap will contain all the values at their respective addresses.

        Args:
            pairs: An iterable of tuples, where each tuple contains an address (or address component) and its corresponding value. The address can be a single component or a tuple of components.

        Returns:
            A ChoiceMap containing all the address-value pairs from the input.

        Example:
            ```python
            pairs = [("x", 42), (("y", "z"), 10), ("w", [1, 2, 3])]
            chm = ChoiceMap.from_mapping(pairs)
            assert chm["x"] == 42
            assert chm["y", "z"] == 10
            assert chm["w"] == [1, 2, 3]
            ```

        Note:
            If multiple pairs have the same address, the resulting ChoiceMap will error on lookup, as duplicate addresses are not allowed due to the `^` call internally.
        """
        acc = ChoiceMap.empty()

        for addr, v in pairs:
            addr = addr if isinstance(addr, tuple) else (addr,)
            acc ^= ChoiceMap.entry(v, *addr)

        return acc

    @staticmethod
    def d(d: dict[K_addr, Any]) -> "ChoiceMap":
        """
        Creates a ChoiceMap from a dictionary.

        This method creates and returns a ChoiceMap based on the key-value pairs in the provided dictionary. Each key in the dictionary becomes an address in the ChoiceMap, and the corresponding value is stored at that address.

        Dict-shaped values are recursively converted to ChoiceMap instances.

        Args:
            d: A dictionary where keys are addresses and values are the corresponding data to be stored in the ChoiceMap.

        Returns:
            A ChoiceMap containing the key-value pairs from the input dictionary.

        Example:
            ```python exec="yes" html="true" source="material-block" session="choicemap"
            from genjax import ChoiceMap

            dict_chm = ChoiceMap.d({"x": 42, "y": {"z": [1, 2, 3]}})
            assert dict_chm["x"] == 42
            assert dict_chm["y", "z"] == [1, 2, 3]
            ```
        """
        return ChoiceMap.from_mapping(d.items())

    @staticmethod
    def kw(**kwargs) -> "ChoiceMap":
        """
        Creates a ChoiceMap from keyword arguments.

        This method creates and returns a ChoiceMap based on the provided keyword arguments.
        Each keyword argument becomes an address in the ChoiceMap, and its value is stored at that address.

        Dict-shaped values are recursively converted to ChoiceMap instances with calls to `ChoiceMap.d`.

        Returns:
            A ChoiceMap containing the key-value pairs from the input keyword arguments.

        Example:
            ```python exec="yes" html="true" source="material-block" session="choicemap"
            kw_chm = ChoiceMap.kw(x=42, y=[1, 2, 3], z={"w": 10.0})
            assert kw_chm["x"] == 42
            assert kw_chm["y"] == [1, 2, 3]
            assert kw_chm["z", "w"] == 10.0
            ```
        """
        return ChoiceMap.d(kwargs)

    @staticmethod
    def switch(
        idx: ArrayLike | jax.ShapeDtypeStruct, chms: Iterable["ChoiceMap"]
    ) -> "ChoiceMap":
        """
        Creates a ChoiceMap that switches between multiple ChoiceMaps based on an index.

        This method creates a new ChoiceMap that selectively includes values from a sequence of
        input ChoiceMaps based on the provided index. The resulting ChoiceMap will contain
        values from the ChoiceMap at the position specified by the index, while masking out
        values from all other ChoiceMaps.

        Args:
            idx: An index or array of indices specifying which ChoiceMap(s) to select from.
            chms: An iterable of ChoiceMaps to switch between.

        Returns:
            A new ChoiceMap containing values from the selected ChoiceMap(s).

        Example:
            ```python exec="yes" html="true" source="material-block" session="choicemap"
            chm1 = ChoiceMap.d({"x": 1, "y": 2})
            chm2 = ChoiceMap.d({"x": 3, "y": 4})
            chm3 = ChoiceMap.d({"x": 5, "y": 6})

            switched = ChoiceMap.switch(1, [chm1, chm2, chm3])
            assert switched["x"].unmask() == 3
            assert switched["y"].unmask() == 4
            ```
        """
        acc = ChoiceMap.empty()
        for _idx, _chm in enumerate(chms):
            assert isinstance(_chm, ChoiceMap)
            masked = _chm.mask(jnp.all(_idx == idx))
            acc ^= masked
        return acc

    ######################
    # Combinator methods #
    ######################

    def filter(self, selection: Selection, /, *, eager: bool = False) -> "ChoiceMap":
        """
        Filter the choice map on the `Selection`. The resulting choice map only contains the addresses that return True when presented to the selection.

        Args:
            selection: The Selection to filter the choice map with.
            eager: If True, immediately simplify the filtered choice map. Default is False.

        Returns:
            A new ChoiceMap containing only the addresses selected by the given Selection.

        Examples:
            ```python exec="yes" html="true" source="material-block" session="choicemap"
            import jax
            import genjax
            from genjax import bernoulli
            from genjax import SelectionBuilder as S


            @genjax.gen
            def model():
                x = bernoulli(0.3) @ "x"
                y = bernoulli(0.3) @ "y"
                return x


            key = jax.random.key(314159)
            tr = model.simulate(key, ())
            chm = tr.get_sample()
            selection = S["x"]
            filtered = chm.filter(selection)
            assert "y" not in filtered

            # Using eager filtering
            eager_filtered = chm.filter(selection, eager=True)
            assert "y" not in eager_filtered
            ```
        """
        ret = Filtered.build(self, selection)
        return ret if not eager else _pushdown_filters(ret)

    def mask(self, flag: Flag) -> "ChoiceMap":
        """
        Returns a new ChoiceMap with values masked by a boolean flag.

        This method creates a new ChoiceMap where the values are conditionally
        included based on the provided flag. If the flag is True, the original
        values are retained; if False, the ChoiceMap behaves as if it's empty.

        Args:
            flag: A boolean flag determining whether to include the values.

        Returns:
            A new ChoiceMap with values conditionally masked.

        Example:
            ```python exec="yes" html="true" source="material-block" session="choicemap"
            original_chm = ChoiceMap.value(42)
            masked_chm = original_chm.mask(True)
            assert masked_chm.get_value() == 42

            masked_chm = original_chm.mask(False)
            assert masked_chm.get_value() is None
            ```
        """
        return self.filter(MaskSel.build(flag))

    def extend(self, *addrs: AddressComponent) -> "ChoiceMap":
        """
        Returns a new ChoiceMap with the given address component as its root.

        This method creates a new ChoiceMap where the current ChoiceMap becomes a submap
        under the specified address component. It effectively adds a new level of hierarchy
        to the ChoiceMap structure.

        Args:
            addrs: The address components to use as the new root.

        Returns:
            A new ChoiceMap with the current ChoiceMap nested under the given address.

        Example:
            ```python exec="yes" html="true" source="material-block" session="choicemap"
            original_chm = ChoiceMap.value(42)
            indexed_chm = original_chm.extend("x")
            assert indexed_chm["x"] == 42
            ```
        """
        acc = self
        for addr in reversed(addrs):
            if isinstance(addr, StaticAddressComponent):
                acc = Static.build({addr: acc})
            else:
                acc = Indexed.build(acc, addr)
        return acc

    def merge(self, other: "ChoiceMap") -> "ChoiceMap":
        """
        Merges this ChoiceMap with another ChoiceMap.

        This method combines the current ChoiceMap with another ChoiceMap using the XOR operation (^). It creates a new ChoiceMap that contains all addresses from both input ChoiceMaps; any overlapping addresses will trigger an error on access at the address via `[<addr>]` or `get_value()`. Use `|` if you don't want this behavior.

        Args:
            other: The ChoiceMap to merge with the current one.

        Returns:
            A new ChoiceMap resulting from the merge operation.

        Example:
            ```python exec="yes" html="true" source="material-block" session="choicemap"
            chm1 = ChoiceMap.value(5).extend("x")
            chm2 = ChoiceMap.value(10).extend("y")
            merged_chm = chm1.merge(chm2)
            assert merged_chm["x"] == 5
            assert merged_chm["y"] == 10
            ```

        Note:
            This method is equivalent to using the ^ operator between two ChoiceMaps.
        """
        return self ^ other

    def get_selection(self) -> Selection:
        """
        Returns a Selection representing the structure of this ChoiceMap.

        This method creates a Selection that matches the hierarchical structure
        of the current ChoiceMap. The resulting Selection can be used to filter
        or query other ChoiceMaps with the same structure.

        Returns:
            A Selection object representing the structure of this ChoiceMap.

        Example:
            ```python exec="yes" html="true" source="material-block" session="choicemap"
            chm = ChoiceMap.value(5).extend("x")
            sel = chm.get_selection()
            assert sel["x"] == True
            assert sel["y"] == False
            ```
        """
        return ChmSel.build(self)

    def static_is_empty(self) -> bool:
        """
        Returns True if this ChoiceMap is equal to `ChoiceMap.empty()`, False otherwise.
        """
        return False

    ###########
    # Dunders #
    ###########

    def __xor__(self, other: "ChoiceMap") -> "ChoiceMap":
        return Xor.build(self, other)

    def __or__(self, other: "ChoiceMap") -> "ChoiceMap":
        return Or.build(self, other)

    def __and__(self, other: "ChoiceMap") -> "ChoiceMap":
        return other.filter(self.get_selection())

    def __add__(self, other: "ChoiceMap") -> "ChoiceMap":
        return self | other

    def __call__(
        self,
        addr: ExtendedAddressComponent | ExtendedAddress,
    ) -> "ChoiceMap":
        addr = addr if isinstance(addr, tuple) else (addr,)
        submap = self
        for comp in addr:
            submap = submap.get_submap(comp)
        return submap

    def __getitem__(
        self,
        addr: ExtendedAddressComponent | ExtendedAddress,
    ):
        submap = self(addr)
        v = submap.get_value()
        if v is None:
            raise ChoiceMapNoValueAtAddress(addr)
        else:
            return v

    def __contains__(
        self,
        addr: ExtendedAddressComponent | ExtendedAddress,
    ) -> Flag:
        submap = self(addr)
        return submap.has_value()

    @property
    def at(self) -> _ChoiceMapBuilder:
        """
        Returns a _ChoiceMapBuilder instance for constructing nested ChoiceMaps.

        This property allows for a fluent interface to build complex ChoiceMaps
        by chaining address components and setting values.

        Returns:
            A builder object for constructing ChoiceMaps.

        Example:
            ```python exec="yes" html="true" source="material-block" session="choicemap"
            from genjax import ChoiceMap

            chm = ChoiceMap.d({("x", "y"): 3.0, "z": 12.0})
            updated = chm.at["x", "y"].set(4.0)

            assert updated["x", "y"] == 4.0
            assert updated["z"] == chm["z"]
            ```
        """
        return _ChoiceMapBuilder(self, [])

    def simplify(self) -> "ChoiceMap":
        """
        Simplifies the choice map by pushing down filters and merging overlapping choicemaps.

        This method applies various simplification strategies to the choice map, such as pushing down filters to lower levels of the hierarchy and merging overlapping choices where possible. The result is a more compact and efficient representation of the same choices.

        Returns:
            A simplified version of the current choice map.

        Note:
            The simplification process does not change the semantic meaning of the choice map, only its internal representation.
        """
        return _pushdown_filters(self)

    def invalid_subset(
        self,
        gen_fn: "genjax.GenerativeFunction[Any]",
        args: tuple[Any, ...],
    ) -> "ChoiceMap | None":
        """
        Identifies the subset of choices that are invalid for a given generative function and its arguments.

        This method checks if all choices in the current ChoiceMap are valid for the given
        generative function and its arguments.

        Args:
            gen_fn: The generative function to check against.
            args: The arguments to the generative function.

        Returns:
            A ChoiceMap containing any extra choices not reachable in the course of `gen_fn`'s execution, or None if no extra choices are found.

        Example:
            ```python exec="yes" html="true" source="material-block" session="choicemap"
            @genjax.gen
            def model(x):
                y = bernoulli(0.5) @ "y"
                return x + y


            chm = ChoiceMap.d({"y": 1, "z": 2})
            extras = chm.invalid_subset(model, (1,))
            assert "z" in extras  # "z" is an extra choice not in the model
            ```
        """
        shape_chm = gen_fn.get_zero_trace(*args).get_choices()
        shape_sel = _shape_selection(shape_chm)
        extras = self.filter(~shape_sel, eager=True)
        if not extras.static_is_empty():
            return extras


@Pytree.dataclass(match_args=True)
class Choice(Generic[T], ChoiceMap):
    """Represents a choice map with a single value.

    This class represents a choice map that contains a single value at the root level.
    It is used to store individual choices in a hierarchical choice map structure.

    Attributes:
        v: The value stored in this choice map.

    Examples:
        ```python exec="yes" html="true" source="material-block" session="choicemap"
        value_chm = ChoiceMap.value(3.14)
        assert value_chm.get_value() == 3.14
        assert value_chm.get_submap("any_address").static_is_empty() == True
        ```
    """

    v: T

    def get_value(self) -> T:
        return self.v

    def get_submap(self, addr: ExtendedAddressComponent) -> ChoiceMap:
        return ChoiceMap.empty()


@Pytree.dataclass(match_args=True)
class Indexed(ChoiceMap):
    """Represents a choice map with dynamic indexing.

    This class represents a choice map that uses dynamic (array-based) addressing.
    It allows for indexing into the choice map using array-like address components.

    Attributes:
        c: The underlying choice map.
        addr: The dynamic address component used for indexing.

    Examples:
        ```python exec="yes" html="true" source="material-block" session="choicemap"
        import jax.numpy as jnp

        base_chm = ChoiceMap.value(jnp.array([1, 2, 3]))
        idx_chm = base_chm.extend(jnp.array([0, 1, 2]))

        assert idx_chm.get_submap(1).get_value() == 2
        ```
    """

    c: ChoiceMap
    addr: DynamicAddressComponent

    @staticmethod
    def build(chm: ChoiceMap, addr: DynamicAddressComponent) -> ChoiceMap:
        if chm.static_is_empty():
            return chm
        elif isinstance(addr, Array) and addr.shape == (0,):
            return ChoiceMap.empty()
        else:
            return Indexed(chm, addr)

    def get_value(self) -> Any:
        return None

    def get_submap(self, addr: ExtendedAddressComponent) -> ChoiceMap:
        if addr is Ellipsis:
            return self.c

        elif isinstance(addr, StaticAddressComponent):
            return ChoiceMap.empty()

        else:
            assert not jnp.asarray(
                addr, copy=False
            ).shape, "Only scalar dynamic addresses are supported by get_submap."

            if isinstance(self.addr, Array) and self.addr.shape:
                return jtu.tree_map(lambda v: v[addr], self.c)
            else:
                return self.c.mask(self.addr == addr)


@Pytree.dataclass(match_args=True)
class Static(ChoiceMap):
    """
    Represents a static choice map with a dictionary of address-choicemap pairs.

    This class implements a ChoiceMap where the addresses are static (non-dynamic)  components and the values are other ChoiceMaps. It provides an efficient way to  represent and manipulate hierarchical structures of choices.

    Attributes:
        mapping: A dictionary mapping static address components to ChoiceMaps.
    """

    mapping: dict[StaticAddressComponent, ChoiceMap | dict[StaticAddressComponent, Any]]

    @staticmethod
    def build(d: dict[StaticAddressComponent, ChoiceMap]) -> "Static":
        def unwrap(d: ChoiceMap) -> ChoiceMap | dict[StaticAddressComponent, Any]:
            if isinstance(d, Static):
                return d.mapping
            else:
                return d

        return Static(
            # Filter out empty choice maps
            {k: unwrap(v) for k, v in d.items() if not v.static_is_empty()}
        )

    @staticmethod
    def merge_with(
        merge: Callable[[ChoiceMap, ChoiceMap], ChoiceMap],
        c1: "Static",
        c2: "Static",
    ) -> ChoiceMap:
        """
        Returns a new ChoiceMap generated by merging two Static instances by applying a given merge function to values with overlapping keys and including non-overlapping kv-pairs from both.

        Args:
            merge: A function that defines how to merge two ChoiceMaps when they share the same key.
            c1: The first Static to merge.
            c2: The second Static to merge.

        Returns:
            ChoiceMap: A new ChoiceMap resulting from merging c1 and c2 using the
            provided merge function.
        """
        merged_dict = {}
        for key in set(c1.mapping.keys()) | set(c2.mapping.keys()):
            if key in c1.mapping and key in c2.mapping:
                merged_dict[key] = merge(c1.get_submap(key), c2.get_submap(key))
            elif key in c1.mapping:
                merged_dict[key] = c1.get_submap(key)
            else:
                merged_dict[key] = c2.get_submap(key)
        return Static.build(merged_dict)

    def get_value(self) -> Any:
        return None

    def get_submap(self, addr: ExtendedAddressComponent) -> ChoiceMap:
        def check(k: ExtendedAddressComponent) -> Flag:
            return True if addr is Ellipsis else k == addr

        acc = ChoiceMap.empty()
        for k, v in self.mapping.items():
            v = Static(v) if isinstance(v, dict) else v
            acc ^= v.mask(check(k))
        return acc

    def static_is_empty(self) -> bool:
        return len(self.mapping) == 0

    def __treescope_repr__(self, path, subtree_renderer):
        return trl.render_dictionary_wrapper(
            object_type=Static,
            wrapped_dict=self.mapping,
            path=path,
            subtree_renderer=subtree_renderer,
            roundtrippable=False,
            color=self.treescope_color(),
        )


@Pytree.dataclass(match_args=True)
class Xor(ChoiceMap):
    """Represents a disjoint union of two choice maps.

    This class combines two choice maps in a way that ensures their domains are disjoint.
    It's used to merge two choice maps while preventing overlapping addresses.

    Attributes:
        c1: The first choice map.
        c2: The second choice map.

    Examples:
        ```python exec="yes" html="true" source="material-block" session="choicemap"
        chm1 = ChoiceMap.value(5).extend("x")
        chm2 = ChoiceMap.value(10).extend("y")
        xor_chm = chm1 ^ chm2
        assert xor_chm.get_submap("x").get_value() == 5
        assert xor_chm.get_submap("y").get_value() == 10
        ```

    Raises:
        Exception: If there's a value collision between the two choice maps.
    """

    c1: ChoiceMap
    c2: ChoiceMap

    @staticmethod
    def build(
        c1: ChoiceMap,
        c2: ChoiceMap,
    ) -> ChoiceMap:
        if c2.static_is_empty():
            return c1
        elif c1.static_is_empty():
            return c2
        else:
            match (c1, c2):
                case (Static(), Static()):
                    return Static.merge_with(lambda a, b: a ^ b, c1, c2)
                case _:
                    check1 = c1.has_value()
                    check2 = c2.has_value()
                    err_check = FlagOp.and_(check1, check2)
                    staged_err(
                        err_check,
                        f"The disjoint union of two choice maps have a value collision:\nc1 = {c1}\nc2 = {c2}",
                    )
                    return Xor(c1, c2)

    def get_value(self) -> Any:
        check1 = self.c1.has_value()
        check2 = self.c2.has_value()
        v1 = self.c1.get_value()
        v2 = self.c2.get_value()

        def pair_flag_to_idx(first: Flag, second: Flag):
            return first + 2 * second - 1

        idx = pair_flag_to_idx(check1, check2)

        if isinstance(idx, int):
            # This branch means that both has_value() checks have returned concrete bools, so we can
            # make the choice directly.
            return [v1, v2][idx]
        else:
            return tree_choose(idx, [v1, v2])

    def get_submap(self, addr: ExtendedAddressComponent) -> ChoiceMap:
        remaining_1 = self.c1.get_submap(addr)
        remaining_2 = self.c2.get_submap(addr)
        return remaining_1 ^ remaining_2


@Pytree.dataclass(match_args=True)
class Or(ChoiceMap):
    """Represents a choice map that combines two choice maps using an OR operation.

    This class combines two choice maps, prioritizing the first choice map (c1) over the second (c2)
    when there are overlapping addresses. It returns values from c1 if present, otherwise from c2.

    Attributes:
        c1: The first choice map (higher priority).
        c2: The second choice map (lower priority).

    Examples:
        ```python exec="yes" html="true" source="material-block" session="choicemap"
        chm1 = ChoiceMap.value(5)
        chm2 = ChoiceMap.value(10)
        or_chm = chm1 | chm2
        assert or_chm.get_value() == 5  # c1 takes priority

        chm3 = ChoiceMap.empty()
        chm4 = ChoiceMap.value(15)
        or_chm2 = chm3 | chm4
        assert or_chm2.get_value() == 15  # c2 used when c1 is empty
        ```
    """

    c1: ChoiceMap
    c2: ChoiceMap

    @staticmethod
    def build(
        c1: ChoiceMap,
        c2: ChoiceMap,
    ) -> ChoiceMap:
        if c2.static_is_empty():
            return c1
        elif c1.static_is_empty():
            return c2
        else:
            match (c1, c2):
                case (Static(), Static()):
                    return Static.merge_with(or_, c1, c2)

                case _:
                    return Or(c1, c2)

    def get_value(self) -> Any:
        check1 = self.c1.has_value()
        check2 = self.c2.has_value()
        v1 = self.c1.get_value()
        v2 = self.c2.get_value()

        def pair_flag_to_idx(first: Flag, second: Flag):
            return first + 2 * FlagOp.and_(FlagOp.not_(first), second) - 1

        idx = pair_flag_to_idx(check1, check2)
        if isinstance(idx, int):
            # This branch means that both has_value() checks have returned concrete bools, so we can
            # make the choice directly.
            return [v1, v2][idx]
        else:
            return tree_choose(idx, [v1, v2])

    def get_submap(self, addr: ExtendedAddressComponent) -> ChoiceMap:
        submap1 = self.c1.get_submap(addr)
        submap2 = self.c2.get_submap(addr)
        return submap1 | submap2


@Pytree.dataclass(match_args=True)
class Filtered(ChoiceMap):
    """Represents a filtered choice map based on a selection.

    This class wraps another choice map and applies a selection to filter its contents.
    It allows for selective access to the underlying choice map based on the provided selection.

    Attributes:
        c: The underlying choice map.
        selection: The selection used to filter the choice map.

    Examples:
        ```python exec="yes" html="true" source="material-block" session="choicemap"
        from genjax import SelectionBuilder as S

        base_chm = ChoiceMap.value(10).extend("x")
        filtered_x = base_chm.filter(S["x"])
        assert filtered_x["x"] == 10

        filtered_y = base_chm.filter(S["y"])
        assert filtered_y("x").static_is_empty()
        ```
    """

    c: ChoiceMap
    selection: Selection

    @staticmethod
    def build(chm: ChoiceMap, selection: Selection) -> ChoiceMap:
        match (chm, selection):
            case (l, _) if l.static_is_empty():
                return l
            case (chm, AllSel()):
                return chm
            case (_, NoneSel()):
                return ChoiceMap.empty()
            case (Filtered(), _):
                return Filtered(chm.c, chm.selection & selection)
            case _:
                return Filtered(chm, selection)

    def get_value(self) -> Any:
        v = self.c.get_value()
        sel_check = self.selection[()]
        return Mask.maybe_none(v, sel_check)

    def get_submap(self, addr: ExtendedAddressComponent) -> ChoiceMap:
        submap = self.c.get_submap(addr)
        subselection = self.selection(addr)
        return submap.filter(subselection)


def _pushdown_filters(chm: ChoiceMap) -> ChoiceMap:
    def loop(inner: ChoiceMap, selection: Selection) -> ChoiceMap:
        match inner:
            case Static(mapping):
                return Static.build({
                    addr: loop(inner.get_submap(addr), selection(addr))
                    for addr in mapping.keys()
                })

            case Indexed(c, addr):
                return loop(c, selection(addr)).extend(addr)

            case Choice(v):
                if v is None:
                    return inner
                else:
                    sel_check = selection.check()
                    masked = Mask.maybe_none(v, sel_check)
                    if masked is None:
                        return ChoiceMap.empty()
                    else:
                        return ChoiceMap.choice(masked)

            case Filtered(c, c_selection):
                return loop(c, c_selection & selection)

            case Xor(c1, c2):
                return loop(c1, selection) ^ loop(c2, selection)

            case Or(c1, c2):
                return loop(c1, selection) | loop(c2, selection)

            case _:
                return chm.filter(selection)

    return loop(chm, Selection.all())


def _shape_selection(chm: ChoiceMap) -> Selection:
    def loop(inner: ChoiceMap, selection: Selection) -> Selection:
        match inner:
            case Static(mapping):
                acc = Selection.none()
                for addr in mapping.keys():
                    sub_chm = inner.get_submap(addr)
                    sub_sel = selection(addr)
                    acc |= loop(sub_chm, sub_sel).extend(addr)
                return acc

            case Indexed(c, addr):
                return loop(c, selection(...)).extend(...)

            case Choice(v):
                if isinstance(v, Mask) and FlagOp.concrete_false(v.primal_flag()):
                    return Selection.none()
                else:
                    return LeafSel()

            case Filtered(c, c_selection):
                print(c_selection & selection)
                return loop(c, c_selection & selection)

            case Xor(c1, c2) | Or(c1, c2):
                return loop(c1, selection) | loop(c2, selection)

            case _:
                return selection

    return loop(chm, Selection.all())


_empty = Static({})
ChoiceMapBuilder = _ChoiceMapBuilder(_empty, [])

################################
# Choice map specialized types #
################################


@Pytree.dataclass(match_args=True)
class ChoiceMapConstraint(Constraint, ChoiceMap):
    choice_map: ChoiceMap

    def get_submap(
        self,
        addr: ExtendedAddressComponent,
    ) -> ChoiceMap:
        return ChoiceMapConstraint(self.choice_map.get_submap(addr))

    def get_value(self) -> Any:
        return self.choice_map.get_value()

    def static_is_empty(self):
        return self.choice_map.static_is_empty()<|MERGE_RESOLUTION|>--- conflicted
+++ resolved
@@ -36,13 +36,8 @@
     Final,
     Flag,
     Generic,
-<<<<<<< HEAD
-    Int,
     IntArray,
     Iterable,
-    String,
-=======
->>>>>>> f6f224a9
     TypeVar,
 )
 
@@ -53,13 +48,8 @@
 # Address types #
 #################
 
-<<<<<<< HEAD
-StaticAddressComponent = String
-DynamicAddressComponent = Int | IntArray
-=======
 StaticAddressComponent = str
-DynamicAddressComponent = ArrayLike
->>>>>>> f6f224a9
+DynamicAddressComponent = int | IntArray
 AddressComponent = StaticAddressComponent | DynamicAddressComponent
 Address = tuple[AddressComponent, ...]
 StaticAddress = tuple[StaticAddressComponent, ...]
