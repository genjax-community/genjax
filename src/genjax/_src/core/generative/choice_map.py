# Copyright 2024 MIT Probabilistic Computing Project
#
# Licensed under the Apache License, Version 2.0 (the "License");
# you may not use this file except in compliance with the License.
# You may obtain a copy of the License at
#
#     https://www.apache.org/licenses/LICENSE-2.0
#
# Unless required by applicable law or agreed to in writing, software
# distributed under the License is distributed on an "AS IS" BASIS,
# WITHOUT WARRANTIES OR CONDITIONS OF ANY KIND, either express or implied.
# See the License for the specific language governing permissions and
# limitations under the License.

from abc import abstractmethod
from dataclasses import dataclass
from operator import or_
from typing import TYPE_CHECKING

import jax
import jax.numpy as jnp
import jax.tree_util as jtu
import treescope.repr_lib as trl
from beartype.typing import Iterable
from deprecated import deprecated

from genjax._src.core.generative.core import Constraint, Projection, Sample
from genjax._src.core.generative.functional_types import Mask, staged_choose
<<<<<<< HEAD
from genjax._src.core.interpreters import staging
from genjax._src.core.interpreters.staging import (
    FlagOp,
    staged_err,
)
=======
from genjax._src.core.interpreters.staging import FlagOp, staged_err
>>>>>>> 2d51932e
from genjax._src.core.pytree import Pytree
from genjax._src.core.typing import (
    Any,
    ArrayLike,
    Bool,
    Callable,
    EllipsisType,
    Final,
    Flag,
    Generic,
    String,
    TypeVar,
)

if TYPE_CHECKING:
    import genjax

#################
# Address types #
#################

StaticAddressComponent = String
DynamicAddressComponent = ArrayLike
AddressComponent = StaticAddressComponent | DynamicAddressComponent
Address = tuple[()] | tuple[AddressComponent, ...]
StaticAddress = tuple[()] | tuple[StaticAddressComponent, ...]
ExtendedStaticAddressComponent = StaticAddressComponent | EllipsisType
ExtendedStaticAddress = tuple[()] | tuple[ExtendedStaticAddressComponent, ...]
ExtendedAddressComponent = ExtendedStaticAddressComponent | DynamicAddressComponent
ExtendedAddress = tuple[()] | tuple[ExtendedAddressComponent, ...]

T = TypeVar("T")
K_addr = TypeVar("K_addr", bound=AddressComponent | Address)

##############
# Selections #
##############

###############################
# Selection builder interface #
###############################


@Pytree.dataclass(match_args=True)
class _SelectionBuilder(Pytree):
    def __getitem__(
        self, addr: ExtendedStaticAddressComponent | ExtendedStaticAddress
    ) -> "Selection":
        addr = addr if isinstance(addr, tuple) else (addr,)

        return Selection.all().extend(*addr)


SelectionBuilder = _SelectionBuilder()
"""Deprecated! please use `Selection.at`."""


class Selection(Projection["ChoiceMap"]):
    """
    A class representing a selection of addresses in a ChoiceMap.

    Selection objects are used to filter and manipulate ChoiceMaps by specifying which addresses should be included or excluded.

    Selection instances support various operations such as union (via `&`), intersection (via `|`), and complement (via `~`), allowing for complex selection criteria to be constructed.

    Methods:
        all(): Creates a Selection that includes all addresses.
        none(): Creates a Selection that includes no addresses.
        at: A builder instance for creating Selection objects using indexing syntax.

    Examples:
        Creating selections:
        ```python exec="yes" html="true" source="material-block" session="choicemap"
        from genjax import Selection

        # Select all addresses
        all_sel = Selection.all()

        # Select no addresses
        none_sel = Selection.none()

        # Select specific addresses
        specific_sel = Selection.at["x", "y"]

        # Match (<wildcard>, "y")
        wildcard_sel = Selection.at[..., "y"]

        # Combine selections
        combined_sel = specific_sel | Selection.at["z"]
        ```

        Querying selections:
        ```python exec="yes" html="true" source="material-block" session="choicemap"
        # Create a selection
        sel = Selection.at["x", "y"]

        # Querying the selection using () returns a sub-selection
        assert sel("x") == Selection.at["y"]
        assert sel("z") == Selection.none()

        # Querying the selection using [] returns a `Flag` representing whether or not the input matches:
        assert sel["x"] == False
        assert sel["x", "y"] == True

        # Querying the selection using "in" acts the same:
        assert not "x" in sel
        assert ("x", "y") in sel

        # Nested querying
        nested_sel = Selection.at["a", "b", "c"]
        assert nested_sel("a")("b") == Selection.at["c"]
        ```

    Selection objects can passed to a `ChoiceMap` via the `filter` method to filter and manipulate data based on address patterns.
    """

    #################################################
    # Convenient syntax for constructing selections #
    #################################################

    at: Final[_SelectionBuilder] = _SelectionBuilder()
    """A builder instance for creating Selection objects.

    `at` provides a convenient interface for constructing Selection objects
    using a familiar indexing syntax. It allows for the creation of complex
    selections by chaining multiple address components.

    Examples:
        Creating a selection:
        ```python exec="yes" html="true" source="material-block" session="choicemap"
        from genjax import Selection
        Selection.at["x", "y"]
        ```
    """

    @staticmethod
    def all() -> "Selection":
        """
        Returns a Selection that selects all addresses.

        Returns:
            A Selection that selects everything.

        Example:
            ```python exec="yes" html="true" source="material-block" session="choicemap"
            from genjax import Selection

            all_selection = Selection.all()
            assert all_selection["any_address"] == True
            ```
        """
        return AllSel()

    @staticmethod
    def none() -> "Selection":
        """
        Returns a Selection that selects no addresses.

        Returns:
            A Selection that selects nothing.

        Example:
            ```python exec="yes" html="true" source="material-block" session="choicemap"
            none_selection = Selection.none()
            assert none_selection["any_address"] == False
            ```
        """
        return NoneSel()

    @staticmethod
    def leaf() -> "Selection":
        """
        Returns a Selection that selects only leaf addresses.

        A leaf address is an address that doesn't have any sub-addresses.
        This selection is useful when you want to target only the final elements in a nested structure.

        Returns:
            A Selection that selects only leaf addresses.

        Example:
            ```python exec="yes" html="true" source="material-block" session="choicemap"
            leaf_selection = Selection.leaf().extend("a", "b")
            assert leaf_selection["a", "b"]
            assert not leaf_selection["a", "b", "anything"]
            ```
        """
        return LeafSel()

    ######################
    # Combinator methods #
    ######################

    def __or__(self, other: "Selection") -> "Selection":
        return OrSel.build(self, other)

    def __and__(self, other: "Selection") -> "Selection":
        return AndSel.build(self, other)

    def __invert__(self) -> "Selection":
        return ComplementSel.build(self)

    def mask(self, flag: Flag) -> "Selection":
        """
        Returns a new Selection that is conditionally applied based on a flag.

        This method creates a new Selection that applies the current selection
        only if the given flag is True. If the flag is False, the resulting
        selection will not select any addresses.

        Args:
            flag: A flag determining whether the selection is applied.

        Returns:
            A new Selection that is conditionally applied based on the flag.

        Example:
            ```python exec="yes" html="true" source="material-block" session="choicemap"
            from genjax import Selection

            base_selection = Selection.all()
            maybe_selection = base_selection.mask(True)
            assert maybe_selection["any_address"] == True

            maybe_selection = base_selection.mask(False)
            assert maybe_selection["any_address"] == False
            ```
        """
        return self & MaskSel.build(flag)

    def complement(self) -> "Selection":
        return ~self

    def filter(self, sample: "ChoiceMap") -> "ChoiceMap":
        """
        Returns a new ChoiceMap filtered with this Selection.

        This method applies the current Selection to the given ChoiceMap, effectively filtering out addresses that are not matched.

        Args:
            sample: The ChoiceMap to be filtered.

        Returns:
            A new ChoiceMap containing only the addresses selected by this Selection.

        Example:
            ```python exec="yes" html="true" source="material-block" session="choicemap"
            selection = Selection.at["x"]

            chm = ChoiceMap.kw(x=1, y=2)
            filtered_chm = selection.filter(chm)

            assert "x" in filtered_chm
            assert "y" not in filtered_chm
            ```
        """
        return sample.filter(self)

    def extend(self, *addrs: ExtendedStaticAddressComponent) -> "Selection":
        """
        Returns a new Selection that is prefixed by the given address components.

        This method creates a new Selection that applies the current selection
        to the specified address components. It handles both static and dynamic
        address components.

        Note that `...` as an address component will match any supplied address.

        Args:
            addrs: The address components under which to nest the selection.

        Returns:
            A new Selection extended by the given address component.

        Example:
            ```python exec="yes" html="true" source="material-block" session="choicemap"
            base_selection = Selection.all()
            indexed_selection = base_selection.extend("x")
            assert indexed_selection["x", "any_subaddress"] == True
            assert indexed_selection["y"] == False
            ```
        """
        acc = self
        for addr in reversed(addrs):
            acc = StaticSel.build(acc, addr)
        return acc

    def __call__(
        self,
        addr: ExtendedAddressComponent | ExtendedAddress,
    ) -> "Selection":
        addr = addr if isinstance(addr, tuple) else (addr,)
        subselection = self
        for comp in addr:
            subselection = subselection.get_subselection(comp)
        return subselection

    def __getitem__(
        self,
        addr: ExtendedAddressComponent | ExtendedAddress,
    ) -> Flag:
        subselection = self(addr)
        return subselection.check()

    def __contains__(
        self,
        addr: ExtendedAddressComponent | ExtendedAddress,
    ) -> Flag:
        return self[addr]

    @abstractmethod
    def check(self) -> Flag:
        pass

    @abstractmethod
    def get_subselection(self, addr: ExtendedAddressComponent) -> "Selection":
        pass


#######################
# Selection functions #
#######################


@Pytree.dataclass(match_args=True)
class AllSel(Selection):
    """Represents a selection that includes all addresses.

    This selection always returns True for any address check and returns itself
    for any subselection, effectively representing a selection of all possible
    addresses in a choice map.

    Examples:
        ```python exec="yes" html="true" source="material-block" session="choicemap"
        all_sel = Selection.all()
        assert all_sel["any_address"] == True
        ```
    """

    def check(self) -> Flag:
        return True

    def get_subselection(self, addr: ExtendedAddressComponent) -> Selection:
        return self


@Pytree.dataclass(match_args=True)
class NoneSel(Selection):
    """Represents a selection that includes no addresses.

    This selection always returns False for any address check and returns itself
    for any subselection, effectively representing an empty selection that
    matches no addresses in a choice map.

    Examples:
        ```python exec="yes" html="true" source="material-block" session="choicemap"
        none_sel = Selection.none()
        assert none_sel["any_address"] == False
        assert none_sel.get_subselection("any_address") == none_sel
        ```
    """

    def check(self) -> Flag:
        return False

    def get_subselection(self, addr: ExtendedAddressComponent) -> Selection:
        return self


@Pytree.dataclass
class LeafSel(Selection):
    """Represents a selection that matches only at the current address level.

    This selection returns True for a check at the current level but returns an
    empty selection (`Selection.none()`) for any subselection, effectively representing a
    leaf node in the selection hierarchy.

    Examples:
        ```python exec="yes" html="true" source="material-block" session="choicemap"
        leaf_sel = LeafSel()
        assert leaf_sel.check()
        assert isinstance(leaf_sel.get_subselection("any_address"), NoneSel)
        ```
    """

    def check(self) -> Flag:
        return True

    def get_subselection(self, addr: ExtendedAddressComponent) -> Selection:
        return Selection.none()


@Pytree.dataclass(match_args=True)
class MaskSel(Selection):
    """Represents a selection that is conditionally applied based on a flag.

    This selection wraps a boolean flag, and returns it from `check`. `get_subselection` returns `self` for all inputs.

    Attributes:
        flag: A boolean flag determining whether the selection is active.

    Examples:
        ```python exec="yes" html="true" source="material-block" session="choicemap"
        base_sel = Selection.all()
        defer_sel = base_sel.mask(True)
        assert defer_sel.check() == True

        defer_sel = base_sel.mask(False)
        assert defer_sel.check() == False
        ```
    """

    flag: Flag

    @staticmethod
    def build(flag: Flag) -> Selection:
        if FlagOp.concrete_true(flag):
            return Selection.all()
        elif FlagOp.concrete_false(flag):
            return Selection.none()
        else:
            return MaskSel(flag)

    def check(self) -> Flag:
        return self.flag

    def get_subselection(self, addr: ExtendedAddressComponent) -> Selection:
        return self


@Pytree.dataclass(match_args=True)
class ComplementSel(Selection):
    """Represents the complement of a selection.

    This selection inverts the behavior of another selection. It checks for the
    opposite of what the wrapped selection checks for, and returns the complement
    of its subselections.

    Attributes:
        s: The selection to be complemented.

    Examples:
        ```python exec="yes" html="true" source="material-block" session="choicemap"
        base_sel = Selection.all()
        comp_sel = ~base_sel
        assert comp_sel.check() == False

        specific_sel = Selection.at["x", "y"]
        comp_specific = ~specific_sel
        assert comp_specific["x", "y"] == False
        assert comp_specific["z"] == True
        ```
    """

    s: Selection

    @staticmethod
    def build(s: Selection) -> Selection:
        match s:
            case AllSel():
                return Selection.none()
            case NoneSel():
                return Selection.all()
            case ComplementSel():
                return s.s
            case _:
                return ComplementSel(s)

    def check(self) -> Flag:
        return FlagOp.not_(self.s.check())

    def get_subselection(self, addr: ExtendedAddressComponent) -> Selection:
        remaining = self.s(addr)
        return ~remaining


@Pytree.dataclass(match_args=True)
class StaticSel(Selection):
    """Represents a static selection based on a specific address component.

    This selection is used to filter choices based on a static address component.
    It always returns False for the check method, as it's meant to be used in
    combination with other selections or as part of a larger selection structure.

    Attributes:
        s: The underlying selection to be applied if the address matches.
        addr: The static address component to match against.

    Examples:
        ```python exec="yes" html="true" source="material-block" session="choicemap"
        static_sel = Selection.at["x"]
        assert static_sel.check() == False
        assert static_sel.get_subselection("x").check() == True
        assert static_sel.get_subselection("y").check() == False
        ```
    """

    s: Selection = Pytree.field()
    addr: ExtendedStaticAddressComponent = Pytree.static()

    @staticmethod
    def build(
        s: Selection,
        addr: ExtendedStaticAddressComponent,
    ) -> Selection:
        match s:
            case NoneSel():
                return s
            case _:
                return StaticSel(s, addr)

    def check(self) -> Flag:
        return False

    def get_subselection(self, addr: ExtendedAddressComponent) -> Selection:
        if self.addr is Ellipsis or addr is Ellipsis:
            return self.s
        else:
            check = addr == self.addr
            return self.s.mask(check)


@Pytree.dataclass(match_args=True)
class AndSel(Selection):
    """Represents a selection that combines two other selections using a logical AND operation.

    This selection is true only if both of its constituent selections are true. It allows for the combination of multiple selection criteria.

    Attributes:
        s1: The first selection to be combined.
        s2: The second selection to be combined.

    Examples:
        ```python exec="yes" html="true" source="material-block" session="choicemap"
        sel1 = Selection.at["y"] | Selection.at["x"]
        sel2 = Selection.at["y"] | Selection.at["z"]
        and_sel = sel1 & sel2

        assert and_sel["x"] == False
        assert and_sel["y"] == True
        assert and_sel["z"] == False
        ```
    """

    s1: Selection
    s2: Selection

    @staticmethod
    def build(a: Selection, b: Selection) -> Selection:
        match (a, b):
            case (AllSel(), _):
                return b
            case (_, AllSel()):
                return a
            case (NoneSel(), _):
                return a
            case (_, NoneSel()):
                return b
            case (MaskSel(), MaskSel()):
                return MaskSel.build(FlagOp.and_(a.flag, b.flag))
            case (a, b) if a == b:
                return a
            case _:
                return AndSel(a, b)

    def check(self) -> Flag:
        return FlagOp.and_(self.s1.check(), self.s2.check())

    def get_subselection(self, addr: ExtendedAddressComponent) -> Selection:
        remaining1 = self.s1(addr)
        remaining2 = self.s2(addr)
        return remaining1 & remaining2


@Pytree.dataclass(match_args=True)
class OrSel(Selection):
    """Represents a selection that combines two other selections using a logical OR operation.

    This selection is true if either of its constituent selections is true.
    It allows for the combination of multiple selection criteria using an inclusive OR.

    Attributes:
        s1: The first selection to be combined.
        s2: The second selection to be combined.

    Examples:
        ```python exec="yes" html="true" source="material-block" session="choicemap"
        sel1 = Selection.at["x"]
        sel2 = Selection.at["y"]
        or_sel = sel1 | sel2

        assert or_sel["x", "y"] == True
        assert or_sel["x"] == True
        assert or_sel["y"] == True
        assert or_sel["z"] == False
        ```
    """

    s1: Selection
    s2: Selection

    @staticmethod
    def build(a: Selection, b: Selection) -> Selection:
        match (a, b):
            case (AllSel(), _):
                return a
            case (_, AllSel()):
                return b
            case (NoneSel(), _):
                return b
            case (_, NoneSel()):
                return a
            case (MaskSel(), MaskSel()):
                return MaskSel.build(FlagOp.or_(a.flag, b.flag))
            case (a, b) if a == b:
                return a
            case _:
                return OrSel(a, b)

    def check(self) -> Flag:
        return FlagOp.or_(self.s1.check(), self.s2.check())

    def get_subselection(self, addr: ExtendedAddressComponent) -> Selection:
        remaining1 = self.s1(addr)
        remaining2 = self.s2(addr)
        return remaining1 | remaining2


@Pytree.dataclass(match_args=True)
class ChmSel(Selection):
    """Represents a selection based on a ChoiceMap.

    This selection is True for addresses that have a value in the associated ChoiceMap, False otherwise.
    It allows for creating selections that match the structure of existing ChoiceMaps.

    Attributes:
        c: The ChoiceMap on which this selection is based.

    Examples:
        ```python exec="yes" html="true" source="material-block" session="choicemap"
        from genjax import ChoiceMapBuilder as C

        chm = C["x", "y"].set(3.0) ^ C["z"].set(5.0)
        sel = chm.get_selection()
        assert sel["x", "y"] == True
        assert sel["z"] == True
        assert sel["w"] == False
        ```
    """

    c: "ChoiceMap"

    @staticmethod
    def build(chm: "ChoiceMap") -> Selection:
        if chm.static_is_empty():
            return Selection.none()
        else:
            return ChmSel(chm)

    def check(self) -> Flag:
        return self.c.has_value()

    def get_subselection(self, addr: ExtendedAddressComponent) -> Selection:
        submap = self.c.get_submap(addr)
        return submap.get_selection()


###############
# Choice maps #
###############


@dataclass
class ChoiceMapNoValueAtAddress(Exception):
    """Exception raised when a value is not found at a specified address in a ChoiceMap.

    This exception is thrown when attempting to access a value in a ChoiceMap at an address
    where no value exists.

    Attributes:
        subaddr (ExtendedAddressComponent | ExtendedAddress): The address or sub-address
            where the value was not found.
    """

    subaddr: ExtendedAddressComponent | ExtendedAddress


class _ChoiceMapBuilder:
    choice_map: "ChoiceMap | None"
    addrs: list[AddressComponent]

    def __init__(self, choice_map: "ChoiceMap | None", addrs: list[AddressComponent]):
        self.choice_map = choice_map
        self.addrs = addrs

    def __getitem__(self, addr: AddressComponent | Address) -> "_ChoiceMapBuilder":
        addr = addr if isinstance(addr, tuple) else (addr,)
        return _ChoiceMapBuilder(
            self.choice_map,
            [*self.addrs, *addr],
        )

    def set(self, v) -> "ChoiceMap":
        chm = ChoiceMap.entry(v, *self.addrs)
        if self.choice_map is None:
            return chm
        else:
            return chm + self.choice_map

    def n(self) -> "ChoiceMap":
        """
        Returns an empty ChoiceMap. Alias for `ChoiceMap.none()`.

        Returns:
            An empty ChoiceMap.
            ```
        """
        return _empty

    def v(self, v) -> "ChoiceMap":
        """
        Nests a call to `ChoiceMap.value` under the current address held by the builder.
        """
        return self.set(ChoiceMap.choice(v))

    def from_mapping(self, mapping: Iterable[tuple[K_addr, Any]]) -> "ChoiceMap":
        """
        Nests a call to `ChoiceMap.from_mapping` under the current address held by the builder.
        """
        return self.set(ChoiceMap.from_mapping(mapping))

    def d(self, d: dict[K_addr, Any]) -> "ChoiceMap":
        """
        Nests a call to `ChoiceMap.d` under the current address held by the builder.
        """
        return self.set(ChoiceMap.d(d))

    def kw(self, **kwargs) -> "ChoiceMap":
        """
        Nests a call to `ChoiceMap.kw` under the current address held by the builder.
        """
        return self.set(ChoiceMap.kw(**kwargs))


class ChoiceMap(Sample):
    """The type `ChoiceMap` denotes a map-like value which can be sampled from
    generative functions.

    Generative functions which utilize `ChoiceMap` as their sample representation typically support a notion of _addressing_ for the random choices they make. `ChoiceMap` stores addressed random choices, and provides a data language for querying and manipulating these choices.

    Examples:
        (**Making choice maps**) Choice maps can be constructed using the `ChoiceMapBuilder` interface
        ```python exec="yes" html="true" source="material-block" session="choicemap"
        from genjax import ChoiceMapBuilder as C

        chm = C["x"].set(3.0)
        print(chm.render_html())
        ```

        (**Getting submaps**) Hierarchical choice maps support `__call__`, which allows for the retrieval of _submaps_ at addresses:
        ```python exec="yes" html="true" source="material-block" session="choicemap"
        from genjax import ChoiceMapBuilder as C

        chm = C["x", "y"].set(3.0)
        submap = chm("x")
        print(submap.render_html())
        ```

        (**Getting values**) Choice maps support `__getitem__`, which allows for the retrieval of _values_ at addresses:
        ```python exec="yes" html="true" source="material-block" session="choicemap"
        from genjax import ChoiceMapBuilder as C

        chm = C["x", "y"].set(3.0)
        value = chm["x", "y"]
        print(value)
        ```

        (**Making vectorized choice maps**) Choice maps can be constructed using `jax.vmap`:
        ```python exec="yes" html="true" source="material-block" session="choicemap"
        from genjax import ChoiceMapBuilder as C
        from jax import vmap
        import jax.numpy as jnp

        vec_chm = vmap(lambda idx, v: C["x", idx].set(v))(jnp.arange(10), jnp.ones(10))
        print(vec_chm.render_html())
        ```
    """

    #######################
    # Map-like interfaces #
    #######################

    @abstractmethod
    def get_value(self) -> Any:
        pass

    @abstractmethod
    def get_submap(
        self,
        addr: ExtendedAddressComponent,
    ) -> "ChoiceMap":
        pass

    def has_value(self) -> Flag:
        match self.get_value():
            case None:
                return False
            case Mask() as m:
                return m.primal_flag()
            case _:
                return True

    ######################################
    # Convenient syntax for construction #
    ######################################

    builder: Final[_ChoiceMapBuilder] = _ChoiceMapBuilder(None, [])

    @staticmethod
    def empty() -> "ChoiceMap":
        """
        Returns a ChoiceMap with no values or submaps.

        Returns:
            An empty ChoiceMap.
        """
        return _empty

    @staticmethod
    def choice(v: T) -> "Choice[T]":
        """
        Creates a ChoiceMap containing a single value.

        This method creates and returns an instance of Choice, which represents
        a ChoiceMap with a single value at the root level.

        Args:
            v: The value to be stored in the ChoiceMap.

        Returns:
            A ChoiceMap containing the single value.

        Example:
            ```python exec="yes" html="true" source="material-block" session="choicemap"
            from genjax import ChoiceMap

            value_chm = ChoiceMap.value(42)
            assert value_chm.get_value() == 42
            ```
        """
        return Choice(v)

    @staticmethod
    @deprecated("Use ChoiceMap.choice() instead.")
    def value(v: T) -> "Choice[T]":
        return ChoiceMap.choice(v)

    @staticmethod
    def entry(
        v: "dict[K_addr, Any] | ChoiceMap | Any", *addrs: AddressComponent
    ) -> "ChoiceMap":
        """
        Creates a ChoiceMap with a single value at a specified address.

        This method creates and returns a ChoiceMap with a new ChoiceMap stored at
        the given address.

        - if the provided value is already a ChoiceMap, it will be used directly;
        - `dict` values will be passed to `ChoiceMap.d`;
        - any other value will be passed to `ChoiceMap.value`.

        Args:
            v: The value to be stored in the ChoiceMap. Can be any value, a dict or a ChoiceMap.
            addrs: The address at which to store the value. Can be a static or dynamic address component.

        Returns:
            A ChoiceMap with the value stored at the specified address.

        Example:
            ```python exec="yes" html="true" source="material-block" session="choicemap"
            import jax.numpy as jnp

            # Using an existing ChoiceMap
            nested_chm = ChoiceMap.entry(ChoiceMap.value(42), "x")
            assert nested_chm["x"] == 42

            # Using a dict generates a new `ChoiceMap.d` call
            nested_chm = ChoiceMap.entry({"y": 42}, "x")
            assert nested_chm["x", "y"] == 42

            # Static address
            static_chm = ChoiceMap.entry(42, "x")
            assert static_chm["x"] == 42

            # Dynamic address
            dynamic_chm = ChoiceMap.entry(jnp.array([1.1, 2.2, 3.3]), jnp.array([1, 2, 3]))
            assert dynamic_chm[1].unmask() == 2.2
            ```
        """
        if isinstance(v, ChoiceMap):
            chm = v
        elif isinstance(v, dict):
            chm = ChoiceMap.d(v)
        else:
            chm = ChoiceMap.choice(v)

        return chm.extend(*addrs)

    @staticmethod
    def from_mapping(pairs: Iterable[tuple[K_addr, Any]]) -> "ChoiceMap":
        """
        Creates a ChoiceMap from an iterable of address-value pairs.

        This method constructs a ChoiceMap by iterating through the provided pairs,
        where each pair consists of an address (or address component) and a corresponding value.
        The resulting ChoiceMap will contain all the values at their respective addresses.

        Args:
            pairs: An iterable of tuples, where each tuple contains an address (or address component) and its corresponding value. The address can be a single component or a tuple of components.

        Returns:
            A ChoiceMap containing all the address-value pairs from the input.

        Example:
            ```python
            pairs = [("x", 42), (("y", "z"), 10), ("w", [1, 2, 3])]
            chm = ChoiceMap.from_mapping(pairs)
            assert chm["x"] == 42
            assert chm["y", "z"] == 10
            assert chm["w"] == [1, 2, 3]
            ```

        Note:
            If multiple pairs have the same address, the resulting ChoiceMap will error on lookup, as duplicate addresses are not allowed due to the `^` call internally.
        """
        acc = ChoiceMap.empty()

        for addr, v in pairs:
            addr = addr if isinstance(addr, tuple) else (addr,)
            acc ^= ChoiceMap.entry(v, *addr)

        return acc

    @staticmethod
    def d(d: dict[K_addr, Any]) -> "ChoiceMap":
        """
        Creates a ChoiceMap from a dictionary.

        This method creates and returns a ChoiceMap based on the key-value pairs in the provided dictionary. Each key in the dictionary becomes an address in the ChoiceMap, and the corresponding value is stored at that address.

        Dict-shaped values are recursively converted to ChoiceMap instances.

        Args:
            d: A dictionary where keys are addresses and values are the corresponding data to be stored in the ChoiceMap.

        Returns:
            A ChoiceMap containing the key-value pairs from the input dictionary.

        Example:
            ```python exec="yes" html="true" source="material-block" session="choicemap"
            from genjax import ChoiceMap

            dict_chm = ChoiceMap.d({"x": 42, "y": {"z": [1, 2, 3]}})
            assert dict_chm["x"] == 42
            assert dict_chm["y", "z"] == [1, 2, 3]
            ```
        """
        return ChoiceMap.from_mapping(d.items())

    @staticmethod
    def kw(**kwargs) -> "ChoiceMap":
        """
        Creates a ChoiceMap from keyword arguments.

        This method creates and returns a ChoiceMap based on the provided keyword arguments.
        Each keyword argument becomes an address in the ChoiceMap, and its value is stored at that address.

        Dict-shaped values are recursively converted to ChoiceMap instances with calls to `ChoiceMap.d`.

        Returns:
            A ChoiceMap containing the key-value pairs from the input keyword arguments.

        Example:
            ```python exec="yes" html="true" source="material-block" session="choicemap"
            kw_chm = ChoiceMap.kw(x=42, y=[1, 2, 3], z={"w": 10.0})
            assert kw_chm["x"] == 42
            assert kw_chm["y"] == [1, 2, 3]
            assert kw_chm["z", "w"] == 10.0
            ```
        """
        return ChoiceMap.d(kwargs)

    @staticmethod
    def switch(idx: ArrayLike, chms: Iterable["ChoiceMap"]) -> "ChoiceMap":
        """
        Creates a ChoiceMap that switches between multiple ChoiceMaps based on an index.

        This method creates a new ChoiceMap that selectively includes values from a sequence of
        input ChoiceMaps based on the provided index. The resulting ChoiceMap will contain
        values from the ChoiceMap at the position specified by the index, while masking out
        values from all other ChoiceMaps.

        Args:
            idx: An index or array of indices specifying which ChoiceMap(s) to select from.
            chms: An iterable of ChoiceMaps to switch between.

        Returns:
            A new ChoiceMap containing values from the selected ChoiceMap(s).

        Example:
            ```python exec="yes" html="true" source="material-block" session="choicemap"
            chm1 = ChoiceMap.d({"x": 1, "y": 2})
            chm2 = ChoiceMap.d({"x": 3, "y": 4})
            chm3 = ChoiceMap.d({"x": 5, "y": 6})

            switched = ChoiceMap.switch(1, [chm1, chm2, chm3])
            assert switched["x"] == 3
            assert switched["y"] == 4
            ```
        """
        acc = ChoiceMap.empty()
        for _idx, _chm in enumerate(chms):
            assert isinstance(_chm, ChoiceMap)
            masked = _chm.mask(_idx == idx)
            acc ^= masked
        return acc

    ######################
    # Combinator methods #
    ######################

    def filter(self, selection: Selection, /, *, eager: bool = False) -> "ChoiceMap":
        """
        Filter the choice map on the `Selection`. The resulting choice map only contains the addresses that return True when presented to the selection.

        Args:
            selection: The Selection to filter the choice map with.
            eager: If True, immediately simplify the filtered choice map. Default is False.

        Returns:
            A new ChoiceMap containing only the addresses selected by the given Selection.

        Examples:
            ```python exec="yes" html="true" source="material-block" session="choicemap"
            import jax
            import genjax
            from genjax import bernoulli
            from genjax import SelectionBuilder as S


            @genjax.gen
            def model():
                x = bernoulli(0.3) @ "x"
                y = bernoulli(0.3) @ "y"
                return x


            key = jax.random.PRNGKey(314159)
            tr = model.simulate(key, ())
            chm = tr.get_sample()
            selection = S["x"]
            filtered = chm.filter(selection)
            assert "y" not in filtered

            # Using eager filtering
            eager_filtered = chm.filter(selection, eager=True)
            assert "y" not in eager_filtered
            ```
        """
        ret = Filtered.build(self, selection)
        return ret if not eager else _pushdown_filters(ret)

    def mask(self, flag: Flag) -> "ChoiceMap":
        """
        Returns a new ChoiceMap with values masked by a boolean flag.

        This method creates a new ChoiceMap where the values are conditionally
        included based on the provided flag. If the flag is True, the original
        values are retained; if False, the ChoiceMap behaves as if it's empty.

        Args:
            flag: A boolean flag determining whether to include the values.

        Returns:
            A new ChoiceMap with values conditionally masked.

        Example:
            ```python exec="yes" html="true" source="material-block" session="choicemap"
            original_chm = ChoiceMap.value(42)
            masked_chm = original_chm.mask(True)
            assert masked_chm.get_value() == 42

            masked_chm = original_chm.mask(False)
            assert masked_chm.get_value() is None
            ```
        """
        return self.filter(MaskSel.build(flag))

    def extend(self, *addrs: AddressComponent) -> "ChoiceMap":
        """
        Returns a new ChoiceMap with the given address component as its root.

        This method creates a new ChoiceMap where the current ChoiceMap becomes a submap
        under the specified address component. It effectively adds a new level of hierarchy
        to the ChoiceMap structure.

        Args:
            addrs: The address components to use as the new root.

        Returns:
            A new ChoiceMap with the current ChoiceMap nested under the given address.

        Example:
            ```python exec="yes" html="true" source="material-block" session="choicemap"
            original_chm = ChoiceMap.value(42)
            indexed_chm = original_chm.extend("x")
            assert indexed_chm["x"] == 42
            ```
        """
        acc = self
        for addr in reversed(addrs):
            if isinstance(addr, StaticAddressComponent):
                acc = Static.build({addr: acc})
            else:
                acc = Indexed.build(acc, addr)
        return acc

    def merge(self, other: "ChoiceMap") -> "ChoiceMap":
        """
        Merges this ChoiceMap with another ChoiceMap.

        This method combines the current ChoiceMap with another ChoiceMap using the XOR operation (^). It creates a new ChoiceMap that contains all addresses from both input ChoiceMaps; any overlapping addresses will trigger an error on access at the address via `[<addr>]` or `get_value()`. Use `|` if you don't want this behavior.

        Args:
            other: The ChoiceMap to merge with the current one.

        Returns:
            A new ChoiceMap resulting from the merge operation.

        Example:
            ```python exec="yes" html="true" source="material-block" session="choicemap"
            chm1 = ChoiceMap.value(5).extend("x")
            chm2 = ChoiceMap.value(10).extend("y")
            merged_chm = chm1.merge(chm2)
            assert merged_chm["x"] == 5
            assert merged_chm["y"] == 10
            ```

        Note:
            This method is equivalent to using the ^ operator between two ChoiceMaps.
        """
        return self ^ other

    def get_selection(self) -> Selection:
        """
        Returns a Selection representing the structure of this ChoiceMap.

        This method creates a Selection that matches the hierarchical structure
        of the current ChoiceMap. The resulting Selection can be used to filter
        or query other ChoiceMaps with the same structure.

        Returns:
            A Selection object representing the structure of this ChoiceMap.

        Example:
            ```python exec="yes" html="true" source="material-block" session="choicemap"
            chm = ChoiceMap.value(5).extend("x")
            sel = chm.get_selection()
            assert sel["x"] == True
            assert sel["y"] == False
            ```
        """
        return ChmSel.build(self)

    def static_is_empty(self) -> Bool:
        """
        Returns True if this ChoiceMap is equal to `ChoiceMap.empty()`, False otherwise.
        """
        return False

    ###########
    # Dunders #
    ###########

    def __xor__(self, other: "ChoiceMap") -> "ChoiceMap":
        return Xor.build(self, other)

    def __or__(self, other: "ChoiceMap") -> "ChoiceMap":
        return Or.build(self, other)

    def __and__(self, other: "ChoiceMap") -> "ChoiceMap":
        return other.filter(self.get_selection())

    def __add__(self, other: "ChoiceMap") -> "ChoiceMap":
        return self | other

    def __call__(
        self,
        addr: ExtendedAddressComponent | ExtendedAddress,
    ) -> "ChoiceMap":
        addr = addr if isinstance(addr, tuple) else (addr,)
        submap = self
        for comp in addr:
            submap = submap.get_submap(comp)
        return submap

    def __getitem__(
        self,
        addr: ExtendedAddressComponent | ExtendedAddress,
    ):
        submap = self(addr)
        v = submap.get_value()
        if v is None:
            raise ChoiceMapNoValueAtAddress(addr)
        else:
            return v

    def __contains__(
        self,
        addr: ExtendedAddressComponent | ExtendedAddress,
    ) -> Flag:
        submap = self(addr)
        return submap.has_value()

    @property
    def at(self) -> _ChoiceMapBuilder:
        """
        Returns a _ChoiceMapBuilder instance for constructing nested ChoiceMaps.

        This property allows for a fluent interface to build complex ChoiceMaps
        by chaining address components and setting values.

        Returns:
            A builder object for constructing ChoiceMaps.

        Example:
            ```python exec="yes" html="true" source="material-block" session="choicemap"
            from genjax import ChoiceMap

            chm = ChoiceMap.d({("x", "y"): 3.0, "z": 12.0})
            updated = chm.at["x", "y"].set(4.0)

            assert updated["x", "y"] == 4.0
            assert updated["z"] == chm["z"]
            ```
        """
        return _ChoiceMapBuilder(self, [])

    def simplify(self) -> "ChoiceMap":
        """
        Simplifies the choice map by pushing down filters and merging overlapping choicemaps.

        This method applies various simplification strategies to the choice map, such as pushing down filters to lower levels of the hierarchy and merging overlapping choices where possible. The result is a more compact and efficient representation of the same choices.

        Returns:
            A simplified version of the current choice map.

        Note:
            The simplification process does not change the semantic meaning of the choice map, only its internal representation.
        """
        return _pushdown_filters(self)

    def invalid_subset(
        self,
        gen_fn: "genjax.GenerativeFunction[Any]",
        args: tuple[Any, ...],
    ) -> "ChoiceMap | None":
        """
        Identifies the subset of choices that are invalid for a given generative function and its arguments.

        This method checks if all choices in the current ChoiceMap are valid for the given
        generative function and its arguments.

        Args:
            gen_fn: The generative function to check against.
            args: The arguments to the generative function.

        Returns:
            A ChoiceMap containing any extra choices not reachable in the course of `gen_fn`'s execution, or None if no extra choices are found.

        Example:
            ```python exec="yes" html="true" source="material-block" session="choicemap"
            @genjax.gen
            def model(x):
                y = bernoulli(0.5) @ "y"
                return x + y


            chm = ChoiceMap.d({"y": 1, "z": 2})
            extras = chm.invalid_subset(model, (1,))
            assert "z" in extras  # "z" is an extra choice not in the model
            ```
        """
        shape_chm = staging.get_trace_shape(gen_fn, args).get_choices()
        shape_sel = _shape_selection(shape_chm)
        extras = self.filter(~shape_sel, eager=True)
        if not extras.static_is_empty():
            return extras


@Pytree.dataclass(match_args=True)
class Choice(Generic[T], ChoiceMap):
    """Represents a choice map with a single value.

    This class represents a choice map that contains a single value at the root level.
    It is used to store individual choices in a hierarchical choice map structure.

    Attributes:
        v: The value stored in this choice map.

    Examples:
        ```python exec="yes" html="true" source="material-block" session="choicemap"
        value_chm = ChoiceMap.value(3.14)
        assert value_chm.get_value() == 3.14
        assert value_chm.get_submap("any_address").static_is_empty() == True
        ```
    """

    v: T

    def get_value(self) -> T:
        return self.v

    def get_submap(self, addr: ExtendedAddressComponent) -> ChoiceMap:
        return ChoiceMap.empty()


@Pytree.dataclass(match_args=True)
class Indexed(ChoiceMap):
    """Represents a choice map with dynamic indexing.

    This class represents a choice map that uses dynamic (array-based) addressing.
    It allows for indexing into the choice map using array-like address components.

    Attributes:
        c: The underlying choice map.
        addr: The dynamic address component used for indexing.

    Examples:
        ```python exec="yes" html="true" source="material-block" session="choicemap"
        import jax.numpy as jnp

        base_chm = ChoiceMap.value(jnp.array([1, 2, 3]))
        idx_chm = base_chm.extend(jnp.array([0, 1, 2]))

        assert idx_chm.get_submap(1).get_value().unmask() == 2
        ```
    """

    c: ChoiceMap
    addr: DynamicAddressComponent

    @staticmethod
    def build(chm: ChoiceMap, addr: DynamicAddressComponent) -> ChoiceMap:
        if chm.static_is_empty():
            return chm
        else:
            return Indexed(chm, addr)

    def get_value(self) -> Any:
        return None

    def get_submap(self, addr: ExtendedAddressComponent) -> ChoiceMap:
        if addr is Ellipsis:
            return self.c

        elif not isinstance(addr, DynamicAddressComponent):
            return ChoiceMap.empty()

        else:

            def check_fn(idx, addr) -> Flag:
                return idx == addr

            check = (
                jax.vmap(check_fn, in_axes=(None, 0))(addr, self.addr)
                if jnp.array(self.addr, copy=False).shape
                else check_fn(addr, self.addr)
            )

            check_array = jnp.asarray(check, copy=False)
            if check_array.shape:
                if check_array.shape[0] == 0:
                    # this is an obscure case which can arise when doing an importance
                    # update of a scan GF with an array of shape (0,) or (0, ...)
                    return ChoiceMap.empty()
                else:
                    return jtu.tree_map(lambda v: v[addr], self.c).mask(
                        check_array[addr]
                    )
            else:
                return self.c.mask(check)


@Pytree.dataclass(match_args=True)
class Static(ChoiceMap):
    """
    Represents a static choice map with a dictionary of address-choicemap pairs.

    This class implements a ChoiceMap where the addresses are static (non-dynamic)  components and the values are other ChoiceMaps. It provides an efficient way to  represent and manipulate hierarchical structures of choices.

    Attributes:
        mapping: A dictionary mapping static address components to ChoiceMaps.
    """

    mapping: dict[StaticAddressComponent, ChoiceMap | dict[StaticAddressComponent, Any]]

    @staticmethod
    def build(d: dict[StaticAddressComponent, ChoiceMap]) -> "Static":
        def unwrap(d: ChoiceMap) -> ChoiceMap | dict[StaticAddressComponent, Any]:
            if isinstance(d, Static):
                return d.mapping
            else:
                return d

        return Static(
            # Filter out empty choice maps
            {k: unwrap(v) for k, v in d.items() if not v.static_is_empty()}
        )

    @staticmethod
    def merge_with(
        merge: Callable[[ChoiceMap, ChoiceMap], ChoiceMap],
        c1: "Static",
        c2: "Static",
    ) -> ChoiceMap:
        """
        Returns a new ChoiceMap generated by merging two Static instances by applying a given merge function to values with overlapping keys and including non-overlapping kv-pairs from both.

        Args:
            merge: A function that defines how to merge two ChoiceMaps when they share the same key.
            c1: The first Static to merge.
            c2: The second Static to merge.

        Returns:
            ChoiceMap: A new ChoiceMap resulting from merging c1 and c2 using the
            provided merge function.
        """
        merged_dict = {}
        for key in set(c1.mapping.keys()) | set(c2.mapping.keys()):
            if key in c1.mapping and key in c2.mapping:
                merged_dict[key] = merge(c1.get_submap(key), c2.get_submap(key))
            elif key in c1.mapping:
                merged_dict[key] = c1.get_submap(key)
            else:
                merged_dict[key] = c2.get_submap(key)
        return Static.build(merged_dict)

    def get_value(self) -> Any:
        return None

    def get_submap(self, addr: ExtendedAddressComponent) -> ChoiceMap:
        def check(k: ExtendedAddressComponent) -> Flag:
            return True if addr is Ellipsis else k == addr

        acc = ChoiceMap.empty()
        for k, v in self.mapping.items():
            v = Static(v) if isinstance(v, dict) else v
            acc ^= v.mask(check(k))
        return acc

    def static_is_empty(self) -> Bool:
        return len(self.mapping) == 0

    def __treescope_repr__(self, path, subtree_renderer):
        return trl.render_dictionary_wrapper(
            object_type=Static,
            wrapped_dict=self.mapping,
            path=path,
            subtree_renderer=subtree_renderer,
            roundtrippable=False,
            color=self.treescope_color(),
        )


@Pytree.dataclass(match_args=True)
class Xor(ChoiceMap):
    """Represents a disjoint union of two choice maps.

    This class combines two choice maps in a way that ensures their domains are disjoint.
    It's used to merge two choice maps while preventing overlapping addresses.

    Attributes:
        c1: The first choice map.
        c2: The second choice map.

    Examples:
        ```python exec="yes" html="true" source="material-block" session="choicemap"
        chm1 = ChoiceMap.value(5).extend("x")
        chm2 = ChoiceMap.value(10).extend("y")
        xor_chm = chm1 ^ chm2
        assert xor_chm.get_submap("x").get_value() == 5
        assert xor_chm.get_submap("y").get_value() == 10
        ```

    Raises:
        Exception: If there's a value collision between the two choice maps.
    """

    c1: ChoiceMap
    c2: ChoiceMap

    @staticmethod
    def build(
        c1: ChoiceMap,
        c2: ChoiceMap,
    ) -> ChoiceMap:
        if c2.static_is_empty():
            return c1
        elif c1.static_is_empty():
            return c2
        else:
            match (c1, c2):
                case (Static(), Static()):
                    return Static.merge_with(lambda a, b: a ^ b, c1, c2)
                case _:
                    check1 = c1.has_value()
                    check2 = c2.has_value()
                    err_check = FlagOp.and_(check1, check2)
                    staged_err(
                        err_check,
                        f"The disjoint union of two choice maps have a value collision:\nc1 = {c1}\nc2 = {c2}",
                    )
                    return Xor(c1, c2)

    def get_value(self) -> Any:
        check1 = self.c1.has_value()
        check2 = self.c2.has_value()
        v1 = self.c1.get_value()
        v2 = self.c2.get_value()

        def pair_flag_to_idx(first: Flag, second: Flag):
            return first + 2 * second - 1

        idx = pair_flag_to_idx(check1, check2)

        if isinstance(idx, int):
            # This branch means that both has_value() checks have returned concrete bools, so we can
            # make the choice directly.
            return [v1, v2][idx]
        else:
            return staged_choose(idx, [v1, v2])

    def get_submap(self, addr: ExtendedAddressComponent) -> ChoiceMap:
        remaining_1 = self.c1.get_submap(addr)
        remaining_2 = self.c2.get_submap(addr)
        return remaining_1 ^ remaining_2


@Pytree.dataclass(match_args=True)
class Or(ChoiceMap):
    """Represents a choice map that combines two choice maps using an OR operation.

    This class combines two choice maps, prioritizing the first choice map (c1) over the second (c2)
    when there are overlapping addresses. It returns values from c1 if present, otherwise from c2.

    Attributes:
        c1: The first choice map (higher priority).
        c2: The second choice map (lower priority).

    Examples:
        ```python exec="yes" html="true" source="material-block" session="choicemap"
        chm1 = ChoiceMap.value(5)
        chm2 = ChoiceMap.value(10)
        or_chm = chm1 | chm2
        assert or_chm.get_value() == 5  # c1 takes priority

        chm3 = ChoiceMap.empty()
        chm4 = ChoiceMap.value(15)
        or_chm2 = chm3 | chm4
        assert or_chm2.get_value() == 15  # c2 used when c1 is empty
        ```
    """

    c1: ChoiceMap
    c2: ChoiceMap

    @staticmethod
    def build(
        c1: ChoiceMap,
        c2: ChoiceMap,
    ) -> ChoiceMap:
        if c2.static_is_empty():
            return c1
        elif c1.static_is_empty():
            return c2
        else:
            match (c1, c2):
                case (Static(), Static()):
                    return Static.merge_with(or_, c1, c2)

                case _:
                    return Or(c1, c2)

    def get_value(self) -> Any:
        check1 = self.c1.has_value()
        check2 = self.c2.has_value()
        v1 = self.c1.get_value()
        v2 = self.c2.get_value()

        def pair_flag_to_idx(first: Flag, second: Flag):
            return first + 2 * FlagOp.and_(FlagOp.not_(first), second) - 1

        idx = pair_flag_to_idx(check1, check2)
        if isinstance(idx, int):
            # This branch means that both has_value() checks have returned concrete bools, so we can
            # make the choice directly.
            return [v1, v2][idx]
        else:
            return staged_choose(idx, [v1, v2])

    def get_submap(self, addr: ExtendedAddressComponent) -> ChoiceMap:
        submap1 = self.c1.get_submap(addr)
        submap2 = self.c2.get_submap(addr)
        return submap1 | submap2


@Pytree.dataclass(match_args=True)
class Filtered(ChoiceMap):
    """Represents a filtered choice map based on a selection.

    This class wraps another choice map and applies a selection to filter its contents.
    It allows for selective access to the underlying choice map based on the provided selection.

    Attributes:
        c: The underlying choice map.
        selection: The selection used to filter the choice map.

    Examples:
        ```python exec="yes" html="true" source="material-block" session="choicemap"
        from genjax import SelectionBuilder as S

        base_chm = ChoiceMap.value(10).extend("x")
        filtered_x = base_chm.filter(S["x"])
        assert filtered_x["x"] == 10

        filtered_y = base_chm.filter(S["y"])
        assert filtered_y("x").static_is_empty()
        ```
    """

    c: ChoiceMap
    selection: Selection

    @staticmethod
    def build(chm: ChoiceMap, selection: Selection) -> ChoiceMap:
        match (chm, selection):
            case (l, _) if l.static_is_empty():
                return l
            case (chm, AllSel()):
                return chm
            case (_, NoneSel()):
                return ChoiceMap.empty()
            case (Filtered(), _):
                return Filtered(chm.c, chm.selection & selection)
            case _:
                return Filtered(chm, selection)

    def get_value(self) -> Any:
        v = self.c.get_value()
        sel_check = self.selection[()]
        return Mask.maybe_none(v, sel_check)

    def get_submap(self, addr: ExtendedAddressComponent) -> ChoiceMap:
        submap = self.c.get_submap(addr)
        subselection = self.selection(addr)
        return submap.filter(subselection)


def _pushdown_filters(chm: ChoiceMap) -> ChoiceMap:
    def loop(inner: ChoiceMap, selection: Selection) -> ChoiceMap:
        match inner:
            case Static(mapping):
                return Static.build({
                    addr: loop(inner.get_submap(addr), selection(addr))
                    for addr in mapping.keys()
                })

            case Indexed(c, addr):
                return loop(c, selection(addr)).extend(addr)

            case Choice(v):
                if v is None:
                    return inner
                else:
                    sel_check = selection.check()
                    masked = Mask.maybe_none(v, sel_check)
                    if masked is None:
                        return ChoiceMap.empty()
                    else:
                        return ChoiceMap.choice(masked)

            case Filtered(c, c_selection):
                return loop(c, c_selection & selection)

            case Xor(c1, c2):
                return loop(c1, selection) ^ loop(c2, selection)

            case Or(c1, c2):
                return loop(c1, selection) | loop(c2, selection)

            case _:
                return chm.filter(selection)

    return loop(chm, Selection.all())


def _shape_selection(chm: ChoiceMap) -> Selection:
    def loop(inner: ChoiceMap, selection: Selection) -> Selection:
        match inner:
            case Static(mapping):
                acc = Selection.none()
                for addr in mapping.keys():
                    sub_chm = inner.get_submap(addr)
                    sub_sel = selection(addr)
                    acc |= loop(sub_chm, sub_sel).extend(addr)
                return acc

            case Indexed(c, addr):
                return loop(c, selection(...)).extend(...)

            case Choice(v):
                if isinstance(v, Mask) and FlagOp.concrete_false(v.primal_flag()):
                    return Selection.none()
                else:
                    return LeafSel()

            case Filtered(c, c_selection):
                print(c_selection & selection)
                return loop(c, c_selection & selection)

            case Xor(c1, c2) | Or(c1, c2):
                return loop(c1, selection) | loop(c2, selection)

            case _:
                return selection

    return loop(chm, Selection.all())


_empty = Static({})
ChoiceMapBuilder = _ChoiceMapBuilder(_empty, [])

################################
# Choice map specialized types #
################################


@Pytree.dataclass(match_args=True)
class ChoiceMapConstraint(Constraint, ChoiceMap):
    choice_map: ChoiceMap

    def get_submap(
        self,
        addr: ExtendedAddressComponent,
    ) -> ChoiceMap:
        return ChoiceMapConstraint(self.choice_map.get_submap(addr))

    def get_value(self) -> Any:
        return self.choice_map.get_value()

    def static_is_empty(self):
        return self.choice_map.static_is_empty()<|MERGE_RESOLUTION|>--- conflicted
+++ resolved
@@ -26,15 +26,8 @@
 
 from genjax._src.core.generative.core import Constraint, Projection, Sample
 from genjax._src.core.generative.functional_types import Mask, staged_choose
-<<<<<<< HEAD
 from genjax._src.core.interpreters import staging
-from genjax._src.core.interpreters.staging import (
-    FlagOp,
-    staged_err,
-)
-=======
 from genjax._src.core.interpreters.staging import FlagOp, staged_err
->>>>>>> 2d51932e
 from genjax._src.core.pytree import Pytree
 from genjax._src.core.typing import (
     Any,
