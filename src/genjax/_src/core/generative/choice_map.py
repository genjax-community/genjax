--- conflicted
+++ resolved
@@ -1306,18 +1306,14 @@
 
             check_array = jnp.asarray(check, copy=False)
             if check_array.shape:
-<<<<<<< HEAD
                 if check_array.shape[0] == 0:
                     # this is an obscure case which can arise when doing an importance
                     # update of a scan GF with an array of shape (0,) or (0, ...)
                     return ChoiceMap.empty()
                 else:
                     return jtu.tree_map(lambda v: v[addr], self.c).mask(
-                        Flag(check_array[addr])
+                        check_array[addr]
                     )
-=======
-                return jtu.tree_map(lambda v: v[addr], self.c).mask(check[addr])
->>>>>>> 37b68e05
             else:
                 return self.c.mask(check)
 
