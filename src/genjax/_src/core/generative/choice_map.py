# Copyright 2024 MIT Probabilistic Computing Project
#
# Licensed under the Apache License, Version 2.0 (the "License");
# you may not use this file except in compliance with the License.
# You may obtain a copy of the License at
#
#     https://www.apache.org/licenses/LICENSE-2.0
#
# Unless required by applicable law or agreed to in writing, software
# distributed under the License is distributed on an "AS IS" BASIS,
# WITHOUT WARRANTIES OR CONDITIONS OF ANY KIND, either express or implied.
# See the License for the specific language governing permissions and
# limitations under the License.

from abc import abstractmethod
from dataclasses import dataclass

import jax
import jax.numpy as jnp
import jax.tree_util as jtu
from beartype.typing import Iterable

from genjax._src.core.generative.core import Constraint, ProjectProblem, Sample
from genjax._src.core.generative.functional_types import Mask, staged_choose
from genjax._src.core.interpreters.staging import (
    FlagOp,
    staged_err,
)
from genjax._src.core.pytree import Pytree
from genjax._src.core.typing import (
    Any,
    ArrayLike,
    Bool,
    BoolArray,
    EllipsisType,
    Final,
    Flag,
    Generic,
    String,
    TypeVar,
)

#################
# Address types #
#################

StaticAddressComponent = String
DynamicAddressComponent = ArrayLike
AddressComponent = StaticAddressComponent | DynamicAddressComponent
Address = tuple[()] | tuple[AddressComponent, ...]
StaticAddress = tuple[()] | tuple[StaticAddressComponent, ...]
ExtendedStaticAddressComponent = StaticAddressComponent | EllipsisType
ExtendedAddressComponent = ExtendedStaticAddressComponent | DynamicAddressComponent
ExtendedAddress = tuple[()] | tuple[ExtendedAddressComponent, ...]

T = TypeVar("T")
K_addr = TypeVar("K_addr", bound=AddressComponent | Address)

##############
# Selections #
##############

###############################
# Selection builder interface #
###############################


@Pytree.dataclass
class _SelectionBuilder(Pytree):
    def __getitem__(self, addr: StaticAddressComponent | StaticAddress) -> "Selection":
        addr = addr if isinstance(addr, tuple) else (addr,)

        return Selection.leaf().extend(*addr)


SelectionBuilder = _SelectionBuilder()
"""Deprecated! please use `Selection.at`."""


class Selection(ProjectProblem):
    """
    A class representing a selection of addresses in a ChoiceMap.

    Selection objects are used to filter and manipulate ChoiceMaps by specifying which addresses should be included or excluded.

    Selection instances support various operations such as union (via `&`), intersection (via `|`), and complement (via `~`), allowing for complex selection criteria to be constructed.

    Methods:
        all(): Creates a Selection that includes all addresses.
        none(): Creates a Selection that includes no addresses.
        at: A builder instance for creating Selection objects using indexing syntax.

    Examples:
        Creating selections:
        ```python exec="yes" html="true" source="material-block" session="choicemap"
        from genjax import Selection

        # Select all addresses
        all_sel = Selection.all()

        # Select no addresses
        none_sel = Selection.none()

        # Select specific addresses
        specific_sel = Selection.at["x", "y"]

        # Combine selections
        combined_sel = specific_sel | Selection.at["z"]
        ```

        Querying selections:
        ```python exec="yes" html="true" source="material-block" session="choicemap"
        # Create a selection
        sel = Selection.at["x", "y"]

        # Querying the selection using () returns a sub-selection
        assert sel("x") == Selection.at["y"]
        assert sel("z") == Selection.none()

        # Querying the selection using [] returns a `Flag` representing whether or not the input matches:
<<<<<<< HEAD
        assert not sel["x"]
        assert sel["x", "y"]
=======
        assert sel["x"] == False
        assert sel["x", "y"] == True
>>>>>>> 37b68e05

        # Querying the selection using "in" acts the same::
        assert not "x" in sel
        assert ("x", "y") in sel

        # Nested querying
        nested_sel = Selection.at["a", "b", "c"]
        assert nested_sel("a")("b") == Selection.at["c"]
        ```

        Creating selections:
        ```python exec="yes" html="true" source="material-block" session="choicemap"
        from genjax import Selection

        # Select all addresses
        all_sel = Selection.all()

        # Select no addresses
        none_sel = Selection.none()

        # Select specific addresses
        specific_sel = Selection.at["x", "y"]

        # Combine selections
        combined_sel = specific_sel | Selection.at["z"]
        ```

    Selection objects can passed to a `ChoiceMap` via the `filter` method to filter and manipulate data based on address patterns.
    """

    #################################################
    # Convenient syntax for constructing selections #
    #################################################

    at: Final[_SelectionBuilder] = _SelectionBuilder()
    """A builder instance for creating Selection objects.

    `at` provides a convenient interface for constructing Selection objects
    using a familiar indexing syntax. It allows for the creation of complex
    selections by chaining multiple address components.

    Examples:
        Creating a selection:
        ```python exec="yes" html="true" source="material-block" session="choicemap"
        from genjax import Selection
        Selection.at["x", "y"]
        ```
    """

    @staticmethod
    def all() -> "Selection":
        """
        Returns a Selection that selects all addresses.

        Returns:
            A Selection that selects everything.

        Example:
            ```python exec="yes" html="true" source="material-block" session="choicemap"
            from genjax import Selection

            all_selection = Selection.all()
<<<<<<< HEAD
            assert all_selection["any_address"]
=======
            assert all_selection["any_address"] == True
>>>>>>> 37b68e05
            ```
        """
        return AllSel()

    @staticmethod
    def none() -> "Selection":
        """
        Returns a Selection that selects no addresses.

        Returns:
            A Selection that selects nothing.

        Example:
            ```python exec="yes" html="true" source="material-block" session="choicemap"
            none_selection = Selection.none()
<<<<<<< HEAD
            assert not none_selection["any_address"]
=======
            assert none_selection["any_address"] == False
>>>>>>> 37b68e05
            ```
        """
        return NoneSel()

    @staticmethod
    def leaf() -> "Selection":
        """
        Returns a Selection that selects only leaf addresses.

        A leaf address is an address that doesn't have any sub-addresses.
        This selection is useful when you want to target only the final elements in a nested structure.

        Returns:
            A Selection that selects only leaf addresses.

        Example:
            ```python exec="yes" html="true" source="material-block" session="choicemap"
            leaf_selection = Selection.leaf().extend("a", "b")
            assert leaf_selection["a", "b"]
            assert not leaf_selection["a", 'b", "anything"]
            ```
        """
        return LeafSel()

    ######################
    # Combinator methods #
    ######################

    def __or__(self, other: "Selection") -> "Selection":
        return OrSel.build(self, other)

    def __and__(self, other: "Selection") -> "Selection":
        return AndSel.build(self, other)

    def __invert__(self) -> "Selection":
        return ComplementSel.build(self)

    def mask(self, flag: Flag) -> "Selection":
        """
        Returns a new Selection that is conditionally applied based on a flag.

        This method creates a new Selection that applies the current selection
        only if the given flag is True. If the flag is False, the resulting
        selection will not select any addresses.

        Args:
            flag: A flag determining whether the selection is applied.

        Returns:
            A new Selection that is conditionally applied based on the flag.

        Example:
            ```python exec="yes" html="true" source="material-block" session="choicemap"
            from genjax import Selection

            base_selection = Selection.all()
            maybe_selection = base_selection.mask(True)
<<<<<<< HEAD
            assert maybe_selection["any_address"]

            maybe_selection = base_selection.mask(False)
            assert not maybe_selection["any_address"]
=======
            assert maybe_selection["any_address"] == True

            maybe_selection = base_selection.mask(False)
            assert maybe_selection["any_address"] == False
>>>>>>> 37b68e05
            ```
        """
        return MaskSel.build(self, flag)

    def filter(self, chm: "ChoiceMap") -> "ChoiceMap":
        """
        Returns a new ChoiceMap filtered with this Selection.

        This method applies the current Selection to the given ChoiceMap, effectively filtering out addresses that are not matched.

        Args:
            chm: The ChoiceMap to be filtered.

        Returns:
            A new ChoiceMap containing only the addresses selected by this Selection.

        Example:
            ```python exec="yes" html="true" source="material-block" session="choicemap"
            selection = Selection.at["x"]

            chm = ChoiceMap.kw(x=1, y=2)
            filtered_chm = selection.filter(chm)

            assert "x" in filtered_chm
            assert "y" not in filtered_chm
            ```
        """
        return chm.filter(self)

    def extend(self, *addrs: StaticAddressComponent) -> "Selection":
        """
        Returns a new Selection that is prefixed by the given address components.

        This method creates a new Selection that applies the current selection
        to the specified address components. It handles both static and dynamic
        address components.

        Args:
            addrs: The address components under which to nest the selection.

        Returns:
            A new Selection extended by the given address component.

        Example:
            ```python exec="yes" html="true" source="material-block" session="choicemap"
            base_selection = Selection.all()
            indexed_selection = base_selection.extend("x")
<<<<<<< HEAD
            assert indexed_selection["x", "any_subaddress"]
            assert not indexed_selection["y"]
=======
            assert indexed_selection["x", "any_subaddress"] == True
            assert indexed_selection["y"] == False
>>>>>>> 37b68e05
            ```
        """
        acc = self
        for addr in reversed(addrs):
            acc = StaticSel.build(acc, addr)
        return acc

    def and_then(self, s2: "Selection") -> "Selection":
        """
        Returns a new Selection that applies this Selection and then applies another Selection t the result.

        This method creates a new Selection that first applies the current Selection, and then applies the given Selection (s2) to the result. It allows for chaining multiple selections together.

        Args:
            s2: The Selection to apply after this Selection.

        Returns:
            A new Selection representing the sequential application of this Selection
            followed by s2.

        Example:
            ```python
            sel1 = Selection.at["x"]
            sel2 = Selection.at["y"]
            combined = sel1.and_then(sel2)
            assert combined["x", "y"]
            assert not combined["x"]
            assert not combined["y"]
            ```
        """
        return AndThenSel.build(self, s2)

    def __call__(
        self,
        addr: ExtendedAddressComponent | ExtendedAddress,
    ) -> "Selection":
        addr = addr if isinstance(addr, tuple) else (addr,)
        subselection = self
        for comp in addr:
            subselection = subselection.get_subselection(comp)
        return subselection

    def __getitem__(
        self,
        addr: ExtendedAddressComponent | ExtendedAddress,
    ) -> Flag:
        subselection = self(addr)
        return subselection.check()

    def __contains__(
        self,
        addr: ExtendedAddressComponent | ExtendedAddress,
    ) -> Flag:
        return self[addr]

    @abstractmethod
    def check(self) -> Flag:
        raise NotImplementedError

    @abstractmethod
    def get_subselection(self, addr: ExtendedAddressComponent) -> "Selection":
        raise NotImplementedError


#######################
# Selection functions #
#######################


@Pytree.dataclass
class AllSel(Selection):
    """Represents a selection that includes all addresses.

    This selection always returns True for any address check and returns itself
    for any subselection, effectively representing a selection of all possible
    addresses in a choice map.

    Examples:
        ```python exec="yes" html="true" source="material-block" session="choicemap"
        all_sel = Selection.all()
<<<<<<< HEAD
        assert all_sel["any_address"]
=======
        assert all_sel["any_address"] == True
>>>>>>> 37b68e05
        ```
    """

    def check(self) -> Flag:
        return True

    def get_subselection(self, addr: ExtendedAddressComponent) -> Selection:
        return self


@Pytree.dataclass
class NoneSel(Selection):
    """Represents a selection that includes no addresses.

    This selection always returns False for any address check and returns itself
    for any subselection, effectively representing an empty selection that
    matches no addresses in a choice map.

    Examples:
        ```python exec="yes" html="true" source="material-block" session="choicemap"
        none_sel = Selection.none()
<<<<<<< HEAD
        assert not none_sel["any_address"]
=======
        assert none_sel["any_address"] == False
>>>>>>> 37b68e05
        assert none_sel.get_subselection("any_address") == none_sel
        ```
    """

    def check(self) -> Flag:
        return False

    def get_subselection(self, addr: ExtendedAddressComponent) -> Selection:
        return self


@Pytree.dataclass
class LeafSel(Selection):
    """Represents a selection that matches only at the current address level.

    This selection returns True for a check at the current level but returns an
    empty selection (`Selection.none()`) for any subselection, effectively representing a
    leaf node in the selection hierarchy.

    Examples:
        ```python exec="yes" html="true" source="material-block" session="choicemap"
        leaf_sel = LeafSel()
        assert leaf_sel.check()
        assert isinstance(leaf_sel.get_subselection("any_address"), NoneSel)
        ```
    """

    def check(self) -> Flag:
        return Flag(True)

    def get_subselection(self, addr: ExtendedAddressComponent) -> Selection:
        return Selection.none()


@Pytree.dataclass
class AndThenSel(Selection):
    """Represents a selection that combines two selections sequentially.

    This selection first applies the first selection (s1) and then applies the second
    selection (s2) to the result. It's useful for creating more complex selection
    patterns by chaining simpler selections together.

    Attributes:
        s1: The first selection to be applied.
        s2: The second selection to be applied after s1.

    Examples:
        ```python exec="yes" html="true" source="material-block" session="choicemap"
        sel1 = Selection.at["x"]
        sel2 = Selection.at["y"]
        and_then_sel = sel1.and_then(sel2)
        assert not and_then_sel["x"]
        assert and_then_sel["x", "y"]
        ```
    """

    s1: Selection
    s2: Selection

    @staticmethod
    def build(s1: Selection, s2: Selection) -> Selection:
        match (s1, s2):
            case (AllSel() | NoneSel(), _):
                return s1
            case (LeafSel(), _):
                return s2
            case _:
                return AndThenSel(s1, s2)

    def check(self) -> Flag:
        return self.s1.check()

    def get_subselection(self, addr: ExtendedAddressComponent) -> Selection:
        if isinstance(self.s1, LeafSel):
            return self.s2.get_subselection(addr)
        else:
            s1_sel = self.s1.get_subselection(addr)
            return AndThenSel.build(s1_sel, self.s2)


@Pytree.dataclass
class MaskSel(Selection):
    """Represents a deferred selection that is conditionally applied based on a flag.

    This selection wraps another selection and a boolean flag. The check and
    subselection operations are only applied if the flag is True. If the flag
    is False, the selection behaves as if it's empty.

    Attributes:
        s: The underlying selection to be conditionally applied.
        flag: A boolean flag determining whether the selection is active.

    Examples:
        ```python exec="yes" html="true" source="material-block" session="choicemap"
        base_sel = Selection.all()
<<<<<<< HEAD
        flag = Flag(True)
        defer_sel = base_sel.mask(flag)
        assert defer_sel.check()

        flag = Flag(False)
        defer_sel = base_sel.mask(flag)
        assert not defer_sel.check()
=======
        defer_sel = base_sel.mask(True)
        assert defer_sel.check() == True

        defer_sel = base_sel.mask(False)
        assert defer_sel.check() == False
>>>>>>> 37b68e05
        ```
    """

    s: Selection
    flag: Flag

    @staticmethod
    def build(
        s: Selection,
        flag: Flag,
    ) -> Selection:
        if FlagOp.concrete_true(flag):
            return s
        elif FlagOp.concrete_false(flag):
            return Selection.none()
        else:
            return MaskSel(s, flag)

    def check(self) -> Flag:
        ch = self.s.check()
        return FlagOp.and_(self.flag, ch)

    def get_subselection(self, addr: ExtendedAddressComponent) -> Selection:
        remaining = self.s(addr)
        return remaining.mask(self.flag)


@Pytree.dataclass
class ComplementSel(Selection):
    """Represents the complement of a selection.

    This selection inverts the behavior of another selection. It checks for the
    opposite of what the wrapped selection checks for, and returns the complement
    of its subselections.

    Attributes:
        s: The selection to be complemented.

    Examples:
        ```python exec="yes" html="true" source="material-block" session="choicemap"
        base_sel = Selection.all()
        comp_sel = ~base_sel
        assert comp_sel.check() == False

        specific_sel = Selection.at["x", "y"]
        comp_specific = ~specific_sel
<<<<<<< HEAD
        assert not comp_specific["x", "y"]
        assert comp_specific["z"]
=======
        assert comp_specific["x", "y"] == False
        assert comp_specific["z"] == True
>>>>>>> 37b68e05
        ```
    """

    s: Selection

    @staticmethod
    def build(s: Selection) -> Selection:
        match s:
            case AllSel():
                return Selection.none()
            case NoneSel():
                return Selection.all()
            case ComplementSel():
                return s.s
            case _:
                return ComplementSel(s)

    def check(self) -> Flag:
        return FlagOp.not_(self.s.check())

    def get_subselection(self, addr: ExtendedAddressComponent) -> Selection:
        remaining = self.s(addr)
        return ~remaining


@Pytree.dataclass
class StaticSel(Selection):
    """Represents a static selection based on a specific address component.

    This selection is used to filter choices based on a static address component.
    It always returns False for the check method, as it's meant to be used in
    combination with other selections or as part of a larger selection structure.

    Attributes:
        s: The underlying selection to be applied if the address matches.
        addr: The static address component to match against.

    Examples:
        ```python exec="yes" html="true" source="material-block" session="choicemap"
        static_sel = Selection.at["x"]
<<<<<<< HEAD

        assert not static_sel.check()
        assert static_sel.get_subselection("x").check()
        assert not static_sel.get_subselection("y").check()
=======
        assert static_sel.check() == False
        assert static_sel.get_subselection("x").check() == True
        assert static_sel.get_subselection("y").check() == False
>>>>>>> 37b68e05
        ```
    """

    s: Selection = Pytree.field()
    addr: ExtendedStaticAddressComponent = Pytree.static()

    @staticmethod
    def build(
        s: Selection,
        addr: ExtendedStaticAddressComponent,
    ) -> Selection:
        match s:
            case NoneSel():
                return s
            case _:
                return StaticSel(s, addr)

    def check(self) -> Flag:
        return False

    def get_subselection(self, addr: ExtendedAddressComponent) -> Selection:
        if addr is Ellipsis:
            return self.s
        else:
            check = addr == self.addr
            return self.s.mask(check)


@Pytree.dataclass
class AndSel(Selection):
    """Represents a selection that combines two other selections using a logical AND operation.

    This selection is true only if both of its constituent selections are true. It allows for the combination of multiple selection criteria.

    Attributes:
        s1: The first selection to be combined.
        s2: The second selection to be combined.

    Examples:
        ```python exec="yes" html="true" source="material-block" session="choicemap"
        sel1 = Selection.at["y"] | Selection.at["x"]
        sel2 = Selection.at["y"] | Selection.at["z"]
        and_sel = sel1 & sel2

<<<<<<< HEAD
        assert not and_sel["x"]
        assert and_sel["y"]
        assert not and_sel["z"]
=======
        assert and_sel["x"] == False
        assert and_sel["y"] == True
        assert and_sel["z"] == False
>>>>>>> 37b68e05
        ```
    """

    s1: Selection
    s2: Selection

    @staticmethod
    def build(a: Selection, b: Selection) -> Selection:
        match (a, b):
            case (AllSel(), _):
                return b
            case (_, AllSel()):
                return a
            case (NoneSel(), _):
                return a
            case (_, NoneSel()):
                return b
            case (LeafSel(), LeafSel()):
                return a
            case (MaskSel(), MaskSel()):
                return (a.s & b.s).mask(FlagOp.and_(a.flag, b.flag))

            case _:
                return AndSel(a, b)

    def check(self) -> Flag:
        return FlagOp.and_(self.s1.check(), self.s2.check())

    def get_subselection(self, addr: ExtendedAddressComponent) -> Selection:
        remaining1 = self.s1(addr)
        remaining2 = self.s2(addr)
        return remaining1 & remaining2


@Pytree.dataclass
class OrSel(Selection):
    """Represents a selection that combines two other selections using a logical OR operation.

    This selection is true if either of its constituent selections is true.
    It allows for the combination of multiple selection criteria using an inclusive OR.

    Attributes:
        s1: The first selection to be combined.
        s2: The second selection to be combined.

    Examples:
        ```python exec="yes" html="true" source="material-block" session="choicemap"
        sel1 = Selection.at["x"]
        sel2 = Selection.at["y"]
        or_sel = sel1 | sel2

<<<<<<< HEAD
        assert or_sel["x", "y"]
        assert or_sel["x"]
        assert or_sel["y"]
        assert not or_sel["z"]
=======
        assert or_sel["x", "y"] == True
        assert or_sel["x"] == True
        assert or_sel["y"] == True
        assert or_sel["z"] == False
>>>>>>> 37b68e05
        ```
    """

    s1: Selection
    s2: Selection

    @staticmethod
    def build(a: Selection, b: Selection) -> Selection:
        match (a, b):
            case (AllSel(), _):
                return a
            case (_, AllSel()):
                return b
            case (NoneSel(), _):
                return b
            case (_, NoneSel()):
                return a
            case (LeafSel(), LeafSel()):
                return a
            case (MaskSel(), MaskSel()):
                return (a.s | b.s).mask(FlagOp.or_(a.flag, b.flag))

            case _:
                return OrSel(a, b)

    def check(self) -> Flag:
        return FlagOp.or_(self.s1.check(), self.s2.check())

    def get_subselection(self, addr: ExtendedAddressComponent) -> Selection:
        remaining1 = self.s1(addr)
        remaining2 = self.s2(addr)
        return remaining1 | remaining2


@Pytree.dataclass
class ChmSel(Selection):
    """Represents a selection based on a ChoiceMap.

    This selection is True for addresses that have a value in the associated ChoiceMap, False otherwise.
    It allows for creating selections that match the structure of existing ChoiceMaps.

    Attributes:
        c: The ChoiceMap on which this selection is based.

    Examples:
        ```python exec="yes" html="true" source="material-block" session="choicemap"
        from genjax import ChoiceMapBuilder as C

        chm = C["x", "y"].set(3.0) ^ C["z"].set(5.0)
        sel = chm.get_selection()
<<<<<<< HEAD
        assert sel["x", "y"]
        assert sel["z"]
        assert not sel["w"]
=======
        assert sel["x", "y"] == True
        assert sel["z"] == True
        assert sel["w"] == False
>>>>>>> 37b68e05
        ```
    """

    c: "ChoiceMap"

    @staticmethod
    def build(chm: "ChoiceMap") -> Selection:
        if chm.static_is_empty():
            return Selection.none()
        else:
            return ChmSel(chm)

    def check(self) -> Flag:
        return self.c.has_value()

    def get_subselection(self, addr: ExtendedAddressComponent) -> Selection:
        submap = self.c.get_submap(addr)
        return submap.get_selection()


###############
# Choice maps #
###############


@dataclass
class ChoiceMapNoValueAtAddress(Exception):
    """Exception raised when a value is not found at a specified address in a ChoiceMap.

    This exception is thrown when attempting to access a value in a ChoiceMap at an address
    where no value exists.

    Attributes:
        subaddr (ExtendedAddressComponent | ExtendedAddress): The address or sub-address
            where the value was not found.
    """

    subaddr: ExtendedAddressComponent | ExtendedAddress


class _ChoiceMapBuilder:
    choice_map: "ChoiceMap | None"
    addrs: list[AddressComponent]

    def __init__(self, choice_map: "ChoiceMap | None", addrs: list[AddressComponent]):
        self.choice_map = choice_map
        self.addrs = addrs

    def __getitem__(self, addr: AddressComponent | Address) -> "_ChoiceMapBuilder":
        addr = addr if isinstance(addr, tuple) else (addr,)
        return _ChoiceMapBuilder(
            self.choice_map,
            [*self.addrs, *addr],
        )

    def set(self, v) -> "ChoiceMap":
        chm = ChoiceMap.entry(v, *self.addrs)
        if self.choice_map is None:
            return chm
        else:
            return chm + self.choice_map

    def n(self) -> "ChoiceMap":
        """
        Returns an empty ChoiceMap. Alias for `ChoiceMap.none()`.

        Returns:
            An empty ChoiceMap.
            ```
        """
        return _empty

    def v(self, v) -> "ChoiceMap":
        """
        Nests a call to `ChoiceMap.value` under the current address held by the builder.
        """
        return self.set(ChoiceMap.value(v))

    def from_mapping(self, mapping: Iterable[tuple[K_addr, Any]]) -> "ChoiceMap":
        """
        Nests a call to `ChoiceMap.from_mapping` under the current address held by the builder.
        """
        return self.set(ChoiceMap.from_mapping(mapping))

    def d(self, d: dict[K_addr, Any]) -> "ChoiceMap":
        """
        Nests a call to `ChoiceMap.d` under the current address held by the builder.
        """
        return self.set(ChoiceMap.d(d))

    def kw(self, **kwargs) -> "ChoiceMap":
        """
        Nests a call to `ChoiceMap.kw` under the current address held by the builder.
        """
        return self.set(ChoiceMap.kw(**kwargs))


class ChoiceMap(Sample, Constraint):
    """The type `ChoiceMap` denotes a map-like value which can be sampled from
    generative functions.

    Generative functions which utilize `ChoiceMap` as their sample representation typically support a notion of _addressing_ for the random choices they make. `ChoiceMap` stores addressed random choices, and provides a data language for querying and manipulating these choices.

    Examples:
        (**Making choice maps**) Choice maps can be constructed using the `ChoiceMapBuilder` interface
        ```python exec="yes" html="true" source="material-block" session="choicemap"
        from genjax import ChoiceMapBuilder as C

        chm = C["x"].set(3.0)
        print(chm.render_html())
        ```

        (**Getting submaps**) Hierarchical choice maps support `__call__`, which allows for the retrieval of _submaps_ at addresses:
        ```python exec="yes" html="true" source="material-block" session="choicemap"
        from genjax import ChoiceMapBuilder as C

        chm = C["x", "y"].set(3.0)
        submap = chm("x")
        print(submap.render_html())
        ```

        (**Getting values**) Choice maps support `__getitem__`, which allows for the retrieval of _values_ at addresses:
        ```python exec="yes" html="true" source="material-block" session="choicemap"
        from genjax import ChoiceMapBuilder as C

        chm = C["x", "y"].set(3.0)
        value = chm["x", "y"]
        print(value)
        ```

        (**Making vectorized choice maps**) Choice maps can be constructed using `jax.vmap`:
        ```python exec="yes" html="true" source="material-block" session="choicemap"
        from genjax import ChoiceMapBuilder as C
        from jax import vmap
        import jax.numpy as jnp

        vec_chm = vmap(lambda idx, v: C["x", idx].set(v))(jnp.arange(10), jnp.ones(10))
        print(vec_chm.render_html())
        ```
    """

    #######################
    # Map-like interfaces #
    #######################

    @abstractmethod
    def get_value(self) -> Any:
        raise NotImplementedError

    @abstractmethod
    def get_submap(
        self,
        addr: ExtendedAddressComponent,
    ) -> "ChoiceMap":
        raise NotImplementedError

    def has_value(self) -> Flag:
        match self.get_value():
            case None:
                return False
            case Mask() as m:
                return m.primal_flag()
            case _:
                return True

    ######################################
    # Convenient syntax for construction #
    ######################################

    builder: Final[_ChoiceMapBuilder] = _ChoiceMapBuilder(None, [])

    @staticmethod
    def empty() -> "EmptyChm":
        """
        Returns an empty ChoiceMap.

        This method creates and returns an instance of EmptyChm, which represents
        a ChoiceMap with no values or submaps.

        Returns:
            An empty ChoiceMap.
        """
        return _empty

    @staticmethod
    def value(v: T) -> "ValueChm[T]":
        """
        Creates a ChoiceMap containing a single value.

        This method creates and returns an instance of ValueChm, which represents
        a ChoiceMap with a single value at the root level.

        Args:
            v: The value to be stored in the ChoiceMap.

        Returns:
            A ChoiceMap containing the single value.

        Example:
            ```python exec="yes" html="true" source="material-block" session="choicemap"
            from genjax import ChoiceMap

            value_chm = ChoiceMap.value(42)
            assert value_chm.get_value() == 42
            ```
        """
        return ValueChm(v)

    @staticmethod
    def entry(
        v: "dict[K_addr, Any] | ChoiceMap | Any", *addrs: AddressComponent
    ) -> "ChoiceMap":
        """
        Creates a ChoiceMap with a single value at a specified address.

        This method creates and returns a ChoiceMap with a new ChoiceMap stored at
        the given address.

        - if the provided value is already a ChoiceMap, it will be used directly;
        - `dict` values will be passed to `ChoiceMap.d`;
        - any other value will be passed to `ChoiceMap.value`.

        Args:
            v: The value to be stored in the ChoiceMap. Can be any value, a dict or a ChoiceMap.
            addrs: The address at which to store the value. Can be a static or dynamic address component.

        Returns:
            A ChoiceMap with the value stored at the specified address.

        Example:
            ```python exec="yes" html="true" source="material-block" session="choicemap"
            import jax.numpy as jnp

            # Using an existing ChoiceMap
            nested_chm = ChoiceMap.entry(ChoiceMap.value(42), "x")
            assert nested_chm["x"] == 42

            # Using a dict generates a new `ChoiceMap.d` call
            nested_chm = ChoiceMap.entry({"y": 42}, "x")
            assert nested_chm["x", "y"] == 42

            # Static address
            static_chm = ChoiceMap.entry(42, "x")
            assert static_chm["x"] == 42

            # Dynamic address
            dynamic_chm = ChoiceMap.entry(jnp.array([1.1, 2.2, 3.3]), jnp.array([1, 2, 3]))
            assert dynamic_chm[1].unmask() == 2.2
            ```
        """
        if isinstance(v, ChoiceMap):
            chm = v
        elif isinstance(v, dict):
            chm = ChoiceMap.d(v)
        else:
            chm = ChoiceMap.value(v)

        return chm.extend(*addrs)

    @staticmethod
    def from_mapping(pairs: Iterable[tuple[K_addr, Any]]) -> "ChoiceMap":
        """
        Creates a ChoiceMap from an iterable of address-value pairs.

        This method constructs a ChoiceMap by iterating through the provided pairs,
        where each pair consists of an address (or address component) and a corresponding value.
        The resulting ChoiceMap will contain all the values at their respective addresses.

        Args:
            pairs: An iterable of tuples, where each tuple contains an address (or address component) and its corresponding value. The address can be a single component or a tuple of components.

        Returns:
            A ChoiceMap containing all the address-value pairs from the input.

        Example:
            ```python
            pairs = [("x", 42), (("y", "z"), 10), ("w", [1, 2, 3])]
            chm = ChoiceMap.from_mapping(pairs)
            assert chm["x"] == 42
            assert chm["y", "z"] == 10
            assert chm["w"] == [1, 2, 3]
            ```

        Note:
            If multiple pairs have the same address, the resulting ChoiceMap will error on lookup, as duplicate addresses are not allowed due to the `^` call internally.
        """
        acc = ChoiceMap.empty()

        for addr, v in pairs:
            addr = addr if isinstance(addr, tuple) else (addr,)
            acc = ChoiceMap.entry(v, *addr) ^ acc

        return acc

    @staticmethod
    def d(d: dict[K_addr, Any]) -> "ChoiceMap":
        """
        Creates a ChoiceMap from a dictionary.

        This method creates and returns a ChoiceMap based on the key-value pairs in the provided dictionary. Each key in the dictionary becomes an address in the ChoiceMap, and the corresponding value is stored at that address.

        Dict-shaped values are recursively converted to ChoiceMap instances.

        Args:
            d: A dictionary where keys are addresses and values are the corresponding data to be stored in the ChoiceMap.

        Returns:
            A ChoiceMap containing the key-value pairs from the input dictionary.

        Example:
            ```python exec="yes" html="true" source="material-block" session="choicemap"
            from genjax import ChoiceMap

            dict_chm = ChoiceMap.d({"x": 42, "y": {"z": [1, 2, 3]}})
            assert dict_chm["x"] == 42
            assert dict_chm["y", "z"] == [1, 2, 3]
            ```
        """
        return ChoiceMap.from_mapping(d.items())

    @staticmethod
    def kw(**kwargs) -> "ChoiceMap":
        """
        Creates a ChoiceMap from keyword arguments.

        This method creates and returns a ChoiceMap based on the provided keyword arguments.
        Each keyword argument becomes an address in the ChoiceMap, and its value is stored at that address.

        Dict-shaped values are recursively converted to ChoiceMap instances with calls to `ChoiceMap.d`.

        Returns:
            A ChoiceMap containing the key-value pairs from the input keyword arguments.

        Example:
            ```python
            kw_chm = ChoiceMap.kw(x=42, y=[1, 2, 3], z={"w": 10.0})
            assert kw_chm["x"] == 42
            assert kw_chm["y"] == [1, 2, 3]
            assert kw_chm["z", "w"] == 10.0
            ```
        """
        return ChoiceMap.d(kwargs)

    ######################
    # Combinator methods #
    ######################

    def filter(self, selection: Selection) -> "ChoiceMap":
        """
        Filter the choice map on the `Selection`. The resulting choice map only contains the addresses that return True when presented to the selection.

        Examples:
            ```python exec="yes" html="true" source="material-block" session="choicemap"
            import jax
            import genjax
            from genjax import bernoulli
            from genjax import SelectionBuilder as S


            @genjax.gen
            def model():
                x = bernoulli(0.3) @ "x"
                y = bernoulli(0.3) @ "y"
                return x


            key = jax.random.PRNGKey(314159)
            tr = model.simulate(key, ())
            chm = tr.get_sample()
            selection = S["x"]
            filtered = chm.filter(selection)
            assert "y" not in filtered
            ```
        """
        return FilteredChm.build(self, selection)

    def mask(self, flag: Flag | bool | BoolArray) -> "ChoiceMap":
        """
        Returns a new ChoiceMap with values masked by a boolean flag.

        This method creates a new ChoiceMap where the values are conditionally
        included based on the provided flag. If the flag is True, the original
        values are retained; if False, the ChoiceMap behaves as if it's empty.

        Args:
            flag: A boolean flag determining whether to include the values.

        Returns:
            A new ChoiceMap with values conditionally masked.

        Example:
            ```python exec="yes" html="true" source="material-block" session="choicemap"
            original_chm = ChoiceMap.value(42)
            masked_chm = original_chm.mask(True)
            assert masked_chm.get_value() == 42

            masked_chm = original_chm.mask(False)
            assert masked_chm.get_value() is None
            ```
        """
        return self.filter(Selection.all().mask(flag))

    def extend(self, *addrs: AddressComponent) -> "ChoiceMap":
        """
        Returns a new ChoiceMap with the given address component as its root.

        This method creates a new ChoiceMap where the current ChoiceMap becomes a submap
        under the specified address component. It effectively adds a new level of hierarchy
        to the ChoiceMap structure.

        Args:
            addrs: The address components to use as the new root.

        Returns:
            A new ChoiceMap with the current ChoiceMap nested under the given address.

        Example:
            ```python exec="yes" html="true" source="material-block" session="choicemap"
            original_chm = ChoiceMap.value(42)
            indexed_chm = original_chm.extend("x")
            assert indexed_chm["x"] == 42
            ```
        """
        acc = self
        for addr in reversed(addrs):
            if isinstance(addr, StaticAddressComponent):
                acc = StaticChm.build(acc, addr)
            else:
                acc = IdxChm.build(acc, addr)
        return acc

    def merge(self, other: "ChoiceMap") -> "ChoiceMap":
        """
        Merges this ChoiceMap with another ChoiceMap.

        This method combines the current ChoiceMap with another ChoiceMap using the XOR operation (^). It creates a new ChoiceMap that contains all addresses from both input ChoiceMaps; any overlapping addresses will trigger an error on access at the address via `[<addr>]` or `get_value()`. Use `|` if you don't want this behavior.

        Args:
            other: The ChoiceMap to merge with the current one.

        Returns:
            A new ChoiceMap resulting from the merge operation.

        Example:
            ```python exec="yes" html="true" source="material-block" session="choicemap"
            chm1 = ChoiceMap.value(5).extend("x")
            chm2 = ChoiceMap.value(10).extend("y")
            merged_chm = chm1.merge(chm2)
            assert merged_chm["x"] == 5
            assert merged_chm["y"] == 10
            ```

        Note:
            This method is equivalent to using the ^ operator between two ChoiceMaps.
        """
        return self ^ other

    def get_selection(self) -> Selection:
        """
        Returns a Selection representing the structure of this ChoiceMap.

        This method creates a Selection that matches the hierarchical structure
        of the current ChoiceMap. The resulting Selection can be used to filter
        or query other ChoiceMaps with the same structure.

        Returns:
            A Selection object representing the structure of this ChoiceMap.

        Example:
            ```python exec="yes" html="true" source="material-block" session="choicemap"
            chm = ChoiceMap.value(5).extend("x")
            sel = chm.get_selection()
<<<<<<< HEAD
            assert sel["x"]
            assert not sel["y"]
=======
            assert sel["x"] == True
            assert sel["y"] == False
>>>>>>> 37b68e05
            ```
        """
        return ChmSel.build(self)

    def static_is_empty(self) -> Bool:
        """
        Returns True if this ChoiceMap is equal to `ChoiceMap.empty()`, False otherwise.
        """
        return False

    ###########
    # Dunders #
    ###########

    def __xor__(self, other: "ChoiceMap") -> "ChoiceMap":
        return XorChm.build(self, other)

    def __or__(self, other: "ChoiceMap") -> "ChoiceMap":
        return OrChm.build(self, other)

    def __add__(self, other: "ChoiceMap") -> "ChoiceMap":
        return self | other

    def __call__(
        self,
        addr: ExtendedAddressComponent | ExtendedAddress,
    ) -> "ChoiceMap":
        addr = addr if isinstance(addr, tuple) else (addr,)
        submap = self
        for comp in addr:
            submap = submap.get_submap(comp)
        return submap

    def __getitem__(
        self,
        addr: ExtendedAddressComponent | ExtendedAddress,
    ):
        submap = self(addr)
        v = submap.get_value()
        if v is None:
            raise ChoiceMapNoValueAtAddress(addr)
        else:
            return v

    def __contains__(
        self,
        addr: ExtendedAddressComponent | ExtendedAddress,
    ) -> Flag:
        submap = self(addr)
        return submap.has_value()

    @property
    def at(self) -> _ChoiceMapBuilder:
        """
        Returns a _ChoiceMapBuilder instance for constructing nested ChoiceMaps.

        This property allows for a fluent interface to build complex ChoiceMaps
        by chaining address components and setting values.

        Returns:
            A builder object for constructing ChoiceMaps.

        Example:
            ```python
            chm = ChoiceMap.d({("x", "y"): 3.0, "z": 12.0})
            updated = chm.at["x", "y"].set(4.0)

            assert updated["x", "y"] == 4.0
            assert updated["z"] == chm["z"]
            ```
        """
        return _ChoiceMapBuilder(self, [])


@Pytree.dataclass
class EmptyChm(ChoiceMap):
    """Represents an empty choice map.

    This class represents a choice map with no values or submaps. It serves as the base
    case for hierarchical choice maps and is used when no choices have been made or
    when all choices have been filtered out.

    Examples:
        ```python exec="yes" html="true" source="material-block" session="choicemap"
        empty_chm = ChoiceMap.empty()
        assert empty_chm.get_value() is None
        assert empty_chm.get_submap("any_address") == empty_chm
        ```
    """

    def get_value(self) -> Any:
        return None

    def get_submap(self, addr: ExtendedAddressComponent) -> ChoiceMap:
        return self

    def static_is_empty(self) -> Bool:
        return True


_empty = EmptyChm()
ChoiceMapBuilder = _ChoiceMapBuilder(_empty, [])


@Pytree.dataclass
class ValueChm(Generic[T], ChoiceMap):
    """Represents a choice map with a single value.

    This class represents a choice map that contains a single value at the root level.
    It is used to store individual choices in a hierarchical choice map structure.

    Attributes:
        v: The value stored in this choice map.

    Examples:
        ```python exec="yes" html="true" source="material-block" session="choicemap"
        value_chm = ChoiceMap.value(3.14)
        assert value_chm.get_value() == 3.14
        assert value_chm.get_submap("any_address").static_is_empty() == True
        ```
    """

    v: T

    def __xor__(self, other: "ChoiceMap") -> "ChoiceMap":
        if isinstance(other, ValueChm):
            raise Exception(
                f"The disjoint union of two choice maps have a value collision:\nc1 = {self}\nc2 = {other}"
            )
        else:
            return XorChm.build(self, other)

    def __or__(self, other: "ChoiceMap") -> "ChoiceMap":
        if isinstance(other, ValueChm):
            return self
        else:
            return OrChm.build(self, other)

    def get_value(self) -> T:
        return self.v

    def get_submap(self, addr: ExtendedAddressComponent) -> ChoiceMap:
        return ChoiceMap.empty()


@Pytree.dataclass
class IdxChm(ChoiceMap):
    """Represents a choice map with dynamic indexing.

    This class represents a choice map that uses dynamic (array-based) addressing.
    It allows for indexing into the choice map using array-like address components.

    Attributes:
        c: The underlying choice map.
        addr: The dynamic address component used for indexing.

    Examples:
        ```python exec="yes" html="true" source="material-block" session="choicemap"
        import jax.numpy as jnp

        base_chm = ChoiceMap.value(jnp.array([1, 2, 3]))
        idx_chm = base_chm.extend(jnp.array([0, 1, 2]))

        assert idx_chm.get_submap(1).get_value().unmask() == 2
        ```
    """

    c: ChoiceMap
    addr: DynamicAddressComponent

    @staticmethod
    def build(chm: ChoiceMap, addr: DynamicAddressComponent) -> ChoiceMap:
        if chm.static_is_empty():
            return chm
        else:
            return IdxChm(chm, addr)

    def get_value(self) -> Any:
        return None

    def get_submap(self, addr: ExtendedAddressComponent) -> ChoiceMap:
        if addr is Ellipsis:
            return self.c

        elif not isinstance(addr, DynamicAddressComponent):
            return ChoiceMap.empty()

        else:

            def check_fn(idx, addr) -> BoolArray:
                return jnp.array(idx == addr, copy=False)

            check = (
                jax.vmap(check_fn, in_axes=(None, 0))(addr, self.addr)
                if jnp.array(self.addr, copy=False).shape
                else check_fn(addr, self.addr)
            )

            check_array = jnp.asarray(check, copy=False)
            if check_array.shape and check_array.shape[0] == 0:
                # this is an obscure case which can arise when doing an importance
                # update of a scan GF with an array of shape (0,) or (0, ...)
                return ChoiceMap.empty()

            if check_array.shape:
                return jtu.tree_map(lambda v: v[addr], self.c).mask(check[addr])
            else:
                return self.c.mask(check)


@Pytree.dataclass
class StaticChm(ChoiceMap):
    """Represents a static choice map with a fixed address component.

    This class is used to create a choice map that is indexed by a static address component.
    It wraps another choice map and provides access to it only when the given address matches.

    Attributes:
        c: The underlying choice map.
        addr: The static address component used for indexing.

    Examples:
        ```python exec="yes" html="true" source="material-block" session="choicemap"
        base_chm = ChoiceMap.value(5)
        static_chm = base_chm.extend("x")
        assert static_chm.get_submap("x").get_value() == 5
        assert static_chm.get_submap("y").static_is_empty() == True
        ```
    """

    c: ChoiceMap = Pytree.field()
    addr: StaticAddressComponent = Pytree.static()

    @staticmethod
    def build(
        c: ChoiceMap,
        addr: StaticAddressComponent,
    ) -> ChoiceMap:
        if c.static_is_empty():
            return c
        else:
            return StaticChm(c, addr)

    def get_value(self) -> Any:
        return None

    def get_submap(self, addr: ExtendedAddressComponent) -> ChoiceMap:
        if addr is Ellipsis:
            return self.c

        else:
            check = addr == self.addr
            return self.c.mask(check)


@Pytree.dataclass
class XorChm(ChoiceMap):
    """Represents a disjoint union of two choice maps.

    This class combines two choice maps in a way that ensures their domains are disjoint.
    It's used to merge two choice maps while preventing overlapping addresses.

    Attributes:
        c1: The first choice map.
        c2: The second choice map.

    Examples:
        ```python exec="yes" html="true" source="material-block" session="choicemap"
        chm1 = ChoiceMap.value(5).extend("x")
        chm2 = ChoiceMap.value(10).extend("y")
        xor_chm = chm1 ^ chm2
        assert xor_chm.get_submap("x").get_value() == 5
        assert xor_chm.get_submap("y").get_value() == 10
        ```

    Raises:
        Exception: If there's a value collision between the two choice maps.
    """

    c1: ChoiceMap
    c2: ChoiceMap

    @staticmethod
    def build(
        c1: ChoiceMap,
        c2: ChoiceMap,
    ) -> ChoiceMap:
        match (c1.static_is_empty(), c2.static_is_empty()):
            case _, True:
                return c1
            case True, _:
                return c2
            case _, _:
                check1 = c1.has_value()
                check2 = c2.has_value()
                err_check = FlagOp.and_(check1, check2)
                staged_err(
                    err_check,
                    f"The disjoint union of two choice maps have a value collision:\nc1 = {c1}\nc2 = {c2}",
                )
                return XorChm(c1, c2)

    def get_value(self) -> Any:
        check1 = self.c1.has_value()
        check2 = self.c2.has_value()
        v1 = self.c1.get_value()
        v2 = self.c2.get_value()

        def pair_flag_to_idx(first: Flag, second: Flag):
            return first + 2 * second - 1

        idx = pair_flag_to_idx(check1, check2)

        if isinstance(idx, int):
            # This branch means that both has_value() checks have returned concrete bools, so we can
            # make the choice directly.
            return [v1, v2][idx]
        else:
            return staged_choose(idx, [v1, v2])

    def get_submap(self, addr: ExtendedAddressComponent) -> ChoiceMap:
        remaining_1 = self.c1.get_submap(addr)
        remaining_2 = self.c2.get_submap(addr)
        return remaining_1 ^ remaining_2


@Pytree.dataclass
class OrChm(ChoiceMap):
    """Represents a choice map that combines two choice maps using an OR operation.

    This class combines two choice maps, prioritizing the first choice map (c1) over the second (c2)
    when there are overlapping addresses. It returns values from c1 if present, otherwise from c2.

    Attributes:
        c1: The first choice map (higher priority).
        c2: The second choice map (lower priority).

    Examples:
        ```python exec="yes" html="true" source="material-block" session="choicemap"
        chm1 = ChoiceMap.value(5)
        chm2 = ChoiceMap.value(10)
        or_chm = chm1 | chm2
        assert or_chm.get_value() == 5  # c1 takes priority

        chm3 = ChoiceMap.empty()
        chm4 = ChoiceMap.value(15)
        or_chm2 = chm3 | chm4
        assert or_chm2.get_value() == 15  # c2 used when c1 is empty
        ```
    """

    c1: ChoiceMap
    c2: ChoiceMap

    @staticmethod
    def build(
        c1: ChoiceMap,
        c2: ChoiceMap,
    ) -> ChoiceMap:
        match (c1.static_is_empty(), c2.static_is_empty()):
            case _, True:
                return c1
            case True, _:
                return c2
            case _:
                return OrChm(c1, c2)

    def get_value(self) -> Any:
        check1 = self.c1.has_value()
        check2 = self.c2.has_value()
        v1 = self.c1.get_value()
        v2 = self.c2.get_value()

        def pair_flag_to_idx(first: Flag, second: Flag):
            return first + 2 * FlagOp.and_(FlagOp.not_(first), second) - 1

        idx = pair_flag_to_idx(check1, check2)
        if isinstance(idx, int):
            # This branch means that both has_value() checks have returned concrete bools, so we can
            # make the choice directly.
            return [v1, v2][idx]
        else:
            return staged_choose(idx, [v1, v2])

    def get_submap(self, addr: ExtendedAddressComponent) -> ChoiceMap:
        submap1 = self.c1.get_submap(addr)
        submap2 = self.c2.get_submap(addr)

        return submap1 | submap2


@Pytree.dataclass
class FilteredChm(ChoiceMap):
    """Represents a filtered choice map based on a selection.

    This class wraps another choice map and applies a selection to filter its contents.
    It allows for selective access to the underlying choice map based on the provided selection.

    Attributes:
        c: The underlying choice map.
        selection: The selection used to filter the choice map.

    Examples:
        ```python exec="yes" html="true" source="material-block" session="choicemap"
        from genjax import SelectionBuilder as S

        base_chm = ChoiceMap.value(10).extend("x")
        filtered_x = base_chm.filter(S["x"])
        assert filtered_x["x"] == 10

        filtered_y = base_chm.filter(S["y"])
        assert filtered_y("x").static_is_empty()
        ```
    """

    c: ChoiceMap
    selection: Selection

    @staticmethod
    def build(chm: ChoiceMap, selection: Selection) -> ChoiceMap:
        match (chm, selection):
            case (l, _) if l.static_is_empty():
                return l
            case (chm, AllSel()):
                return chm
            case (_, NoneSel()):
                return ChoiceMap.empty()
            case (FilteredChm(), _):
                return FilteredChm(chm.c, chm.selection & selection)
            case _:
                return FilteredChm(chm, selection)

    def get_value(self) -> Any:
        v = self.c.get_value()
        sel_check = self.selection[()]
        return Mask.maybe_none(sel_check, v)

    def get_submap(self, addr: ExtendedAddressComponent) -> ChoiceMap:
        submap = self.c.get_submap(addr)
        subselection = self.selection(addr)
        return submap.filter(subselection)<|MERGE_RESOLUTION|>--- conflicted
+++ resolved
@@ -118,13 +118,8 @@
         assert sel("z") == Selection.none()
 
         # Querying the selection using [] returns a `Flag` representing whether or not the input matches:
-<<<<<<< HEAD
         assert not sel["x"]
         assert sel["x", "y"]
-=======
-        assert sel["x"] == False
-        assert sel["x", "y"] == True
->>>>>>> 37b68e05
 
         # Querying the selection using "in" acts the same::
         assert not "x" in sel
@@ -187,11 +182,7 @@
             from genjax import Selection
 
             all_selection = Selection.all()
-<<<<<<< HEAD
             assert all_selection["any_address"]
-=======
-            assert all_selection["any_address"] == True
->>>>>>> 37b68e05
             ```
         """
         return AllSel()
@@ -207,11 +198,7 @@
         Example:
             ```python exec="yes" html="true" source="material-block" session="choicemap"
             none_selection = Selection.none()
-<<<<<<< HEAD
             assert not none_selection["any_address"]
-=======
-            assert none_selection["any_address"] == False
->>>>>>> 37b68e05
             ```
         """
         return NoneSel()
@@ -269,17 +256,10 @@
 
             base_selection = Selection.all()
             maybe_selection = base_selection.mask(True)
-<<<<<<< HEAD
             assert maybe_selection["any_address"]
 
             maybe_selection = base_selection.mask(False)
             assert not maybe_selection["any_address"]
-=======
-            assert maybe_selection["any_address"] == True
-
-            maybe_selection = base_selection.mask(False)
-            assert maybe_selection["any_address"] == False
->>>>>>> 37b68e05
             ```
         """
         return MaskSel.build(self, flag)
@@ -327,13 +307,8 @@
             ```python exec="yes" html="true" source="material-block" session="choicemap"
             base_selection = Selection.all()
             indexed_selection = base_selection.extend("x")
-<<<<<<< HEAD
             assert indexed_selection["x", "any_subaddress"]
             assert not indexed_selection["y"]
-=======
-            assert indexed_selection["x", "any_subaddress"] == True
-            assert indexed_selection["y"] == False
->>>>>>> 37b68e05
             ```
         """
         acc = self
@@ -414,11 +389,7 @@
     Examples:
         ```python exec="yes" html="true" source="material-block" session="choicemap"
         all_sel = Selection.all()
-<<<<<<< HEAD
         assert all_sel["any_address"]
-=======
-        assert all_sel["any_address"] == True
->>>>>>> 37b68e05
         ```
     """
 
@@ -440,11 +411,7 @@
     Examples:
         ```python exec="yes" html="true" source="material-block" session="choicemap"
         none_sel = Selection.none()
-<<<<<<< HEAD
         assert not none_sel["any_address"]
-=======
-        assert none_sel["any_address"] == False
->>>>>>> 37b68e05
         assert none_sel.get_subselection("any_address") == none_sel
         ```
     """
@@ -473,7 +440,7 @@
     """
 
     def check(self) -> Flag:
-        return Flag(True)
+        return True
 
     def get_subselection(self, addr: ExtendedAddressComponent) -> Selection:
         return Selection.none()
@@ -540,21 +507,11 @@
     Examples:
         ```python exec="yes" html="true" source="material-block" session="choicemap"
         base_sel = Selection.all()
-<<<<<<< HEAD
-        flag = Flag(True)
-        defer_sel = base_sel.mask(flag)
+        defer_sel = base_sel.mask(True)
         assert defer_sel.check()
 
-        flag = Flag(False)
-        defer_sel = base_sel.mask(flag)
-        assert not defer_sel.check()
-=======
-        defer_sel = base_sel.mask(True)
-        assert defer_sel.check() == True
-
         defer_sel = base_sel.mask(False)
-        assert defer_sel.check() == False
->>>>>>> 37b68e05
+        assert defer_sel.check()
         ```
     """
 
@@ -601,13 +558,8 @@
 
         specific_sel = Selection.at["x", "y"]
         comp_specific = ~specific_sel
-<<<<<<< HEAD
         assert not comp_specific["x", "y"]
         assert comp_specific["z"]
-=======
-        assert comp_specific["x", "y"] == False
-        assert comp_specific["z"] == True
->>>>>>> 37b68e05
         ```
     """
 
@@ -648,16 +600,10 @@
     Examples:
         ```python exec="yes" html="true" source="material-block" session="choicemap"
         static_sel = Selection.at["x"]
-<<<<<<< HEAD
 
         assert not static_sel.check()
         assert static_sel.get_subselection("x").check()
         assert not static_sel.get_subselection("y").check()
-=======
-        assert static_sel.check() == False
-        assert static_sel.get_subselection("x").check() == True
-        assert static_sel.get_subselection("y").check() == False
->>>>>>> 37b68e05
         ```
     """
 
@@ -702,15 +648,9 @@
         sel2 = Selection.at["y"] | Selection.at["z"]
         and_sel = sel1 & sel2
 
-<<<<<<< HEAD
         assert not and_sel["x"]
         assert and_sel["y"]
         assert not and_sel["z"]
-=======
-        assert and_sel["x"] == False
-        assert and_sel["y"] == True
-        assert and_sel["z"] == False
->>>>>>> 37b68e05
         ```
     """
 
@@ -762,17 +702,10 @@
         sel2 = Selection.at["y"]
         or_sel = sel1 | sel2
 
-<<<<<<< HEAD
         assert or_sel["x", "y"]
         assert or_sel["x"]
         assert or_sel["y"]
         assert not or_sel["z"]
-=======
-        assert or_sel["x", "y"] == True
-        assert or_sel["x"] == True
-        assert or_sel["y"] == True
-        assert or_sel["z"] == False
->>>>>>> 37b68e05
         ```
     """
 
@@ -823,15 +756,9 @@
 
         chm = C["x", "y"].set(3.0) ^ C["z"].set(5.0)
         sel = chm.get_selection()
-<<<<<<< HEAD
         assert sel["x", "y"]
         assert sel["z"]
         assert not sel["w"]
-=======
-        assert sel["x", "y"] == True
-        assert sel["z"] == True
-        assert sel["w"] == False
->>>>>>> 37b68e05
         ```
     """
 
@@ -1304,13 +1231,8 @@
             ```python exec="yes" html="true" source="material-block" session="choicemap"
             chm = ChoiceMap.value(5).extend("x")
             sel = chm.get_selection()
-<<<<<<< HEAD
             assert sel["x"]
             assert not sel["y"]
-=======
-            assert sel["x"] == True
-            assert sel["y"] == False
->>>>>>> 37b68e05
             ```
         """
         return ChmSel.build(self)
