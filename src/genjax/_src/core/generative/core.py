# Copyright 2024 MIT Probabilistic Computing Project
#
# Licensed under the Apache License, Version 2.0 (the "License");
# you may not use this file except in compliance with the License.
# You may obtain a copy of the License at
#
#     https://www.apache.org/licenses/LICENSE-2.0
#
# Unless required by applicable law or agreed to in writing, software
# distributed under the License is distributed on an "AS IS" BASIS,
# WITHOUT WARRANTIES OR CONDITIONS OF ANY KIND, either express or implied.
# See the License for the specific language governing permissions and
# limitations under the License.

from abc import abstractmethod
from typing import TYPE_CHECKING

import jax
import jax.numpy as jnp
import jax.tree_util as jtu
from penzai.core import formatting_util

from genjax._src.core.generative.choice_map import (
    ChoiceMap,
    ExtendedAddress,
    ExtendedAddressComponent,
    Selection,
)
from genjax._src.core.generative.functional_types import Masked
from genjax._src.core.interpreters.incremental import Diff
from genjax._src.core.interpreters.staging import (
    get_trace_shape,
    staged_not,
)
from genjax._src.core.pytree import Pytree
from genjax._src.core.typing import (
    Annotated,
    Any,
    BoolArray,
    Callable,
    FloatArray,
    Generic,
    InAxes,
    IntArray,
    Is,
    Optional,
    PRNGKey,
    Self,
    String,
    TypeVar,
)

# Import `genjax` so static typecheckers can see the circular reference to "genjax.ChoiceMap" below.
if TYPE_CHECKING:
    import genjax.inference as inference

A = TypeVar("A", bound="Arguments")
A_ = TypeVar("A_", bound="Arguments")
R = TypeVar("R")
V = TypeVar("V")
G = TypeVar("G", bound="GenerativeFunction")
C = TypeVar("C", bound="Constraint")
C_ = TypeVar("C_", bound="Constraint")
S = TypeVar("S", bound="Sample")
S_ = TypeVar("S_", bound="Sample")
S1 = TypeVar("S1", bound="Sample")
S2 = TypeVar("S2", bound="Sample")
P = TypeVar("P", bound="Projection")
P1 = TypeVar("P1", bound="Projection")
P2 = TypeVar("P2", bound="Projection")
Tr = TypeVar("Tr", bound="Trace")
Tr_ = TypeVar("Tr_", bound="Trace")
U = TypeVar("U", bound="EditRequest")

#####################################
# Special generative function types #
#####################################

Weight = FloatArray
"""A _weight_ is a density ratio which often occurs in the context of proper
weighting for [`Target`][genjax.inference.Target] distributions, or in Gen's
[`update`][genjax.core.GenerativeFunction.update] interface, whose mathematical
content is described in [`update`][genjax.core.GenerativeFunction.update].

The type `Weight` does not enforce any meaningful mathematical invariants, but is used to denote the type of weights in GenJAX, to improve readability and parsing of interface specifications / expectations.

"""
Score = FloatArray
"""A _score_ is a density ratio, described fully in
[`simulate`][genjax.core.GenerativeFunction.simulate].

The type `Score` does not enforce any meaningful mathematical invariants, but is used to denote the type of scores in the GenJAX system, to improve readability and parsing of interface specifications.
"""

Arguments = tuple
"""`Arguments` is the type of argument values to generative functions.

It is a
type alias for `Tuple`, and is used to improve readability and parsing of
interface specifications.
"""

Retval = Any
"""`Retval` is the type of return values from the return value function of a
generative function.

It is a type alias for `Any`, and is used to improve
readability and parsing of interface specifications.
"""

Argdiffs = Annotated[
    A,
    Is[Diff.static_check_tree_diff],
]
"""`Argdiffs` is the type of argument values with an attached `ChangeType`
(c.f. [`update`][genjax.core.GenerativeFunction.update]).

When used under type checking, `Retdiff` assumes that the argument values are `Pytree` (either, defined via GenJAX's `Pytree` interface or registered with JAX's system). For each argument, it checks that _the leaves_ are `Diff` type with attached `ChangeType`.

"""


Retdiff = Annotated[
    Retval,
    Is[Diff.static_check_tree_diff],
]
"""`Retdiff` is the type of return values with an attached `ChangeType` (c.f.
[`update`][genjax.core.GenerativeFunction.update]).

When used under type checking, `Retdiff` assumes that the return value is a `Pytree` (either, defined via GenJAX's `Pytree` interface or registered with JAX's system). It checks that _the leaves_ are `Diff` type with attached `ChangeType`.

"""


###########
# Samples #
###########


class Sample(Generic[C], Pytree):
    """A `Sample` is a value which can be sampled from generative functions.

    Samples can be scalar values, or map-like values
    ([`ChoiceMap`][genjax.core.ChoiceMap]). Different sample types can induce
    different interfaces: `ChoiceMap`, for instance, supports interfaces for
    accessing sub-maps and values.

    """

    @abstractmethod
    def to_constraint(self) -> C:
        """A `Sample` can always be coerced into a type of equality
        constraint."""
        raise NotImplementedError


@Pytree.dataclass
class EmptySample(Sample["EmptyConstraint"]):
    def to_constraint(self) -> "EmptyConstraint":
        return EmptyConstraint()


@Pytree.dataclass(match_args=True)
class ValueSample(Generic[V], Sample["EqualityConstraint[V]"]):
    val: V

    def get_value(self) -> V:
        return self.val

    def to_constraint(self) -> "EqualityConstraint[V]":
        return EqualityConstraint(self.val)


@Pytree.dataclass(match_args=True)
class MaskedSample(Generic[S], Sample["MaskedConstraint[S]"]):
    flag: bool | BoolArray
    sample: S

    def to_constraint(self) -> "MaskedConstraint[S]":
        return MaskedConstraint(self.flag, self.sample.to_constraint())


###############
# Constraints #
###############


class Constraint(Generic[S_], Pytree):
    pass


@Pytree.dataclass
class EmptyConstraint(Constraint[Sample]):
    """An `EmptyConstraint` encodes the lack of a constraint.

    Formally, `EmptyConstraint(x)` represents the constraint `(x $\\mapsto$ (),
    ())`.

    """

    pass


@Pytree.dataclass(match_args=True)
class EqualityConstraint(Generic[V], Constraint[ValueSample]):
    """An `EqualityConstraint` encodes the constraint that the value output by
    a distribution is equal to a provided value.

    Formally, `EqualityConstraint(x)` represents the constraint `(x $\\mapsto$
    x, x)`.

    """

    x: V

    # Not used in the semantics of this type, but useful shorthand for
    # tests and asserts.
    def __eq__(self, other):
        if isinstance(other, self.__class__):
            return self.x == other.x
        else:
            return self.x == other


@Pytree.dataclass(match_args=True)
class MaskedConstraint(Generic[C, S], Constraint[S]):
    """A `MaskedConstraint` encodes a possible constraint.

    Formally, `MaskedConstraint(f: bool | BoolArray, c: Constraint)` represents the constraint `Option((x $\\mapsto$ x, x))`,
    where the None case is represented by `EmptyConstraint`.

    """

    flag: bool | BoolArray
    constraint: C


@Pytree.dataclass
class SumConstraint(Constraint):
    """A `SumConstraint` encodes that one of a set of possible constraints is
    active _at runtime_, using a provided index.

    Formally, `SumConstraint(idx: IntArray, cs: list[Constraint])` represents the constraint (`x` $\\mapsto$ `xs[idx]`, `ys[idx]`).

    """

    idx: IntArray
    constraint: list[Constraint]


@Pytree.dataclass
class IntervalConstraint(Constraint):
    """An IntervalConstraint encodes the constraint that the value output by a
    distribution on the reals lies within a given interval.

    Formally, `IntervalConstraint(a, b)` represents the constraint (`x` $\\mapsto$ `a` $\\leq$ `x` $\\leq$ `b`, `True`).

    """

    a: FloatArray
    b: FloatArray


@Pytree.dataclass
class BijectiveConstraint(Constraint):
    """A `BijectiveConstraint` encodes the constraint that the value output by
    a distribution must, under a bijective transformation, be equal to the
    value provided to the constraint.

    Formally, `BijectiveConstraint(bwd, v)` represents the constraint `(x
    $\\mapsto$ inverse(bwd)(x), v)`.

    """

    bwd: Callable[[Any], "Sample"]
    v: Any


###############
# Projections #
###############

Pj = TypeVar("Pj", bound="Projection")


class Projection(Generic[Pj, S1, S2], Pytree):
    """A projection is a mapping from a [`Sample`] space into a subspace."""

    @abstractmethod
    def project(self, sample: S1) -> S2:
        raise NotImplementedError

    @abstractmethod
    def complement(self) -> Pj:
        raise NotImplementedError


@Pytree.dataclass
class IdentityProjection(Generic[S], Projection["EmptyProjection", S, S]):
    def project(self, sample: S) -> S:
        return sample

    def complement(self) -> "EmptyProjection":
        return EmptyProjection()


@Pytree.dataclass
class EmptyProjection(Generic[S], Projection["IdentityProjection", S, EmptySample]):
    def project(self, sample: S) -> EmptySample:
        return EmptySample()

    def complement(self) -> "IdentityProjection":
        return IdentityProjection()


@Pytree.dataclass
class MaskedProjection(
    Generic[P, S1, S2], Projection["MaskedProjection[P, S1, S2]", S1, MaskedSample[S2]]
):
    flag: bool | BoolArray
    proj: Projection[P, S1, S2]

    def project(self, sample: S1) -> MaskedSample[S2]:
        return MaskedSample(self.flag, self.proj(sample))

    def complement(self) -> "MaskedProjection[P, S1, S2]":
        return MaskedProjection(staged_not(self.flag), self.proj.complement())


#########
# Trace #
#########


class Trace(Generic[G, A, S, R], Pytree):
    """`Trace` is the type of traces of generative functions.

    A trace is a data structure used to represent sampled executions of
    generative functions. Traces track metadata associated with the
    probabilities of choices, as well as other data associated with the
    invocation of a generative function, including the arguments it was invoked
    with, its return value, and the identity of the generative function itself.

    """

    @abstractmethod
    def get_args(self) -> A:
        """Returns the [`Arguments`][genjax.core.Arguments] for the
        [`GenerativeFunction`][genjax.core.GenerativeFunction] invocation which
        created the [`Trace`][genjax.core.Trace]."""

    @abstractmethod
    def get_retval(self) -> R:
        """Returns the [`Retval`][genjax.core.Retval] from the
        [`GenerativeFunction`][genjax.core.GenerativeFunction] invocation which
        created the [`Trace`][genjax.core.Trace]."""

    @abstractmethod
    def get_score(self) -> Score:
        """Return the [`Score`][genjax.core.Score] of the `Trace`.

        The score must satisfy a particular mathematical specification: it's either an exact density evaluation of $P$ (the distribution over samples) for the sample returned by [`genjax.Trace.get_sample`][], or _a sample from an estimator_ (a density estimate) if the generative function contains _untraced randomness_.

        Let $s$ be the score, $t$ the sample, and $a$ the arguments: when the generative function contains no _untraced randomness_, the score (in logspace) is given by:

        $$
        \\log s := \\log P(t; a)
        $$

        (**With untraced randomness**) Gen allows for the possibility of sources of randomness _which are not traced_. When these sources are included in generative computations, the score is defined so that the following property holds:

        $$
        \\mathbb{E}_{r\\sim~P(r | t; a)}\\big[\\frac{1}{s}\\big] = \\frac{1}{P(t; a)}
        $$

        This property is the one you'd want to be true if you were using a generative function with untraced randomness _as a proposal_ in a routine which uses importance sampling, for instance.

        In GenJAX, one way you might encounter this is by using pseudo-random routines in your modeling code:
        ```python
        # notice how the key is explicit
        @genjax.gen
        def model_with_untraced_randomness(key: PRNGKey):
            x = genjax.normal(0.0, 1.0) "x"
            v = some_random_process(key, x)
            y = genjax.normal(v, 1.0) @ "y"
        ```

        In this case, the score (in logspace) is given by:

        $$
        \\log s := \\log P(r, t; a) - \\log Q(r; a)
        $$

        which satisfies the requirement by virtue of the fact:

        $$
        \\begin{aligned}
        \\mathbb{E}_{r\\sim~P(r | t; a)}\\big[\\frac{1}{s}\\big] &= \\mathbb{E}_{r\\sim P(r | t; a)}\\big[\\frac{Q(r; a)}{P(r, t; a)} \\big] \\\\ &= \\frac{1}{P(t; a)} \\mathbb{E}_{r\\sim P(r | t; a)}\\big[\\frac{Q(r; a)}{P(r | t; a)}\\big] \\\\
        &= \\frac{1}{P(t; a)}
        \\end{aligned}
        $$

        """

    @abstractmethod
    def get_sample(self) -> S:
        """Return the [`Sample`][genjax.core.Sample] sampled from the
        distribution over samples by the generative function during the
        invocation which created the [`Trace`][genjax.core.Trace]."""

    @abstractmethod
    def get_gen_fn(self) -> G:
        """Returns the [`GenerativeFunction`][genjax.core.GenerativeFunction]
        whose invocation created the [`Trace`][genjax.core.Trace]."""
        raise NotImplementedError

    def edit(
        self,
        key: PRNGKey,
        request: "EditRequest",
        args: Optional[Arguments] = None,
    ) -> tuple[Self, Weight, Retdiff, "EditRequest"]:
        if args:
            return request.edit(key, self, args)
        else:
            args = self.get_args()
            return request.edit(key, self, args)

    ######################
    # old Gen interfaces #
    ######################

    def update(
        self,
        key: PRNGKey,
        choice_map: ChoiceMap,
        argdiffs: Optional[Argdiffs] = None,
    ) -> tuple[Self, Weight, Retdiff, ChoiceMap]:
        gen_fn = self.get_gen_fn()
        if argdiffs:
            return gen_fn.update(key, self, choice_map, argdiffs)  # type: ignore
        else:
            argdiffs = Diff.no_change(self.get_args())
            return gen_fn.update(key, self, choice_map, argdiffs)  # type: ignore

    def project(
        self,
        key: PRNGKey,
        selection: Selection,
    ) -> Weight:
        gen_fn = self.get_gen_fn()
        args = self.get_args()
        _, w, _, _ = SelectionProjectRequest(selection).edit(key, self, args)
        return w

    ###################
    # Pretty printing #
    ###################

    def treescope_color(self):
        return self.get_gen_fn().treescope_color()

    ###################
    # Batch semantics #
    ###################

    @property
    def batch_shape(self):
        return len(self.get_score())


@Pytree.dataclass
class EmptyTraceArg(Pytree):
    pass


@Pytree.dataclass
class EmptyTraceRetval(Pytree):
    pass


@Pytree.dataclass
class EmptyTrace(
    Generic[G],
    Trace[G, tuple[EmptyTraceArg], EmptySample, EmptyTraceRetval],
):
    gen_fn: G

    def get_args(self) -> tuple:
        return (EmptyTraceArg(),)

    def get_retval(self) -> Retval:
        return EmptyTraceRetval()

    def get_score(self) -> Score:
        return jnp.array(0.0)

    def get_sample(self) -> EmptySample:
        return EmptySample()

    def get_gen_fn(self) -> G:
        return self.gen_fn


#######################
# Generative function #
#######################


class GenerativeFunction(
    Generic[
        # the space of arguments to the generative function
        A,
        # a type which characterizes what spaces we can assess the density of the generative
        # function's P distribution on -- formally, this type is always restricted to be the type
        # of samples from P -- but in the code, S can sometimes be a larger set of types.
        S,
        # the space of return values
        R,
        # the space of constraints to `GenerativeFunction.importance_edit`
        C,
        # the space of projections returned by `GenerativeFunction.importance_edit`
        # and the space of projections to `GenerativeFunction.project_edit`
        P,
        # the space of `EditRequest` types which this generative function provides implementations for
        U,
    ],
    Pytree,
):
    """`GenerativeFunction` is the type of _generative functions_, the main
    computational object in Gen.

    Generative functions are a type of probabilistic program. In terms of their mathematical specification, they come equipped with a few ingredients:

    * (**Distribution over samples**) $P(\\cdot_t, \\cdot_r; a)$ - a probability distribution over samples $t$ and untraced randomness $r$, indexed by arguments $a$. This ingredient is involved in all the interfaces and specifies the distribution over samples which the generative function represents.
    * (**Family of K/L proposals**) $(K(\\cdot_t, \\cdot_{K_r}; u, t), L(\\cdot_t, \\cdot_{L_r}; u, t)) = \\mathcal{F}(u, t)$ - a family of pairs of probabilistic programs (referred to as K and L), indexed by [`EditRequest`][genjax.core.EditRequest] $u$ and an existing sample $t$. This ingredient supports the [`update`][genjax.core.GenerativeFunction.update] and [`importance`][genjax.core.GenerativeFunction.importance] interface, and is used to specify an SMCP3 move which the generative function must provide in response to an update request. K and L must satisfy additional properties, described further in [`update`][genjax.core.GenerativeFunction.update].
    * (**Return value function**) $f(t, r, a)$ - a deterministic return value function, which maps samples and untraced randomness to return values.

    Generative functions also support a family of [`Target`][genjax.inference.Target] distributions - a [`Target`][genjax.inference.Target] distribution is a (possibly unnormalized) distribution, typically induced by inference problems.

    * $\\delta_\\emptyset$ - the empty target, whose only possible value is the empty sample, with density 1.
    * (**Family of targets induced by $P$**) $T_P(a, c)$ - a family of targets indexed by arguments $a$ and [`Constraint`][genjax.core.Constraint] $c$, created by pairing the distribution over samples $P$ with arguments and constraint.

    Generative functions expose computations using these ingredients through the _generative function interface_ (the methods which are documented below).

    Examples:
        The interface methods can be used to implement inference algorithms directly - here's a simple example using bootstrap importance sampling directly:
        ```python exec="yes" html="true" source="material-block" session="core"
        import jax
        from jax.scipy.special import logsumexp
        from jax.random import PRNGKey
        import jax.tree_util as jtu
        from genjax import ChoiceMapBuilder as C
        from genjax import gen, uniform, flip, categorical


        @gen
        def model():
            p = uniform(0.0, 1.0) @ "p"
            f1 = flip(p) @ "f1"
            f2 = flip(p) @ "f2"


        # Bootstrap importance sampling.
        def importance_sampling(key, constraint):
            key, sub_key = jax.random.split(key)
            sub_keys = jax.random.split(sub_key, 5)
            tr, log_weights = jax.vmap(model.importance, in_axes=(0, None, None))(
                sub_keys, constraint, ()
            )
            logits = log_weights - logsumexp(log_weights)
            idx = categorical(logits)(key)
            return jtu.tree_map(lambda v: v[idx], tr.get_sample())


        sub_keys = jax.random.split(PRNGKey(0), 50)
        samples = jax.jit(jax.vmap(importance_sampling, in_axes=(0, None)))(
            sub_keys, C.kw(f1=True, f2=True)
        )
        print(samples.render_html())
        ```

    """

    def __call__(self, *args, **kwargs) -> "GenerativeFunctionClosure":
        return GenerativeFunctionClosure(self, args, kwargs)

    def __abstract_call__(self, *args) -> R:
        """Used to support JAX tracing, although this default implementation
        involves no JAX operations (it takes a fixed-key sample from the return
        value).

        Generative functions may customize this to improve compilation time.

        """
        return self.simulate(jax.random.PRNGKey(0), args).get_retval()

    def handle_kwargs(self) -> "GenerativeFunction":
        return IgnoreKwargsCombinator(self)

    def get_trace_shape(self, *args) -> Any:
        return get_trace_shape(self, args)

    def get_empty_trace(self, *args) -> Trace[Self, A, S, R]:
        data_shape = self.get_trace_shape(*args)
        return jtu.tree_map(lambda v: jnp.zeros(v.shape, dtype=v.dtype), data_shape)

    @abstractmethod
    def simulate(
        self,
        key: PRNGKey,
        args: A,
    ) -> Trace[Self, A, S, R]:
        """Execute the generative function, sampling from its distribution over
        samples, and return a [`Trace`][genjax.core.Trace].

        ## More on traces

        The [`Trace`][genjax.core.Trace] returned by `simulate` implements its own interface.

        It is responsible for storing the arguments of the invocation ([`genjax.Trace.get_args`][]), the return value of the generative function ([`genjax.Trace.get_retval`][]), the identity of the generative function which produced the trace ([`genjax.Trace.get_gen_fn`][]), the sample of traced random choices produced during the invocation ([`genjax.Trace.get_sample`][]) and _the score_ of the sample ([`genjax.Trace.get_score`][]).

        Examples:
            ```python exec="yes" html="true" source="material-block" session="core"
            import genjax
            from jax import vmap, jit
            from jax.random import PRNGKey
            from jax.random import split


            @genjax.gen
            def model():
                x = genjax.normal(0.0, 1.0) @ "x"
                return x


            key = PRNGKey(0)
            tr = model.simulate(key, ())
            print(tr.render_html())
            ```

            Another example, using the same model, composed into [`genjax.repeat`](combinators.md#genjax.repeat) - which creates a new generative function, which has the same interface:
            ```python exec="yes" html="true" source="material-block" session="core"
            @genjax.gen
            def model():
                x = genjax.normal(0.0, 1.0) @ "x"
                return x


            key = PRNGKey(0)
            tr = model.repeat(n=10).simulate(key, ())
            print(tr.render_html())
            ```

            (**Fun, flirty, fast ... parallel?**) Feel free to use `jax.jit` and `jax.vmap`!
            ```python exec="yes" html="true" source="material-block" session="core"
            key = PRNGKey(0)
            sub_keys = split(key, 10)
            sim = model.repeat(n=10).simulate
            tr = jit(vmap(sim, in_axes=(0, None)))(sub_keys, ())
            print(tr.render_html())
            ```
        """
        raise NotImplementedError

    @abstractmethod
    def assess(
        self,
        key: PRNGKey,
        sample: S,
        args: A,
    ) -> tuple[Score, R]:
        """Return [the score][genjax.core.Trace.get_score] and [the return
        value][genjax.core.Trace.get_retval] when the generative function is
        invoked with the provided arguments, and constrained to take the
        provided sample as the sampled value.

        It is an error if the provided sample value is off the support of the distribution over the `Sample` type, or otherwise induces a partial constraint on the execution of the generative function (which would require the generative function to provide an `update` implementation which responds to the `EditRequest` induced by the [`importance`][genjax.core.GenerativeFunction.importance] interface).

        Examples:
            This method is similar to density evaluation interfaces for distributions.
            ```python exec="yes" html="true" source="material-block" session="core"
            from genjax import normal
            from genjax import ChoiceMapBuilder as C

            sample = C.v(1.0)
            score, retval = normal.assess(sample, (1.0, 1.0))
            print((score, retval))
            ```

            But it also works with generative functions that sample from spaces with more structure:

            ```python exec="yes" html="true" source="material-block" session="core"
            from genjax import gen
            from genjax import normal
            from genjax import ChoiceMapBuilder as C


            @gen
            def model():
                v1 = normal(0.0, 1.0) @ "v1"
                v2 = normal(v1, 1.0) @ "v2"


            sample = C.kw(v1=1.0, v2=0.0)
            score, retval = model.assess(sample, ())
            print((score, retval))
            ```

        """
        raise NotImplementedError

    @abstractmethod
    def importance_edit(
        self,
        key: PRNGKey,
        constraint: C,
        args: A,
    ) -> tuple[Trace[Self, A, S, R], Weight, P]:
        raise NotImplementedError

    @abstractmethod
    def project_edit(
        self,
        key: PRNGKey,
        trace: Trace[Self, A, S, R],
        projection: P,
    ) -> tuple[Weight, C]:
        raise NotImplementedError

    @abstractmethod
    def edit(
        self,
        key: PRNGKey,
        trace: Trace[Self, A, S, R],
        request: U,
        args: A,
    ) -> tuple[Trace[Self, A, S, R], Weight, Retdiff, U]:
        raise NotImplementedError

    ################################
    # Derived interfaces (old Gen) #
    ################################

    def importance(
        self,
        key: PRNGKey,
        choice_map: "ChoiceMap | ChoiceMapConstraint",
        args: A,
    ) -> tuple[Trace[Self, A, S, R], Weight]:
        constraint = (
            ChoiceMapConstraint(choice_map)
            if not isinstance(choice_map, ChoiceMapConstraint)
            else choice_map
        )
        request = ChoiceMapImportanceRequest(constraint)
        new_trace, w, _, _ = request.edit(key, EmptyTrace(self), args)  # type: ignore
        return new_trace, w

    def project(
        self,
        key: PRNGKey,
        trace: Trace[Self, A, S, R],
        projection: Selection,
    ) -> Weight:
        projection = SelectionProjection(projection)
        request = SelectionProjectRequest(projection)
        args = trace.get_args()
        _, w, _, _ = request.edit(key, trace, args)
        return w

    def propose(
        self,
        key: PRNGKey,
        args: A,
    ) -> tuple[S, Score, R]:
        """Samples a [`Sample`][genjax.core.Sample] and any untraced randomness
        $r$ from the generative function's distribution over samples ($P$), and
        returns the [`Score`][genjax.core.Score] of that sample under the
        distribution, and the [`Retval`][genjax.core.Retval] of the generative
        function's return value function $f(r, t, a)$ for the sample and
        untraced randomness."""
        tr = self.simulate(key, args)
        sample = tr.get_sample()
        score = tr.get_score()
        retval = tr.get_retval()
        return sample, score, retval

    def regenerate(
        self,
        key: PRNGKey,
        trace: Trace[Self, A, S, R],
        select: Selection,
        argdiffs: Argdiffs,
    ) -> tuple[Trace, Weight, Retdiff, "EditRequest"]:
        selection_projection = SelectionProjection(select)
        primals = Diff.tree_primal(argdiffs)
        return SelectionRegenerateRequest(selection_projection).edit(
            key, trace, primals
        )

    def update(
        self,
        key: PRNGKey,
        trace: Trace[Self, A, S, R],
        choice_map: ChoiceMap,
        argdiffs: Argdiffs,
    ) -> tuple[Trace, Weight, Retdiff, ChoiceMap]:
        choice_map_edit_request = ChoiceMapEditRequest(ChoiceMapConstraint(choice_map))
        new_trace, weight, retdiff, bwd_edit_request = choice_map_edit_request.edit(
            key, trace, Diff.primal(argdiffs)
        )
        bwd_constraint: ChoiceMapConstraint = bwd_edit_request.constraint
        discard = bwd_constraint.choice_map
        return new_trace, weight, retdiff, discard

    # NOTE: Supports pretty printing in penzai.
    def treescope_color(self):
        type_string = str(type(self))
        return formatting_util.color_from_string(type_string)

    ######################################################
    # Convenience: postfix syntax for combinators / DSLs #
    ######################################################

    ###############
    # Combinators #
    ###############

    def vmap(self, /, *, in_axes: InAxes = 0) -> "GenerativeFunction":
        """Returns a [`GenerativeFunction`][genjax.GenerativeFunction] that
        performs a vectorized map over the argument specified by `in_axes`.
        Traced values are nested under an index, and the retval is vectorized.

        Args:
            in_axes: Selector specifying which input arguments (or index into them) should be vectorized. Defaults to 0, i.e., the first argument. See [this link](https://jax.readthedocs.io/en/latest/pytrees.html#applying-optional-parameters-to-pytrees) for more detail.

        Returns:
            A new [`GenerativeFunction`][genjax.GenerativeFunction] that accepts an argument of one-higher dimension at the position specified by `in_axes`.

        Examples:
            ```python exec="yes" html="true" source="material-block" session="gen-fn"
            import jax
            import jax.numpy as jnp
            import genjax


            @genjax.gen
            def model(x):
                v = genjax.normal(x, 1.0) @ "v"
                return genjax.normal(v, 0.01) @ "q"


            vmapped = model.vmap(in_axes=0)

            key = jax.random.PRNGKey(314159)
            arr = jnp.ones(100)

            # `vmapped` accepts an array if numbers instead of the original
            # single number that `model` accepted.
            tr = jax.jit(vmapped.simulate)(key, (arr,))

            print(tr.render_html())
            ```

        """
        import genjax

        return genjax.vmap(in_axes=in_axes)(self)

    def repeat(self, /, *, n: int) -> "GenerativeFunction":
        """Returns a [`genjax.GenerativeFunction`][] that samples from `self`
        `n` times, returning a vector of `n` results.

        The values traced by each call `gen_fn` will be nested under an integer index that matches the loop iteration index that generated it.

        This combinator is useful for creating multiple samples from `self` in a batched manner.

        Args:
            n: The number of times to sample from the generative function.

        Returns:
            A new [`genjax.GenerativeFunction`][] that samples from the original function `n` times.

        Examples:
            ```python exec="yes" html="true" source="material-block" session="repeat"
            import genjax, jax


            @genjax.gen
            def normal_draw(mean):
                return genjax.normal(mean, 1.0) @ "x"


            normal_draws = normal_draw.repeat(n=10)

            key = jax.random.PRNGKey(314159)

            # Generate 10 draws from a normal distribution with mean 2.0
            tr = jax.jit(normal_draws.simulate)(key, (2.0,))
            print(tr.render_html())
            ```

        """
        import genjax

        return genjax.repeat(n=n)(self)

    def scan(
        self,
        /,
        *,
        n: Optional[int] = None,
        reverse: bool = False,
        unroll: int | bool = 1,
    ) -> "GenerativeFunction":
        """When called on a [`genjax.GenerativeFunction`][] of type `(c, a) ->
        (c, b)`, returns a new [`genjax.GenerativeFunction`][] of type `(c,
        [a]) -> (c, [b])` where.

        - `c` is a loop-carried value, which must hold a fixed shape and dtype across all iterations
        - `a` may be a primitive, an array type or a pytree (container) type with array leaves
        - `b` may be a primitive, an array type or a pytree (container) type with array leaves.

        The values traced by each call to the original generative function will be nested under an integer index that matches the loop iteration index that generated it.

        For any array type specifier `t`, `[t]` represents the type with an additional leading axis, and if `t` is a pytree (container) type with array leaves then `[t]` represents the type with the same pytree structure and corresponding leaves each with an additional leading axis.

        When the type of `xs` in the snippet below (denoted `[a]` above) is an array type or None, and the type of `ys` in the snippet below (denoted `[b]` above) is an array type, the semantics of the returned [`genjax.GenerativeFunction`][] are given roughly by this Python implementation:

        ```python
        def scan(f, init, xs, length=None):
            if xs is None:
                xs = [None] * length
            carry = init
            ys = []
            for x in xs:
                carry, y = f(carry, x)
                ys.append(y)
            return carry, np.stack(ys)
        ```

        Unlike that Python version, both `xs` and `ys` may be arbitrary pytree values, and so multiple arrays can be scanned over at once and produce multiple output arrays. `None` is actually a special case of this, as it represents an empty pytree.

        The loop-carried value `c` must hold a fixed shape and dtype across all iterations (and not just be consistent up to NumPy rank/shape broadcasting and dtype promotion rules, for example). In other words, the type `c` in the type signature above represents an array with a fixed shape and dtype (or a nested tuple/list/dict container data structure with a fixed structure and arrays with fixed shape and dtype at the leaves).

        Args:
            n: optional integer specifying the number of loop iterations, which (if supplied) must agree with the sizes of leading axes of the arrays in the returned function's second argument. If supplied then the returned generative function can take `None` as its second argument.

            reverse: optional boolean specifying whether to run the scan iteration forward (the default) or in reverse, equivalent to reversing the leading axes of the arrays in both `xs` and in `ys`.

            unroll: optional positive int or bool specifying, in the underlying operation of the scan primitive, how many scan iterations to unroll within a single iteration of a loop. If an integer is provided, it determines how many unrolled loop iterations to run within a single rolled iteration of the loop. If a boolean is provided, it will determine if the loop is competely unrolled (i.e. `unroll=True`) or left completely unrolled (i.e. `unroll=False`).

        Returns:
            A new [`genjax.GenerativeFunction`][] that takes a loop-carried value and a new input, and returns a new loop-carried value along with either `None` or an output to be collected into the second return value.

        Examples:
            Scan for 1000 iterations with no array input:
            ```python exec="yes" html="true" source="material-block" session="scan"
            import jax
            import genjax


            @genjax.gen
            def random_walk_step(prev, _):
                x = genjax.normal(prev, 1.0) @ "x"
                return x, None


            random_walk = random_walk_step.scan(n=1000)

            init = 0.5
            key = jax.random.PRNGKey(314159)

            tr = jax.jit(random_walk.simulate)(key, (init, None))
            print(tr.render_html())
            ```

            Scan across an input array:
            ```python exec="yes" html="true" source="material-block" session="scan"
            import jax.numpy as jnp


            @genjax.gen
            def add_and_square_step(sum, x):
                new_sum = sum + x
                return new_sum, sum * sum


            # notice no `n` parameter supplied:
            add_and_square_all = add_and_square_step.scan()
            init = 0.0
            xs = jnp.ones(10)

            tr = jax.jit(add_and_square_all.simulate)(key, (init, xs))

            # The retval has the final carry and an array of all `sum*sum` returned.
            print(tr.render_html())
            ```

        """
        import genjax

        return genjax.scan(
            n=n,
            reverse=reverse,
            unroll=unroll,
        )(self)

    def accumulate(
        self, /, *, reverse: bool = False, unroll: int | bool = 1
    ) -> "GenerativeFunction":
        """When called on a [`genjax.GenerativeFunction`][] of type `(c, a) ->
        c`, returns a new [`genjax.GenerativeFunction`][] of type `(c, [a]) ->
        [c]` where.

        - `c` is a loop-carried value, which must hold a fixed shape and dtype across all iterations
        - `[c]` is an array of all loop-carried values seen during iteration (including the first)
        - `a` may be a primitive, an array type or a pytree (container) type with array leaves

        All traced values are nested under an index.

        For any array type specifier `t`, `[t]` represents the type with an additional leading axis, and if `t` is a pytree (container) type with array leaves then `[t]` represents the type with the same pytree structure and corresponding leaves each with an additional leading axis.

        The semantics of the returned [`genjax.GenerativeFunction`][] are given roughly by this Python implementation (note the similarity to [`itertools.accumulate`](https://docs.python.org/3/library/itertools.html#itertools.accumulate)):

        ```python
        def accumulate(f, init, xs):
            carry = init
            carries = [init]
            for x in xs:
                carry = f(carry, x)
                carries.append(carry)
            return carries
        ```

        Unlike that Python version, both `xs` and `carries` may be arbitrary pytree values, and so multiple arrays can be scanned over at once and produce multiple output arrays.

        The loop-carried value `c` must hold a fixed shape and dtype across all iterations (and not just be consistent up to NumPy rank/shape broadcasting and dtype promotion rules, for example). In other words, the type `c` in the type signature above represents an array with a fixed shape and dtype (or a nested tuple/list/dict container data structure with a fixed structure and arrays with fixed shape and dtype at the leaves).

        Args:
            reverse: optional boolean specifying whether to run the accumulation forward (the default) or in reverse, equivalent to reversing the leading axes of the arrays in both `xs` and in `carries`.

            unroll: optional positive int or bool specifying, in the underlying operation of the scan primitive, how many iterations to unroll within a single iteration of a loop. If an integer is provided, it determines how many unrolled loop iterations to run within a single rolled iteration of the loop. If a boolean is provided, it will determine if the loop is competely unrolled (i.e. `unroll=True`) or left completely unrolled (i.e. `unroll=False`).

        Examples:
            ```python exec="yes" html="true" source="material-block" session="scan"
            import jax
            import genjax
            import jax.numpy as jnp


            @genjax.accumulate()
            @genjax.gen
            def add(sum, x):
                new_sum = sum + x
                return new_sum


            init = 0.0
            key = jax.random.PRNGKey(314159)
            xs = jnp.ones(10)

            tr = jax.jit(add.simulate)(key, (init, xs))
            print(tr.render_html())
            ```

        """
        import genjax

        return genjax.accumulate(reverse=reverse, unroll=unroll)(self)

    def reduce(
        self, /, *, reverse: bool = False, unroll: int | bool = 1
    ) -> "GenerativeFunction":
        """When called on a [`genjax.GenerativeFunction`][] of type `(c, a) ->
        c`, returns a new [`genjax.GenerativeFunction`][] of type `(c, [a]) ->
        c` where.

        - `c` is a loop-carried value, which must hold a fixed shape and dtype across all iterations
        - `a` may be a primitive, an array type or a pytree (container) type with array leaves

        All traced values are nested under an index.

        For any array type specifier `t`, `[t]` represents the type with an additional leading axis, and if `t` is a pytree (container) type with array leaves then `[t]` represents the type with the same pytree structure and corresponding leaves each with an additional leading axis.

        The semantics of the returned [`genjax.GenerativeFunction`][] are given roughly by this Python implementation (note the similarity to [`functools.reduce`](https://docs.python.org/3/library/itertools.html#functools.reduce)):

        ```python
        def reduce(f, init, xs):
            carry = init
            for x in xs:
                carry = f(carry, x)
            return carry
        ```

        Unlike that Python version, both `xs` and `carry` may be arbitrary pytree values, and so multiple arrays can be scanned over at once and produce multiple output arrays.

        The loop-carried value `c` must hold a fixed shape and dtype across all iterations (and not just be consistent up to NumPy rank/shape broadcasting and dtype promotion rules, for example). In other words, the type `c` in the type signature above represents an array with a fixed shape and dtype (or a nested tuple/list/dict container data structure with a fixed structure and arrays with fixed shape and dtype at the leaves).

        Args:
            reverse: optional boolean specifying whether to run the accumulation forward (the default) or in reverse, equivalent to reversing the leading axis of the array `xs`.

            unroll: optional positive int or bool specifying, in the underlying operation of the scan primitive, how many iterations to unroll within a single iteration of a loop. If an integer is provided, it determines how many unrolled loop iterations to run within a single rolled iteration of the loop. If a boolean is provided, it will determine if the loop is competely unrolled (i.e. `unroll=True`) or left completely unrolled (i.e. `unroll=False`).

        Examples:
            sum an array of numbers:
            ```python exec="yes" html="true" source="material-block" session="scan"
            import jax
            import genjax
            import jax.numpy as jnp


            @genjax.reduce()
            @genjax.gen
            def add(sum, x):
                new_sum = sum + x
                return new_sum


            init = 0.0
            key = jax.random.PRNGKey(314159)
            xs = jnp.ones(10)

            tr = jax.jit(add.simulate)(key, (init, xs))
            print(tr.render_html())
            ```

        """
        import genjax

        return genjax.reduce(reverse=reverse, unroll=unroll)(self)

    def iterate(self, /, *, n: int, unroll: int | bool = 1) -> "GenerativeFunction":
        """When called on a [`genjax.GenerativeFunction`][] of type `a -> a`,
        returns a new [`genjax.GenerativeFunction`][] of type `a -> [a]` where.

        - `a` is a loop-carried value, which must hold a fixed shape and dtype across all iterations
        - `[a]` is an array of all `a`, `f(a)`, `f(f(a))` etc. values seen during iteration.

        All traced values are nested under an index.

        The semantics of the returned [`genjax.GenerativeFunction`][] are given roughly by this Python implementation:

        ```python
        def iterate(f, n, init):
            input = init
            seen = [init]
            for _ in range(n):
                input = f(input)
                seen.append(input)
            return seen
        ```

        `init` may be an arbitrary pytree value, and so multiple arrays can be iterated over at once and produce multiple output arrays.

        The iterated value `a` must hold a fixed shape and dtype across all iterations (and not just be consistent up to NumPy rank/shape broadcasting and dtype promotion rules, for example). In other words, the type `a` in the type signature above represents an array with a fixed shape and dtype (or a nested tuple/list/dict container data structure with a fixed structure and arrays with fixed shape and dtype at the leaves).

        Args:
            n: the number of iterations to run.

            unroll: optional positive int or bool specifying, in the underlying operation of the scan primitive, how many iterations to unroll within a single iteration of a loop. If an integer is provided, it determines how many unrolled loop iterations to run within a single rolled iteration of the loop. If a boolean is provided, it will determine if the loop is competely unrolled (i.e. `unroll=True`) or left completely unrolled (i.e. `unroll=False`).

        Examples:
            iterative addition, returning all intermediate sums:
            ```python exec="yes" html="true" source="material-block" session="scan"
            import jax
            import genjax


            @genjax.iterate(n=100)
            @genjax.gen
            def inc(x):
                return x + 1


            init = 0.0
            key = jax.random.PRNGKey(314159)

            tr = jax.jit(inc.simulate)(key, (init,))
            print(tr.render_html())
            ```

        """
        import genjax

        return genjax.iterate(n=n, unroll=unroll)(self)

    def iterate_final(
        self, /, *, n: int, unroll: int | bool = 1
    ) -> "GenerativeFunction":
        """Returns a decorator that wraps a [`genjax.GenerativeFunction`][] of
        type `a -> a` and returns a new [`genjax.GenerativeFunction`][] of type
        `a -> a` where.

        - `a` is a loop-carried value, which must hold a fixed shape and dtype across all iterations
        - the original function is invoked `n` times with each input coming from the previous invocation's output, so that the new function returns $f^n(a)$

        All traced values are nested under an index.

        The semantics of the returned [`genjax.GenerativeFunction`][] are given roughly by this Python implementation:

        ```python
        def iterate_final(f, n, init):
            ret = init
            for _ in range(n):
                ret = f(ret)
            return ret
        ```

        `init` may be an arbitrary pytree value, and so multiple arrays can be iterated over at once and produce multiple output arrays.

        The iterated value `a` must hold a fixed shape and dtype across all iterations (and not just be consistent up to NumPy rank/shape broadcasting and dtype promotion rules, for example). In other words, the type `a` in the type signature above represents an array with a fixed shape and dtype (or a nested tuple/list/dict container data structure with a fixed structure and arrays with fixed shape and dtype at the leaves).

            Args:
                n: the number of iterations to run.

            unroll: optional positive int or bool specifying, in the underlying operation of the scan primitive, how many iterations to unroll within a single iteration of a loop. If an integer is provided, it determines how many unrolled loop iterations to run within a single rolled iteration of the loop. If a boolean is provided, it will determine if the loop is competely unrolled (i.e. `unroll=True`) or left completely unrolled (i.e. `unroll=False`).

        Examples:
            iterative addition:
            ```python exec="yes" html="true" source="material-block" session="scan"
            import jax
            import genjax


            @genjax.iterate_final(n=100)
            @genjax.gen
            def inc(x):
                return x + 1


            init = 0.0
            key = jax.random.PRNGKey(314159)

            tr = jax.jit(inc.simulate)(key, (init,))
            print(tr.render_html())
            ```

        """
        import genjax

        return genjax.iterate_final(n=n, unroll=unroll)(self)

    def mask(self, /) -> "GenerativeFunction":
        """Enables dynamic masking of generative functions. Returns a new
        [`genjax.GenerativeFunction`][] like `self`, but which accepts an
        additional boolean first argument.

        If `True`, the invocation of `self` is masked, and its contribution to the score is ignored. If `False`, it has the same semantics as if one was invoking `self` without masking.

        The return value type is a `Masked`, with a flag value equal to the supplied boolean.

        Returns:
            The masked version of the original [`genjax.GenerativeFunction`][].

        Examples:
            Masking a normal draw:
            ```python exec="yes" html="true" source="material-block" session="mask"
            import genjax, jax


            @genjax.gen
            def normal_draw(mean):
                return genjax.normal(mean, 1.0) @ "x"


            masked_normal_draw = normal_draw.mask()

            key = jax.random.PRNGKey(314159)
            tr = jax.jit(masked_normal_draw.simulate)(
                key,
                (
                    False,
                    2.0,
                ),
            )
            print(tr.render_html())
            ```

        """
        import genjax

        return genjax.mask(self)

    def or_else(self, gen_fn: "GenerativeFunction", /) -> "GenerativeFunction":
        """Returns a [`GenerativeFunction`][genjax.GenerativeFunction] that
        accepts.

        - a boolean argument
        - an argument tuple for `self`
        - an argument tuple for the supplied `gen_fn`

        and acts like `self` when the boolean is `True` or like `gen_fn` otherwise.

        Args:
            gen_fn: called when the boolean argument is `False`.

        Examples:
            ```python exec="yes" html="true" source="material-block" session="gen-fn"
            import jax
            import jax.numpy as jnp
            import genjax


            @genjax.gen
            def if_model(x):
                return genjax.normal(x, 1.0) @ "if_value"


            @genjax.gen
            def else_model(x):
                return genjax.normal(x, 5.0) @ "else_value"


            @genjax.gen
            def model(toss: bool):
                # Note that the returned model takes a new boolean predicate in
                # addition to argument tuples for each branch.
                return if_model.or_else(else_model)(toss, (1.0,), (10.0,)) @ "tossed"


            key = jax.random.PRNGKey(314159)

            tr = jax.jit(model.simulate)(key, (True,))

            print(tr.render_html())
            ```

        """
        import genjax

        return genjax.or_else(self, gen_fn)

    def switch(self, *branches: "GenerativeFunction") -> "GenerativeFunction":
        """Given `n` [`genjax.GenerativeFunction`][] inputs, returns a new
        [`genjax.GenerativeFunction`][] that accepts `n+2` arguments:

        - an index in the range $[0, n+1)$
        - a tuple of arguments for `self` and each of the input generative functions (`n+1` total tuples)

        and executes the generative function at the supplied index with its provided arguments.

        If `index` is out of bounds, `index` is clamped to within bounds.

        Examples:
            ```python exec="yes" html="true" source="material-block" session="switch"
            import jax, genjax


            @genjax.gen
            def branch_1():
                x = genjax.normal(0.0, 1.0) @ "x1"


            @genjax.gen
            def branch_2():
                x = genjax.bernoulli(0.3) @ "x2"


            switch = branch_1.switch(branch_2)

            key = jax.random.PRNGKey(314159)
            jitted = jax.jit(switch.simulate)

            # Select `branch_2` by providing 1:
            tr = jitted(key, (1, (), ()))

            print(tr.render_html())
            ```

        """
        import genjax

        return genjax.switch(self, *branches)

    def mix(self, *fns: "GenerativeFunction") -> "GenerativeFunction":
        """Takes any number of [`genjax.GenerativeFunction`][]s and returns a
        new [`genjax.GenerativeFunction`][] that represents a mixture model.

        The returned generative function takes the following arguments:

        - `mixture_logits`: Logits for the categorical distribution used to select a component.
        - `*arguments`: Argument tuples for `self` and each of the input generative functions

        and samples from `self` or one of the input generative functions based on a draw from a categorical distribution defined by the provided mixture logits.

        Args:
            *fns: Variable number of [`genjax.GenerativeFunction`][]s to be mixed with `self`.

        Returns:
            A new [`genjax.GenerativeFunction`][] representing the mixture model.

        Examples:
            ```python exec="yes" html="true" source="material-block" session="mix"
            import jax
            import genjax


            # Define component generative functions
            @genjax.gen
            def component1(x):
                return genjax.normal(x, 1.0) @ "y"


            @genjax.gen
            def component2(x):
                return genjax.normal(x, 2.0) @ "y"


            # Create mixture model
            mixture = component1.mix(component2)

            # Use the mixture model
            key = jax.random.PRNGKey(0)
            logits = jax.numpy.array([0.3, 0.7])  # Favors component2
            trace = mixture.simulate(key, (logits, (0.0,), (7.0,)))
            print(trace.render_html())
                ```

        """
        import genjax

        return genjax.mix(self, *fns)

    def dimap(
        self,
        /,
        *,
        pre: Callable[..., A],
        post: Callable[[A, R], S],
        info: String | None = None,
    ) -> "GenerativeFunction":
        """Returns a new [`genjax.GenerativeFunction`][] and applies pre- and
        post-processing functions to its arguments and return value.

        !!! info
            Prefer [`genjax.GenerativeFunction.map`][] if you only need to transform the return value, or [`genjax.GenerativeFunction.contramap`][] if you only need to transform the arguments.

        Args:
            pre: A callable that preprocesses the arguments before passing them to the wrapped function. Note that `pre` must return a _tuple_ of arguments, not a bare argument. Default is the identity function.
            post: A callable that postprocesses the return value of the wrapped function. Default is the identity function.
            info: An optional string providing additional information about the `dimap` operation.

        Returns:
            A new [`genjax.GenerativeFunction`][] with `pre` and `post` applied.

        Examples:
            ```python exec="yes" html="true" source="material-block" session="dimap"
            import jax, genjax


            # Define pre- and post-processing functions
            def pre_process(x, y):
                return (x + 1, y * 2)


            def post_process(arguments, retval):
                return retval**2


            @genjax.gen
            def model(x, y):
                return genjax.normal(x, y) @ "z"


            dimap_model = model.dimap(
                pre=pre_process, post=post_process, info="Square of normal"
            )

            # Use the dimap model
            key = jax.random.PRNGKey(0)
            trace = dimap_model.simulate(key, (2.0, 3.0))

            print(trace.render_html())
            ```

        """
        import genjax

        return genjax.dimap(pre=pre, post=post, info=info)(self)

    def map(
        self, f: Callable[[R], S], *, info: String | None = None
    ) -> "GenerativeFunction":
        """Specialized version of [`genjax.dimap`][] where only the post-
        processing function is applied.

        Args:
            f: A callable that postprocesses the return value of the wrapped function.
            info: An optional string providing additional information about the `map` operation.

        Returns:
            A [`genjax.GenerativeFunction`][] that acts like `self` with a post-processing function to its return value.

        Examples:
            ```python exec="yes" html="true" source="material-block" session="map"
            import jax, genjax


            # Define a post-processing function
            def square(x):
                return x**2


            @genjax.gen
            def model(x):
                return genjax.normal(x, 1.0) @ "z"


            map_model = model.map(square, info="Square of normal")

            # Use the map model
            key = jax.random.PRNGKey(0)
            trace = map_model.simulate(key, (2.0,))

            print(trace.render_html())
            ```

        """
        import genjax

        return genjax.map(f=f, info=info)(self)

    def contramap(
        self, f: Callable[..., A], *, info: String | None = None
    ) -> "GenerativeFunction":
        """Specialized version of [`genjax.GenerativeFunction.dimap`][] where
        only the pre-processing function is applied.

        Args:
            f: A callable that preprocesses the arguments of the wrapped function. Note that `f` must return a _tuple_ of arguments, not a bare argument.
            info: An optional string providing additional information about the `contramap` operation.

        Returns:
            A [`genjax.GenerativeFunction`][] that acts like `self` with a pre-processing function to its arguments.

        Examples:
            ```python exec="yes" html="true" source="material-block" session="contramap"
            import jax, genjax


            # Define a pre-processing function.
            # Note that this function must return a tuple of arguments!
            def add_one(x):
                return (x + 1,)


            @genjax.gen
            def model(x):
                return genjax.normal(x, 1.0) @ "z"


            contramap_model = model.contramap(add_one, info="Add one to input")

            # Use the contramap model
            key = jax.random.PRNGKey(0)
            trace = contramap_model.simulate(key, (2.0,))

            print(trace.render_html())
            ```

        """
        import genjax

        return genjax.contramap(f=f, info=info)(self)

    #####################
    # GenSP / inference #
    #####################

    def marginal(
        self,
        /,
        *,
        selection: Optional[Any] = None,
        algorithm: Optional[Any] = None,
    ) -> "inference.Marginal":
        from genjax.inference import marginal

        if selection is None:
            selection = Selection.all()

        return marginal(selection=selection, algorithm=algorithm)(self)

<<<<<<< HEAD
    def target(
        self,
        /,
        *,
        constraint: "ChoiceMapConstraint",
        args: A,
    ) -> "inference.Target":
        from genjax.inference import Target

        return Target(
            self,
            args,
            constraint,
        )

=======
>>>>>>> 9e005779

# NOTE: Setup a global handler stack for the `trace` callee sugar.
# C.f. above.
# This stack will not interact with JAX tracers at all
# so it's safe, and will be resolved at JAX tracing time.
GLOBAL_TRACE_OP_HANDLER_STACK: list[Callable[..., Any]] = []


def handle_off_trace_stack(
    addr: ExtendedAddressComponent | ExtendedAddress,
    gen_fn: GenerativeFunction[A, S, R, C, P, U],
    args: A,
) -> R:
    if GLOBAL_TRACE_OP_HANDLER_STACK:
        handler = GLOBAL_TRACE_OP_HANDLER_STACK[-1]
        return handler(addr, gen_fn, args)
    else:
        raise Exception(
            "Attempting to invoke trace outside of a tracing context.\nIf you want to invoke the generative function closure, and recieve a return value,\ninvoke it with a key."
        )


def push_trace_overload_stack(handler, fn):
    def wrapped(*args):
        GLOBAL_TRACE_OP_HANDLER_STACK.append(handler)
        ret = fn(*args)
        GLOBAL_TRACE_OP_HANDLER_STACK.pop()
        return ret

    return wrapped


##################################
# Choice map specific extensions #
##################################


@Pytree.dataclass(match_args=True)
class ChoiceMapSample(Generic[S], Sample, ChoiceMap[Sample]):
    # TODO: Any here is to maintain backwards compatibility.
    choice_map: ChoiceMap[Sample | Any]

    def to_constraint(self) -> "ChoiceMapConstraint":
        return ChoiceMapConstraint(self.choice_map)

    def has_value(self) -> bool | BoolArray:
        v = self.get_value()
        match v:
            case EmptySample():
                return False
            case MaskedSample(flag, value):
                return flag
            case _:
                return True

    def get_value(self) -> S:
        v = self.choice_map.get_value()
        match v:
            case Sample():
                return v
            case _:
                return (
                    MaskedSample(v.flag, v.value)
                    if isinstance(v, Masked)
                    else EmptySample()
                    if v is None
                    else ValueSample(v)
                )  # type: ignore

    def get_submap(self, addr: ExtendedAddressComponent) -> "ChoiceMapSample":
        submap = self.choice_map(addr)
        return ChoiceMapSample(submap)


@Pytree.dataclass(match_args=True)
class ChoiceMapConstraint(Generic[C], Constraint, ChoiceMap[Constraint]):
    # TODO: Any here is to maintain backwards compatibility.
    choice_map: ChoiceMap[Sample | Constraint | Any]

    def has_value(self) -> bool | BoolArray:
        v = self.get_value()
        match v:
            case EmptyConstraint():
                return False
            case MaskedConstraint(flag, _):
                return flag
            case _:
                return True

    def get_value(self) -> C:
        v = self.choice_map.get_value()
        match v:
            case Sample():
                return v.to_constraint()
            case Constraint():
                return (
                    MaskedConstraint(v.flag, v.value)
                    if isinstance(v, Masked)
                    else EmptyConstraint()
                    if v is None
                    else v
                )  # type: ignore
            case _:
                if v is None:
                    return EmptyConstraint()
                else:
                    return EqualityConstraint(v)

    def get_submap(self, addr: ExtendedAddressComponent) -> "ChoiceMapConstraint":
        submap = self.choice_map(addr)
        return ChoiceMapConstraint(submap)


@Pytree.dataclass
class ProjectedChoiceMap(ChoiceMap[Sample]):
    choice_map_projection: ChoiceMap[Projection]
    choice_map: ChoiceMap[Sample]

    def get_value(self) -> Sample:
        leaf = self.choice_map.get_value()
        leaf_proj = self.choice_map_projection.get_value()
        return leaf_proj.project(leaf)

    def get_submap(self, addr: ExtendedAddressComponent) -> "ProjectedChoiceMap":
        submap = self.choice_map.get_submap(addr)
        submap_proj = self.choice_map_projection.get_submap(addr)
        return ProjectedChoiceMap(submap_proj, submap)


@Pytree.dataclass
class ChoiceMapProjection(
    Generic[S],
    Projection["ChoiceMapProjectionComplement", ChoiceMapSample[S], ChoiceMapSample[S]],
    ChoiceMap[Projection],
):
    choice_map: ChoiceMap[Any]

    def get_value(self) -> Projection:
        v = self.choice_map.get_value()
        return EmptyProjection() if v is None else v

    def get_submap(self, addr: ExtendedAddressComponent) -> "ChoiceMapProjection":
        submap = self.choice_map(addr)
        return ChoiceMapProjection(submap)

    def project(self, sample: ChoiceMapSample[S]) -> ChoiceMapSample[S]:
        return ChoiceMapSample(ProjectedChoiceMap(self, sample))

    def complement(self) -> "ChoiceMapProjectionComplement":
        return ChoiceMapProjectionComplement(self)


@Pytree.dataclass
class ChoiceMapProjectionComplement(
    Projection["ChoiceMapProjection", ChoiceMapSample, ChoiceMapSample],
    ChoiceMap[Projection],
):
    choice_map_projection: ChoiceMapProjection

    def get_value(self) -> Projection:
        v = self.choice_map_projection.get_value()
        return IdentityProjection() if v is None else v.complement()

    def get_submap(
        self, addr: ExtendedAddressComponent
    ) -> "ChoiceMapProjectionComplement":
        submap = self.choice_map_projection.get_submap(addr)
        return submap.complement()

    def project(self, sample: ChoiceMapSample) -> ChoiceMapSample:
        return ChoiceMapSample(ProjectedChoiceMap(self, sample))

    def complement(self) -> "ChoiceMapProjection":
        return self.choice_map_projection


@Pytree.dataclass
class SelectionProjection(
    Generic[S],
    Projection["SelectionProjection", ChoiceMapSample[S], ChoiceMapSample[S]],
    Selection,
):
    selection: Selection

    def check(self) -> bool | BoolArray:
        return self.selection.check()

    def get_subselection(self, addr: ExtendedAddressComponent) -> "SelectionProjection":
        return SelectionProjection(self.selection(addr))

    def project(self, sample: ChoiceMapSample[S]) -> ChoiceMapSample[S]:
        check = self.check()
        if check:
            return sample
        else:
            return ChoiceMapSample(ChoiceMap.empty())

    def complement(self) -> "SelectionProjection":
        return SelectionProjection(~self.selection)


#######################
# Edit specifications #
#######################


class EditRequest(Pytree):
    """An `EditRequest` is a request to edit a trace of a generative function.

    Edit requests are specified by a single interface called `edit`. The `edit` interface implements sequential Monte Carlo moves in the [SMCP3](https://proceedings.mlr.press/v206/lew23a.html) framework. These moves support "probability aware" mutations on traces.

    `EditRequest` instances may require information from generative functions to perform edits, in which case a generative function must support the request explicitly, by annotating its generic `U` type with the set of supported edit requests, and providing an implementation for the request.

    Examples:
        Updating a trace in response to a request for a [`Target`][genjax.inference.Target] change induced by a change to the arguments:
        ```python exec="yes" source="material-block" session="core"
        from genjax import gen
        from genjax import normal
        from genjax import EmptyProblem
        from genjax import Diff
        from genjax import ChoiceMapBuilder as C
        from genjax import EditRequestBuilder as U


        @gen
        def model(var):
            v1 = normal(0.0, 1.0) @ "v1"
            v2 = normal(v1, var) @ "v2"
            return v2


        # Generating an initial trace properly weighted according
        # to the target induced by the constraint.
        constraint = C.kw(v2=1.0)
        initial_tr, w = model.importance(key, constraint, (1.0,))

        # Updating the trace to a new target.
        new_tr, inc_w, retdiff, bwd_prob = model.update(
            key,
            initial_tr,
            U.g(
                Diff.unknown_change((3.0,)),
                EmptyProblem(),
            ),
        )
        ```

        Now, let's inspect the trace:
        ```python exec="yes" html="true" source="material-block" session="core"
        # Inspect the trace, the sampled values should not have changed!
        sample = new_tr.get_sample()
        print(sample["v1"], sample["v2"])
        ```

        And the return value diff:
        ```python exec="yes" html="true" source="material-block" session="core"
        # The return value also should not have changed!
        print(retdiff.render_html())
        ```

        As expected, neither have changed -- but the weight is non-zero:
        ```python exec="yes" html="true" source="material-block" session="core"
        print(w)
        ```

    ## Mathematical ingredients behind update

    The `update` interface exposes [SMCP3 moves](https://proceedings.mlr.press/v206/lew23a.html). Here, we omit the measure theoretic description, and refer interested readers to [the paper](https://proceedings.mlr.press/v206/lew23a.html). Informally, the ingredients of such a move are:

    * The previous target $T$.
    * The new target $T'$.
    * A pair of kernel probabilistic programs, called $K$ and $L$:
        * The K kernel is a kernel probabilistic program which accepts a previous sample $x_{t-1}$ from $T$ as an argument, may sample auxiliary randomness $u_K$, and returns a new sample $x_t$ approximately distributed according to $T'$, along with transformed randomness $u_L$.
        * The L kernel is a kernel probabilistic program which accepts the new sample $x_t$, and provides a density evaluator for the auxiliary randomness $u_L$ which K returns, and an inverter $x_t \\mapsto x_{t-1}$ which is _almost everywhere_ the identity function.

    The specification of these ingredients are encapsulated in the type signature of the `update` interface.

    ## Understanding the `update` interface

    The `update` interface uses the mathematical ingredients described above to perform probability-aware mutations and incremental [`Weight`][genjax.core.Weight] computations on [`Trace`][genjax.core.Trace] instances, which allows Gen to provide automation to support inference agorithms like importance sampling, SMC, MCMC and many more.

    An `EditRequest` denotes a function $tr \\mapsto (T, T')$ from traces to a pair of targets (the previous [`Target`][genjax.inference.Target] $T$, and the final [`Target`][genjax.inference.Target] $T'$).

    Several common types of moves can be requested via the `GenericProblem` type:

    ```python exec="yes" source="material-block" session="core"
    from genjax import GenericProblem

    g = GenericProblem(
        Diff.unknown_change((1.0,)),  # "Argdiffs"
        EmptyProblem(),  # subrequest
    )
    ```

    Creating problem instances is also possible using the `EditRequestBuilder`:
    ```python exec="yes" html="true" source="material-block" session="core"
    from genjax import EditRequestBuilder as U

    g = U.g(
        Diff.unknown_change((3.0,)),  # "Argdiffs"
        EmptyProblem(),  # subrequest
    )
    print(g.render_html())
    ```

    `GenericProblem` contains information about changes to the arguments of the generative function ([`Argdiffs`][genjax.core.Argdiffs]) and a subrequest which specifies an additional move to be performed. The subrequest can be a bonafide [`EditRequest`][genjax.core.EditRequest] itself, or a [`Constraint`][genjax.core.Constraint] (like [`ChoiceMap`][genjax.core.ChoiceMap]).

    ```python exec="yes" html="true" source="material-block" session="core"
    new_tr, inc_w, retdiff, bwd_prob = model.update(
        key,
        initial_tr,
        U.g(Diff.unknown_change((3.0,)), C.kw(v1=3.0)),
    )
    print((new_tr.get_sample()["v1"], w))
    ```

    **Additional notes on [`Argdiffs`][genjax.core.Argdiffs]**

    Argument changes induce changes to the distribution over samples, internal K and L proposals, and (by virtue of changes to $P$) target distributions. The [`Argdiffs`][genjax.core.Argdiffs] type denotes the type of values attached with a _change type_, a piece of data which indicates how the value has changed from the arguments which created the trace. Generative functions can utilize change type information to inform efficient [`update`][genjax.core.GenerativeFunction.update] implementations.

    """

    def edit(
        self,
        key: PRNGKey,
        trace: Trace,
        args: Arguments,
    ) -> tuple[Trace, Weight, Retdiff, "EditRequest"]:
        """Update a trace in response to an
        [`EditRequest`][genjax.core.EditRequest], returning a new
        [`Trace`][genjax.core.Trace], an incremental
        [`Weight`][genjax.core.Weight] for the new target, a
        [`Retdiff`][genjax.core.Retdiff] return value tagged with change
        information, and a backward [`EditRequest`][genjax.core.EditRequest]
        which requests the reverse move (to go back to the original trace)."""
        gen_fn = trace.get_gen_fn()
        return gen_fn.edit(key, trace, self, args)


#########################################################
# Standard "trait-like" edit requests using choice maps #
#########################################################

# These are the update requests which correspond to the behavior
# of several of the interfaces (project, update, regenerate)
# in old Gen.
#
# These require explicit support by generative functions.


@Pytree.dataclass(match_args=True)
class ChoiceMapImportanceRequest(EditRequest):
    constraint: ChoiceMapConstraint

    def edit(
        self,
        key: PRNGKey,
        trace: EmptyTrace[G],
        args: A,
    ) -> tuple[
        Trace[G, A, Sample, Retval],
        Weight,
        Retdiff,
        "ChoiceMapProjectionProjectRequest",
    ]:
        gen_fn = trace.get_gen_fn()
        new_trace, w, bwd_projection = gen_fn.importance_edit(
            key, self.constraint, args
        )
        return (
            new_trace,
            w,
            Diff.unknown_change(new_trace.get_retval()),
            ChoiceMapProjectionProjectRequest(bwd_projection),
        )


@Pytree.dataclass(match_args=True)
class ChoiceMapEditRequest(EditRequest):
    constraint: ChoiceMapConstraint

    def edit(
        self,
        key: PRNGKey,
        trace: Trace[G, A, S, R],
        args: A,
    ) -> tuple[Trace[G, A, S, R], Weight, Retdiff, "ChoiceMapEditRequest"]:
        gen_fn = trace.get_gen_fn()
        return gen_fn.edit(key, trace, self, args)


@Pytree.dataclass(match_args=True)
class IncrementalChoiceMapEditRequest(EditRequest):
    constraint: ChoiceMapConstraint
    propagate_incremental: bool = Pytree.static(default=False)

    def edit(
        self,
        key: PRNGKey,
        trace: Trace[G, A, S, R],
        args: A,
    ) -> tuple[Trace[G, A, S, R], Weight, Retdiff, "IncrementalChoiceMapEditRequest"]:
        gen_fn = trace.get_gen_fn()
        return gen_fn.edit(key, trace, self, args)


@Pytree.dataclass(match_args=True)
class SelectionRegenerateRequest(EditRequest):
    projection: Selection

    def edit(
        self,
        key: PRNGKey,
        trace: Trace[G, A, S, R],
        args: A,
    ) -> tuple[Trace[G, A, S, R], Weight, Retdiff, ChoiceMapEditRequest]:
        gen_fn = trace.get_gen_fn()
        return gen_fn.edit(key, trace, self, args)


@Pytree.dataclass(match_args=True)
class ChoiceMapProjectionProjectRequest(EditRequest):
    projection: ChoiceMapProjection | ChoiceMapProjectionComplement

    def edit(
        self,
        key: PRNGKey,
        trace: Trace[G, A, S, R],
        args: A,
    ) -> tuple[EmptyTrace[G], Weight, Retdiff, ChoiceMapImportanceRequest]:
        gen_fn = trace.get_gen_fn()
        w, bwd_choice_map_constraint = gen_fn.project_edit(key, trace, self.projection)
        return (
            EmptyTrace(gen_fn),
            w,
            Diff.unknown_change(trace.get_retval()),
            ChoiceMapImportanceRequest(bwd_choice_map_constraint),
        )


@Pytree.dataclass(match_args=True)
class SelectionProjectRequest(EditRequest):
    projection: Selection

    def edit(
        self,
        key: PRNGKey,
        trace: Trace[G, A, S, R],
        args: A,
    ) -> tuple[EmptyTrace[G], Weight, Retdiff, ChoiceMapImportanceRequest]:
        gen_fn = trace.get_gen_fn()
        w, bwd_choice_map_constraint = gen_fn.project_edit(
            key,
            trace,
            SelectionProjection(self.projection),
        )
        return (
            EmptyTrace(gen_fn),
            w,
            Diff.unknown_change(trace.get_retval()),
            ChoiceMapImportanceRequest(bwd_choice_map_constraint),
        )


###########################
# "Generic" edit requests #
###########################

# These don't require any specialized support, or defer
# specialized support to internal requests.


@Pytree.dataclass
class EmptyRequest(EditRequest):
    def edit(
        self,
        key: PRNGKey,
        trace: Trace[G, A, S, R],
        args: Arguments,
    ) -> tuple[Trace[G, A, S, R], Weight, Retdiff, "EditRequest"]:
        return (
            trace,
            jnp.array(0.0),
            Diff.no_change(trace.get_retval()),
            EmptyRequest(),
        )


@Pytree.dataclass
class SumEditRequest(EditRequest):
    idx: int | IntArray
    requests: list[EditRequest]


@Pytree.dataclass
class MaskedEditRequest(Generic[U], EditRequest):
    flag: bool | BoolArray
    request: U

    def edit(
        self,
        key: PRNGKey,
        trace: Trace[G, A, S, R],
        args: Arguments,
    ) -> tuple[Trace[G, A, S, R], Weight, Retdiff, "MaskedEditRequest"]:
        new_trace, w, retdiff, bwd_request = self.request.edit(key, trace, args)
        new_trace = jtu.tree_map(
            lambda v1, v2: jnp.where(self.flag, v1, v2), new_trace, trace
        )
        w = self.flag * w
        retdiff = Diff.force_unknown(retdiff)
        bwd_request = MaskedEditRequest(self.flag, bwd_request)
        return new_trace, w, retdiff, bwd_request


################
# Trace traits #
################


class SampleCoercableToChoiceMap(Trace):
    @abstractmethod
    def get_choices(
        self,
    ) -> ChoiceMap:
        raise NotImplementedError


####################################
# Convenience generative functions #
####################################


@Pytree.dataclass
class IgnoreKwargsCombinator(
    Generic[A, S, R, C, P, U],
    GenerativeFunction[tuple[A, dict], S, R, C, P, U],
):
    wrapped: GenerativeFunction[A, S, R, C, P, U]

    def handle_kwargs(self) -> "GenerativeFunction":
        raise NotImplementedError

    def simulate(
        self,
        key: PRNGKey,
        args: tuple[A, dict],
    ) -> Trace:
        args: A = args[0]
        return self.wrapped.simulate(key, args)

    def update(
        self,
        key: PRNGKey,
        trace: Trace,
        choice_map: "ChoiceMap",
        argdiffs: Argdiffs,
    ):
        (argdiffs, _kwargdiffs) = argdiffs
        return self.wrapped.update(key, trace, choice_map, argdiffs)


@Pytree.dataclass
class GenerativeFunctionClosure(
    Generic[A, S, R, C, P, U],
    GenerativeFunction[tuple[A, dict], S, R, C, P, U],
):
    gen_fn: GenerativeFunction[A, S, R, C, P, U]
    args: A
    kwargs: dict

    def get_gen_fn_with_kwargs(self):
        return self.gen_fn.handle_kwargs()

    # NOTE: Supports callee syntax, and the ability to overload it in callers.
    def __matmul__(
        self,
        addr: ExtendedAddressComponent | ExtendedAddress,
    ):
        if self.kwargs:
            maybe_kwarged_gen_fn = self.get_gen_fn_with_kwargs()
            return handle_off_trace_stack(
                addr,
                maybe_kwarged_gen_fn,
                (self.args, self.kwargs),
            )
        else:
            return handle_off_trace_stack(
                addr,
                self.gen_fn,
                self.args,
            )

    def __call__(self, key: PRNGKey, *args) -> Any:
        full_args = (*self.args, *args)
        if self.kwargs:
            maybe_kwarged_gen_fn = self.get_gen_fn_with_kwargs()
            return maybe_kwarged_gen_fn.simulate(
                key, (*full_args, self.kwargs)
            ).get_retval()
        else:
            return self.gen_fn.simulate(key, full_args).get_retval()

    def __abstract_call__(
        self,
        *args,
    ) -> Any:
        full_args = (*self.args, *args)
        if self.kwargs:
            maybe_kwarged_gen_fn = self.get_gen_fn_with_kwargs()
            return maybe_kwarged_gen_fn.__abstract_call__(*full_args, **self.kwargs)
        else:
            return self.gen_fn.__abstract_call__(*full_args)

    #############################################
    # Support the interface with reduced syntax #
    #############################################

    def simulate(
        self,
        key: PRNGKey,
        args: A,
    ) -> Trace:
        full_args = (*self.args, *args)
        if self.kwargs:
            maybe_kwarged_gen_fn = self.get_gen_fn_with_kwargs()
            return maybe_kwarged_gen_fn.simulate(
                key,
                (full_args, self.kwargs),
            )
        else:
            return self.gen_fn.simulate(key, full_args)

<<<<<<< HEAD
=======
    @GenerativeFunction.gfi_boundary
    @typecheck
    def update(
        self,
        key: PRNGKey,
        trace: Trace,
        update_problem: UpdateProblem,
    ) -> tuple[Trace, Weight, Retdiff, UpdateProblem]:
        match update_problem:
            case GenericProblem(argdiffs, subproblem):
                full_argdiffs = (*self.args, *argdiffs)
                if self.kwargs:
                    maybe_kwarged_gen_fn = self.get_gen_fn_with_kwargs()
                    return maybe_kwarged_gen_fn.update(
                        key,
                        trace,
                        GenericProblem(
                            (full_argdiffs, self.kwargs),
                            subproblem,
                        ),
                    )
                else:
                    return self.gen_fn.update(key, trace, update_problem)
            case _:
                raise NotImplementedError

    @GenerativeFunction.gfi_boundary
    @typecheck
>>>>>>> 9e005779
    def assess(
        self,
        key: PRNGKey,
        sample: S,
        args: A,
    ) -> tuple[Score, R]:
        full_args = (*self.args, *args)
        if self.kwargs:
            maybe_kwarged_gen_fn = self.get_gen_fn_with_kwargs()
            return maybe_kwarged_gen_fn.assess(
                key,
                sample,
                (full_args, self.kwargs),
            )
        else:
            return self.gen_fn.assess(key, sample, full_args)

    def importance_edit(
        self,
        key: PRNGKey,
        constraint: C,
        args: A,
    ) -> tuple[Tr, Weight, P]:
        full_args = (*self.args, *args)
        if self.kwargs:
            maybe_kwarged_gen_fn = self.get_gen_fn_with_kwargs()
            return maybe_kwarged_gen_fn.importance_edit(
                key,
                constraint,
                (full_args, self.kwargs),
            )
        else:
            return self.gen_fn.importance_edit(key, constraint, full_args)

    def project_edit(
        self,
        key: PRNGKey,
        trace: Tr,
        projection: P,
    ) -> tuple[Weight, Constraint]:
        if self.kwargs:
            maybe_kwarged_gen_fn = self.get_gen_fn_with_kwargs()
            return maybe_kwarged_gen_fn.project_edit(key, trace, projection)
        else:
            return self.gen_fn.project_edit(key, trace, projection)

    def edit(
        self,
        key: PRNGKey,
        trace: Tr,
        request: U,
    ) -> tuple[Tr, Weight, Retdiff, U]:
        raise NotImplementedError
        if self.kwargs:
            maybe_kwarged_gen_fn = self.get_gen_fn_with_kwargs()
            return maybe_kwarged_gen_fn.edit(key, trace, request)
        else:
            return self.gen_fn.edit(key, trace, request)<|MERGE_RESOLUTION|>--- conflicted
+++ resolved
@@ -1583,25 +1583,6 @@
 
         return marginal(selection=selection, algorithm=algorithm)(self)
 
-<<<<<<< HEAD
-    def target(
-        self,
-        /,
-        *,
-        constraint: "ChoiceMapConstraint",
-        args: A,
-    ) -> "inference.Target":
-        from genjax.inference import Target
-
-        return Target(
-            self,
-            args,
-            constraint,
-        )
-
-=======
->>>>>>> 9e005779
-
 # NOTE: Setup a global handler stack for the `trace` callee sugar.
 # C.f. above.
 # This stack will not interact with JAX tracers at all
@@ -2234,37 +2215,6 @@
         else:
             return self.gen_fn.simulate(key, full_args)
 
-<<<<<<< HEAD
-=======
-    @GenerativeFunction.gfi_boundary
-    @typecheck
-    def update(
-        self,
-        key: PRNGKey,
-        trace: Trace,
-        update_problem: UpdateProblem,
-    ) -> tuple[Trace, Weight, Retdiff, UpdateProblem]:
-        match update_problem:
-            case GenericProblem(argdiffs, subproblem):
-                full_argdiffs = (*self.args, *argdiffs)
-                if self.kwargs:
-                    maybe_kwarged_gen_fn = self.get_gen_fn_with_kwargs()
-                    return maybe_kwarged_gen_fn.update(
-                        key,
-                        trace,
-                        GenericProblem(
-                            (full_argdiffs, self.kwargs),
-                            subproblem,
-                        ),
-                    )
-                else:
-                    return self.gen_fn.update(key, trace, update_problem)
-            case _:
-                raise NotImplementedError
-
-    @GenerativeFunction.gfi_boundary
-    @typecheck
->>>>>>> 9e005779
     def assess(
         self,
         key: PRNGKey,
