# Copyright 2024 MIT Probabilistic Computing Project
#
# Licensed under the Apache License, Version 2.0 (the "License");
# you may not use this file except in compliance with the License.
# You may obtain a copy of the License at
#
#     https://www.apache.org/licenses/LICENSE-2.0
#
# Unless required by applicable law or agreed to in writing, software
# distributed under the License is distributed on an "AS IS" BASIS,
# WITHOUT WARRANTIES OR CONDITIONS OF ANY KIND, either express or implied.
# See the License for the specific language governing permissions and
# limitations under the License.

from abc import abstractmethod
from typing import TYPE_CHECKING

import jax
import jax.numpy as jnp
from penzai.core import formatting_util

from genjax._src.core.generative.choice_map import ChoiceMap, ExtendedAddressComponent
from genjax._src.core.interpreters.incremental import Diff
from genjax._src.core.interpreters.staging import Flag, get_trace_shape
from genjax._src.core.pytree import Pytree
from genjax._src.core.typing import (
    Annotated,
    Any,
    Callable,
    FloatArray,
    Generic,
    InAxes,
    Int,
    IntArray,
    Is,
    PRNGKey,
    Self,
    String,
    TypeVar,
)

# Import `genjax` so static typecheckers can see the circular reference to "genjax.ChoiceMap" below.
if TYPE_CHECKING:
    import genjax

_C = TypeVar("_C", bound=Callable[..., Any])
ArgTuple = TypeVar("ArgTuple", bound=tuple[Any, ...])

# Generative Function type variables
R = TypeVar("R")
"""
Generic denoting the return type of a generative function.
"""
S = TypeVar("S")

Carry = TypeVar("Carry")
Y = TypeVar("Y")

#####################################
# Special generative function types #
#####################################

Weight = FloatArray
"""
A _weight_ is a density ratio which often occurs in the context of proper weighting for [`Target`][genjax.inference.Target] distributions, or in Gen's [`update`][genjax.core.GenerativeFunction.update] interface, whose mathematical content is described in [`update`][genjax.core.GenerativeFunction.update].

The type `Weight` does not enforce any meaningful mathematical invariants, but is used to denote the type of weights in GenJAX, to improve readability and parsing of interface specifications / expectations.
"""
Score = FloatArray
"""
A _score_ is a density ratio, described fully in [`simulate`][genjax.core.GenerativeFunction.simulate].

The type `Score` does not enforce any meaningful mathematical invariants, but is used to denote the type of scores in the GenJAX system, to improve readability and parsing of interface specifications.
"""

Arguments = tuple
"""
`Arguments` is the type of argument values to generative functions. It is a type alias for `Tuple`, and is used to improve readability and parsing of interface specifications.
"""

Argdiffs = Annotated[
    tuple[Any, ...],
    Is[Diff.static_check_tree_diff],
]
"""
`Argdiffs` is the type of argument values with an attached `ChangeType` (c.f. [`update`][genjax.core.GenerativeFunction.update]).

When used under type checking, `Retdiff` assumes that the argument values are `Pytree` (either, defined via GenJAX's `Pytree` interface or registered with JAX's system). For each argument, it checks that _the leaves_ are `Diff` type with attached `ChangeType`.
"""


Retdiff = Annotated[
    R,
    Is[Diff.static_check_tree_diff],
]


"""
`Retdiff` is the type of return values with an attached `ChangeType` (c.f. [`update`][genjax.core.GenerativeFunction.update]).

When used under type checking, `Retdiff` assumes that the return value is a `Pytree` (either, defined via GenJAX's `Pytree` interface or registered with JAX's system). It checks that _the leaves_ are `Diff` type with attached `ChangeType`.
"""

###########
# Samples #
###########


class Sample(Pytree):
    """A `Sample` is a value which can be sampled from generative functions. Samples can be scalar values, or map-like values ([`ChoiceMap`][genjax.core.ChoiceMap]). Different sample types can induce different interfaces: `ChoiceMap`, for instance, supports interfaces for accessing sub-maps and values."""


@Pytree.dataclass
class EmptySample(Sample):
    pass


@Pytree.dataclass(match_args=True)
class MaskedSample(Sample):
    flag: Flag
<<<<<<< HEAD
    sample: Sample
=======
    problem: UpdateProblem

    @staticmethod
    def maybe_empty(f: Flag, problem: UpdateProblem):
        match problem:
            case MaskedProblem(flag, subproblem):
                return MaskedProblem(f.and_(flag), subproblem)
            case _:
                return (
                    problem
                    if f.concrete_true()
                    else EmptyProblem()
                    if f.concrete_false()
                    else MaskedProblem(f, problem)
                )


@Pytree.dataclass
class SumProblem(UpdateProblem):
    idx: Int | IntArray
    problems: list[UpdateProblem]


@Pytree.dataclass(match_args=True)
class GenericProblem(UpdateProblem):
    argdiffs: Argdiffs
    subproblem: UpdateProblem


@Pytree.dataclass(match_args=True)
class ImportanceProblem(UpdateProblem):
    constraint: "Constraint"


@Pytree.dataclass
class ProjectProblem(UpdateProblem):
    pass


class UpdateProblemBuilder(Pytree):
    @staticmethod
    def empty():
        return EmptyProblem()

    @staticmethod
    def maybe(flag: Flag, problem: "UpdateProblem"):
        return MaskedProblem.maybe_empty(flag, problem)

    @staticmethod
    def g(argdiffs: Argdiffs, subproblem: "UpdateProblem") -> "GenericProblem":
        return GenericProblem(argdiffs, subproblem)
>>>>>>> 413a1c8a


###############
# Constraints #
###############


class Constraint(Pytree):
    """
    Constraints represent a request to force a value to satisfy a predicate.

    Constraints can also be used to construct `ImportanceProblem` instances, which are used to implement the [`importance`][genjax.core.GenerativeFunction.importance] interface. This interface implements a restricted SMCP3 move, from the empty target, to the target induced by the constraint.
    """


@Pytree.dataclass
class EmptyConstraint(Constraint):
    """
    An `EmptyConstraint` encodes the lack of a constraint.

    Formally, `EmptyConstraint(x)` represents the constraint `(x $\\mapsto$ (), ())`.
    """

    pass


@Pytree.dataclass(match_args=True)
class MaskedConstraint(Constraint):
    """
    A `MaskedConstraint` encodes a possible constraint.

    Formally, `MaskedConstraint(f: Bool, c: Constraint)` represents the constraint `Option((x $\\mapsto$ x, x))`,
    where the None case is represented by `EmptyConstraint`.
    """

    flag: Flag
    constraint: Constraint


@Pytree.dataclass
class SumConstraint(Constraint):
    """
    A `SumConstraint` encodes that one of a set of possible constraints is active _at runtime_, using a provided index.

    Formally, `SumConstraint(idx: IntArray, cs: List[Constraint])` represents the constraint (`x` $\\mapsto$ `xs[idx]`, `ys[idx]`).
    """

    idx: IntArray
    constraint: list[Constraint]


#########################
# Update specifications #
#########################


class EditRequest(Pytree):
    """
    An `EditRequest` is a request to update a trace of a generative function. Generative functions respond to instances of subtypes of `EditRequest` by providing an [`update`][genjax.core.GenerativeFunction.update] implementation.

    Updating a trace is a common operation in inference processes, but naively mutating the trace will invalidate the mathematical invariants that Gen retains. `EditRequest` instances denote requests for _SMC moves_ in the framework of [SMCP3](https://proceedings.mlr.press/v206/lew23a.html), which preserve these invariants.
    """


@Pytree.dataclass
class EmptyRequest(EditRequest):
    pass


@Pytree.dataclass(match_args=True)
class MaskedRequest(EditRequest):
    flag: Flag
    problem: EditRequest

    @classmethod
    def maybe_empty(cls, f: Flag, problem: EditRequest):
        match problem:
            case MaskedRequest(flag, subproblem):
                return MaskedRequest(f.and_(flag), subproblem)
            case _:
                return (
                    problem
                    if f.concrete_true()
                    else EmptyRequest()
                    if f.concrete_false()
                    else MaskedRequest(f, problem)
                )


@Pytree.dataclass
class SumRequest(EditRequest):
    idx: Int | IntArray
    problems: list[EditRequest]


@Pytree.dataclass(match_args=True)
class IncrementalGenericRequest(EditRequest):
    argdiffs: Argdiffs
    constraint: Constraint


@Pytree.dataclass(match_args=True)
class ImportanceRequest(EditRequest):
    arguments: Arguments
    constraint: Constraint


@Pytree.dataclass
class ProjectProblem(EditRequest):
    pass


class EditRequestBuilder(Pytree):
    @classmethod
    def empty(cls):
        return EmptyRequest()

    @classmethod
    def maybe(cls, flag: Flag, problem: "EditRequest"):
        return MaskedRequest.maybe_empty(flag, problem)

    @classmethod
    def g(
        cls,
        argdiffs: Argdiffs,
        choice_map: ChoiceMap,
    ) -> "IncrementalGenericRequest":
        choice_map_constraint = ChoiceMapConstraint(choice_map)
        return IncrementalGenericRequest(argdiffs, choice_map_constraint)


################################
# Choice map specialized types #
################################


@Pytree.dataclass
class ChoiceMapConstraint(Constraint, ChoiceMap):
    choice_map: ChoiceMap

    def get_submap(
        self,
        addr: ExtendedAddressComponent,
    ) -> "ChoiceMap":
        return ChoiceMapConstraint(self.choice_map.get_submap(addr))

    def get_value(self) -> Any:
        return self.choice_map.get_value()


@Pytree.dataclass
class ChoiceMapSample(Sample, ChoiceMap):
    choice_map: ChoiceMap

    def get_submap(
        self,
        addr: ExtendedAddressComponent,
    ) -> "ChoiceMap":
        return ChoiceMapSample(self.choice_map.get_submap(addr))

    def get_value(self) -> Any:
        return self.choice_map.get_value()


#########
# Trace #
#########


class Trace(Generic[R], Pytree):
    """
    `Trace` is the type of traces of generative functions.

    A trace is a data structure used to represent sampled executions of
    generative functions. Traces track metadata associated with the probabilities
    of choices, as well as other data associated with
    the invocation of a generative function, including the arguments it
    was invoked with, its return value, and the identity of the generative function itself.
    """

    @abstractmethod
    def get_args(self) -> Arguments:
        """Returns the [`Arguments`][genjax.core.Arguments] for the [`GenerativeFunction`][genjax.core.GenerativeFunction] invocation which created the [`Trace`][genjax.core.Trace]."""

    @abstractmethod
    def get_retval(self) -> R:
        """Returns the `R` from the [`GenerativeFunction`][genjax.core.GenerativeFunction] invocation which created the [`Trace`][genjax.core.Trace]."""

    @abstractmethod
    def get_score(self) -> Score:
        """Return the [`Score`][genjax.core.Score] of the `Trace`.

        The score must satisfy a particular mathematical specification: it's either an exact density evaluation of $P$ (the distribution over samples) for the sample returned by [`genjax.Trace.get_sample`][], or _a sample from an estimator_ (a density estimate) if the generative function contains _untraced randomness_.

        Let $s$ be the score, $t$ the sample, and $a$ the arguments: when the generative function contains no _untraced randomness_, the score (in logspace) is given by:

        $$
        \\log s := \\log P(t; a)
        $$

        (**With untraced randomness**) Gen allows for the possibility of sources of randomness _which are not traced_. When these sources are included in generative computations, the score is defined so that the following property holds:

        $$
        \\mathbb{E}_{r\\sim~P(r | t; a)}\\big[\\frac{1}{s}\\big] = \\frac{1}{P(t; a)}
        $$

        This property is the one you'd want to be true if you were using a generative function with untraced randomness _as a proposal_ in a routine which uses importance sampling, for instance.

        In GenJAX, one way you might encounter this is by using pseudo-random routines in your modeling code:
        ```python
        # notice how the key is explicit
        @genjax.gen
        def model_with_untraced_randomness(key: PRNGKey):
            x = genjax.normal(0.0, 1.0) "x"
            v = some_random_process(key, x)
            y = genjax.normal(v, 1.0) @ "y"
        ```

        In this case, the score (in logspace) is given by:

        $$
        \\log s := \\log P(r, t; a) - \\log Q(r; a)
        $$

        which satisfies the requirement by virtue of the fact:

        $$
        \\begin{aligned}
        \\mathbb{E}_{r\\sim~P(r | t; a)}\\big[\\frac{1}{s}\\big] &= \\mathbb{E}_{r\\sim P(r | t; a)}\\big[\\frac{Q(r; a)}{P(r, t; a)} \\big] \\\\ &= \\frac{1}{P(t; a)} \\mathbb{E}_{r\\sim P(r | t; a)}\\big[\\frac{Q(r; a)}{P(r | t; a)}\\big] \\\\
        &= \\frac{1}{P(t; a)}
        \\end{aligned}
        $$

        """

    @abstractmethod
    def get_sample(self) -> Sample:
        """Return the [`Sample`][genjax.core.Sample] sampled from the distribution over samples by the generative function during the invocation which created the [`Trace`][genjax.core.Trace]."""

    # TODO: deprecated.
    def get_choices(self) -> "genjax.ChoiceMap":
        """Version of [`genjax.Trace.get_sample`][] for traces where the sample is an instance of [`genjax.ChoiceMap`][]."""
        raise NotImplementedError

    @abstractmethod
    def get_gen_fn(self) -> "GenerativeFunction[R]":
        """Returns the [`GenerativeFunction`][genjax.core.GenerativeFunction] whose invocation created the [`Trace`][genjax.core.Trace]."""
        raise NotImplementedError

    def edit(
        self,
        key: PRNGKey,
        problem: EditRequest,
        argdiffs: tuple[Any, ...] | None = None,
    ) -> tuple[Self, Weight, Retdiff[R], EditRequest]:
        """
        This method calls out to the underlying [`GenerativeFunction.update`][genjax.core.GenerativeFunction.update] method - see [`EditRequest`][genjax.core.EditRequest] and [`update`][genjax.core.GenerativeFunction.update] for more information.
        """
        if isinstance(problem, IncrementalGenericRequest) and argdiffs is None:
            return self.get_gen_fn().edit(key, self, problem)  # pyright: ignore[reportReturnType]
        else:
            return self.get_gen_fn().edit(
                key,
                self,
                IncrementalGenericRequest(
                    Diff.tree_diff_no_change(self.get_args()), problem
                ),
            )  # pyright: ignore[reportReturnType]

    def project(
        self,
        key: PRNGKey,
        problem: ProjectProblem,
    ) -> Weight:
        gen_fn = self.get_gen_fn()
        _, w, _, _ = gen_fn.edit(
            key,
            self,
            IncrementalGenericRequest(Diff.no_change(self.get_args()), problem),
        )
        return -w

    ###################
    # Pretty printing #
    ###################

    def treescope_color(self):
        return self.get_gen_fn().treescope_color()

    ###################
    # Batch semantics #
    ###################

    @property
    def batch_shape(self):
        return len(self.get_score())


@Pytree.dataclass
class EmptyTraceArg(Pytree):
    pass


# TODO figure out if / how we can remove this idea, this is masquerading as a trace!
@Pytree.dataclass
class EmptyTrace(Trace[R]):
    gen_fn: "GenerativeFunction[R]"

    def get_args(self) -> tuple[EmptyTraceArg]:
        return (EmptyTraceArg(),)

    def get_retval(self) -> R:
        raise NotImplementedError("Not gonna happen!")

    def get_score(self) -> Score:
        return jnp.array(0.0)

    def get_sample(self) -> Sample:
        return EmptySample()

    def get_choices(self) -> ChoiceMap:
        return ChoiceMap.empty()

    def get_gen_fn(self) -> "GenerativeFunction[R]":
        return self.gen_fn


#######################
# Generative function #
#######################


class GenerativeFunction(Generic[R], Pytree):
    """
    `GenerativeFunction` is the type of _generative functions_, the main computational object in Gen.

    Generative functions are a type of probabilistic program. In terms of their mathematical specification, they come equipped with a few ingredients:

    * (**Distribution over samples**) $P(\\cdot_t, \\cdot_r; a)$ - a probability distribution over samples $t$ and untraced randomness $r$, indexed by arguments $a$. This ingredient is involved in all the interfaces and specifies the distribution over samples which the generative function represents.
    * (**Family of K/L proposals**) $(K(\\cdot_t, \\cdot_{K_r}; u, t), L(\\cdot_t, \\cdot_{L_r}; u, t)) = \\mathcal{F}(u, t)$ - a family of pairs of probabilistic programs (referred to as K and L), indexed by [`EditRequest`][genjax.core.EditRequest] $u$ and an existing sample $t$. This ingredient supports the [`update`][genjax.core.GenerativeFunction.update] and [`importance`][genjax.core.GenerativeFunction.importance] interface, and is used to specify an SMCP3 move which the generative function must provide in response to an update request. K and L must satisfy additional properties, described further in [`update`][genjax.core.GenerativeFunction.update].
    * (**Return value function**) $f(t, r, a)$ - a deterministic return value function, which maps samples and untraced randomness to return values.

    Generative functions also support a family of [`Target`][genjax.inference.Target] distributions - a [`Target`][genjax.inference.Target] distribution is a (possibly unnormalized) distribution, typically induced by inference problems.

    * $\\delta_\\emptyset$ - the empty target, whose only possible value is the empty sample, with density 1.
    * (**Family of targets induced by $P$**) $T_P(a, c)$ - a family of targets indexed by arguments $a$ and [`Constraint`][genjax.core.Constraint] $c$, created by pairing the distribution over samples $P$ with arguments and constraint.

    Generative functions expose computations using these ingredients through the _generative function interface_ (the methods which are documented below).

    Examples:
        The interface methods can be used to implement inference algorithms directly - here's a simple example using bootstrap importance sampling directly:
        ```python exec="yes" html="true" source="material-block" session="core"
        import jax
        from jax.scipy.special import logsumexp
        from jax.random import PRNGKey
        import jax.tree_util as jtu
        from genjax import ChoiceMapBuilder as C
        from genjax import gen, uniform, flip, categorical


        @gen
        def model():
            p = uniform(0.0, 1.0) @ "p"
            f1 = flip(p) @ "f1"
            f2 = flip(p) @ "f2"


        # Bootstrap importance sampling.
        def importance_sampling(key, constraint):
            key, sub_key = jax.random.split(key)
            sub_keys = jax.random.split(sub_key, 5)
            tr, log_weights = jax.vmap(model.importance, in_axes=(0, None, None))(
                sub_keys, constraint, ()
            )
            logits = log_weights - logsumexp(log_weights)
            idx = categorical(logits)(key)
            return jtu.tree_map(lambda v: v[idx], tr.get_sample())


        sub_keys = jax.random.split(PRNGKey(0), 50)
        samples = jax.jit(jax.vmap(importance_sampling, in_axes=(0, None)))(
            sub_keys, C.kw(f1=True, f2=True)
        )
        print(samples.render_html())
        ```
    """

    def __call__(self, *args, **kwargs) -> "GenerativeFunctionClosure[R]":
        return GenerativeFunctionClosure(self, args, kwargs)

    def __abstract_call__(self, *args) -> R:
        """Used to support JAX tracing, although this default implementation involves no
        JAX operations (it takes a fixed-key sample from the return value).

        Generative functions may customize this to improve compilation time.
        """
        return self.simulate(jax.random.PRNGKey(0), args).get_retval()

    def handle_kwargs(self) -> "GenerativeFunction[R]":
        return IgnoreKwargs(self)

    def get_trace_shape(self, *args) -> Any:
        return get_trace_shape(self, args)

    @abstractmethod
    def simulate(
        self,
        key: PRNGKey,
        args: Arguments,
    ) -> Trace[R]:
        """
        Execute the generative function, sampling from its distribution over samples, and return a [`Trace`][genjax.core.Trace].

        ## More on traces

        The [`Trace`][genjax.core.Trace] returned by `simulate` implements its own interface.

        It is responsible for storing the arguments of the invocation ([`genjax.Trace.get_args`][]), the return value of the generative function ([`genjax.Trace.get_retval`][]), the identity of the generative function which produced the trace ([`genjax.Trace.get_gen_fn`][]), the sample of traced random choices produced during the invocation ([`genjax.Trace.get_sample`][]) and _the score_ of the sample ([`genjax.Trace.get_score`][]).

        Examples:
            ```python exec="yes" html="true" source="material-block" session="core"
            import genjax
            from jax import vmap, jit
            from jax.random import PRNGKey
            from jax.random import split


            @genjax.gen
            def model():
                x = genjax.normal(0.0, 1.0) @ "x"
                return x


            key = PRNGKey(0)
            tr = model.simulate(key, ())
            print(tr.render_html())
            ```

            Another example, using the same model, composed into [`genjax.repeat`](combinators.md#genjax.repeat) - which creates a new generative function, which has the same interface:
            ```python exec="yes" html="true" source="material-block" session="core"
            @genjax.gen
            def model():
                x = genjax.normal(0.0, 1.0) @ "x"
                return x


            key = PRNGKey(0)
            tr = model.repeat(n=10).simulate(key, ())
            print(tr.render_html())
            ```

            (**Fun, flirty, fast ... parallel?**) Feel free to use `jax.jit` and `jax.vmap`!
            ```python exec="yes" html="true" source="material-block" session="core"
            key = PRNGKey(0)
            sub_keys = split(key, 10)
            sim = model.repeat(n=10).simulate
            tr = jit(vmap(sim, in_axes=(0, None)))(sub_keys, ())
            print(tr.render_html())
            ```
        """
        raise NotImplementedError

    @abstractmethod
    def assess(
        self,
        sample: "genjax.ChoiceMap",
        args: Arguments,
    ) -> tuple[Score, R]:
        """
        Return [the score][genjax.core.Trace.get_score] and [the return value][genjax.core.Trace.get_retval] when the generative function is invoked with the provided arguments, and constrained to take the provided sample as the sampled value.

        It is an error if the provided sample value is off the support of the distribution over the `Sample` type, or otherwise induces a partial constraint on the execution of the generative function (which would require the generative function to provide an `update` implementation which responds to the `EditRequest` induced by the [`importance`][genjax.core.GenerativeFunction.importance] interface).

        Examples:
            This method is similar to density evaluation interfaces for distributions.
            ```python exec="yes" html="true" source="material-block" session="core"
            from genjax import normal
            from genjax import ChoiceMapBuilder as C

            sample = C.v(1.0)
            score, retval = normal.assess(sample, (1.0, 1.0))
            print((score, retval))
            ```

            But it also works with generative functions that sample from spaces with more structure:

            ```python exec="yes" html="true" source="material-block" session="core"
            from genjax import gen
            from genjax import normal
            from genjax import ChoiceMapBuilder as C


            @gen
            def model():
                v1 = normal(0.0, 1.0) @ "v1"
                v2 = normal(v1, 1.0) @ "v2"


            sample = C.kw(v1=1.0, v2=0.0)
            score, retval = model.assess(sample, ())
            print((score, retval))
            ```
        """
        raise NotImplementedError

    @abstractmethod
    def edit(
        self,
        key: PRNGKey,
        trace: Trace[R],
        edit_request: EditRequest,
    ) -> tuple[Trace[R], Weight, Retdiff[R], EditRequest]:
        """
        Update a trace in response to an [`EditRequest`][genjax.core.EditRequest], returning a new [`Trace`][genjax.core.Trace], an incremental [`Weight`][genjax.core.Weight] for the new target, a [`Retdiff`][genjax.core.Retdiff] return value tagged with change information, and a backward [`EditRequest`][genjax.core.EditRequest] which requests the reverse move (to go back to the original trace).

        The specification of this interface is parametric over the kind of `EditRequest` -- responding to an `EditRequest` instance requires that the generative function provides an implementation of a sequential Monte Carlo move in the [SMCP3](https://proceedings.mlr.press/v206/lew23a.html) framework. Users of inference algorithms are not expected to understand the ingredients, but inference algorithm developers are.

        Examples:
            Updating a trace in response to a request for a [`Target`][genjax.inference.Target] change induced by a change to the arguments:
            ```python exec="yes" source="material-block" session="core"
            from genjax import gen
            from genjax import normal
            from genjax import EmptyProblem
            from genjax import Diff
            from genjax import ChoiceMapBuilder as C
            from genjax import EditRequestBuilder as U


            @gen
            def model(var):
                v1 = normal(0.0, 1.0) @ "v1"
                v2 = normal(v1, var) @ "v2"
                return v2


            # Generating an initial trace properly weighted according
            # to the target induced by the constraint.
            constraint = C.kw(v2=1.0)
            initial_tr, w = model.importance(key, constraint, (1.0,))

            # Updating the trace to a new target.
            new_tr, inc_w, retdiff, bwd_prob = model.update(
                key,
                initial_tr,
                U.g(
                    Diff.unknown_change((3.0,)),
                    EmptyProblem(),
                ),
            )
            ```

            Now, let's inspect the trace:
            ```python exec="yes" html="true" source="material-block" session="core"
            # Inspect the trace, the sampled values should not have changed!
            sample = new_tr.get_sample()
            print(sample["v1"], sample["v2"])
            ```

            And the return value diff:
            ```python exec="yes" html="true" source="material-block" session="core"
            # The return value also should not have changed!
            print(retdiff.render_html())
            ```

            As expected, neither have changed -- but the weight is non-zero:
            ```python exec="yes" html="true" source="material-block" session="core"
            print(w)
            ```

        ## Mathematical ingredients behind update

        The `update` interface exposes [SMCP3 moves](https://proceedings.mlr.press/v206/lew23a.html). Here, we omit the measure theoretic description, and refer interested readers to [the paper](https://proceedings.mlr.press/v206/lew23a.html). Informally, the ingredients of such a move are:

        * The previous target $T$.
        * The new target $T'$.
        * A pair of kernel probabilistic programs, called $K$ and $L$:
            * The K kernel is a kernel probabilistic program which accepts a previous sample $x_{t-1}$ from $T$ as an argument, may sample auxiliary randomness $u_K$, and returns a new sample $x_t$ approximately distributed according to $T'$, along with transformed randomness $u_L$.
            * The L kernel is a kernel probabilistic program which accepts the new sample $x_t$, and provides a density evaluator for the auxiliary randomness $u_L$ which K returns, and an inverter $x_t \\mapsto x_{t-1}$ which is _almost everywhere_ the identity function.

        The specification of these ingredients are encapsulated in the type signature of the `update` interface.

        ## Understanding the `update` interface

        The `update` interface uses the mathematical ingredients described above to perform probability-aware mutations and incremental [`Weight`][genjax.core.Weight] computations on [`Trace`][genjax.core.Trace] instances, which allows Gen to provide automation to support inference agorithms like importance sampling, SMC, MCMC and many more.

        An `EditRequest` denotes a function $tr \\mapsto (T, T')$ from traces to a pair of targets (the previous [`Target`][genjax.inference.Target] $T$, and the final [`Target`][genjax.inference.Target] $T'$).

        Several common types of moves can be requested via the `GenericProblem` type:

        ```python exec="yes" source="material-block" session="core"
        from genjax import GenericProblem

        g = GenericProblem(
            Diff.unknown_change((1.0,)),  # "Argdiffs"
            EmptyProblem(),  # Subproblem
        )
        ```

        Creating problem instances is also possible using the `EditRequestBuilder`:
        ```python exec="yes" html="true" source="material-block" session="core"
        from genjax import EditRequestBuilder as U

        g = U.g(
            Diff.unknown_change((3.0,)),  # "Argdiffs"
            EmptyProblem(),  # Subproblem
        )
        print(g.render_html())
        ```

        `GenericProblem` contains information about changes to the arguments of the generative function ([`Argdiffs`][genjax.core.Argdiffs]) and a subproblem which specifies an additional move to be performed. The subproblem can be a bonafide [`EditRequest`][genjax.core.EditRequest] itself, or a [`Constraint`][genjax.core.Constraint] (like [`ChoiceMap`][genjax.core.ChoiceMap]).

        ```python exec="yes" html="true" source="material-block" session="core"
        new_tr, inc_w, retdiff, bwd_prob = model.update(
            key,
            initial_tr,
            U.g(Diff.unknown_change((3.0,)), C.kw(v1=3.0)),
        )
        print((new_tr.get_sample()["v1"], w))
        ```

        **Additional notes on [`Argdiffs`][genjax.core.Argdiffs]**

        Argument changes induce changes to the distribution over samples, internal K and L proposals, and (by virtue of changes to $P$) target distributions. The [`Argdiffs`][genjax.core.Argdiffs] type denotes the type of values attached with a _change type_, a piece of data which indicates how the value has changed from the arguments which created the trace. Generative functions can utilize change type information to inform efficient [`update`][genjax.core.GenerativeFunction.update] implementations.
        """
        raise NotImplementedError

    ######################
    # Derived interfaces #
    ######################

    def update(
        self,
        key: PRNGKey,
        trace: Trace[R],
        constraint: ChoiceMap | Constraint,
        argdiffs: Argdiffs,
    ) -> tuple[Trace[R], Weight, Retdiff[R], Constraint]:
        tr, w, rd, bwd = self.edit(
            key,
            trace,
            IncrementalGenericRequest(
                argdiffs,
                constraint
                if isinstance(constraint, Constraint)
                else ChoiceMapConstraint(constraint),
            ),
        )
        assert isinstance(bwd, IncrementalGenericRequest), type(bwd)
        return tr, w, rd, bwd.constraint

    def importance(
        self,
        key: PRNGKey,
        constraint: ChoiceMap | Constraint,
        args: Arguments,
    ) -> tuple[Trace[R], Weight]:
        """
        Returns a properly weighted pair, a [`Trace`][genjax.core.Trace] and a [`Weight`][genjax.core.Weight], properly weighted for the target induced by the generative function for the provided constraint and arguments.

        Examples:
            (**Full constraints**) A simple example using the `importance` interface on distributions:
            ```python exec="yes" html="true" source="material-block" session="core"
            from genjax import normal
            from genjax import ChoiceMapBuilder as C
            from jax.random import PRNGKey

            key = PRNGKey(0)

            tr, w = normal.importance(key, C.v(1.0), (0.0, 1.0))
            print(tr.get_sample().render_html())
            ```

            (**Internal proposal for partial constraints**) Specifying a _partial_ constraint on a [`StaticGenerativeFunction`][genjax.StaticGenerativeFunction]:
            ```python exec="yes" html="true" source="material-block" session="core"
            from genjax import flip, uniform, gen
            from genjax import ChoiceMapBuilder as C


            @gen
            def model():
                p = uniform(0.0, 1.0) @ "p"
                f1 = flip(p) @ "f1"
                f2 = flip(p) @ "f2"


            tr, w = model.importance(key, C.kw(f1=True, f2=True), ())
            print(tr.get_sample().render_html())
            ```

        Under the hood, creates an [`EditRequest`][genjax.core.EditRequest] which requests that the generative function respond with a move from the _empty_ trace (the only possible value for _empty_ target $\\delta_\\emptyset$) to the target induced by the generative function for constraint $C$ with arguments $a$.
        """
        tr, w, _, _ = self.edit(
            key,
            EmptyTrace(self),
            ImportanceRequest(
                args,
                constraint
                if isinstance(constraint, Constraint)
                else ChoiceMapConstraint(constraint),
            ),
        )
        return tr, w

    def propose(
        self,
        key: PRNGKey,
        args: Arguments,
    ) -> tuple[Sample, Score, R]:
        """
        Samples a [`Sample`][genjax.core.Sample] and any untraced randomness $r$ from the generative function's distribution over samples ($P$), and returns the [`Score`][genjax.core.Score] of that sample under the distribution, and the `R` of the generative function's return value function $f(r, t, a)$ for the sample and untraced randomness.
        """
        tr = self.simulate(key, args)
        sample = tr.get_sample()
        score = tr.get_score()
        retval = tr.get_retval()
        return sample, score, retval

    # NOTE: Supports pretty printing in penzai.
    def treescope_color(self):
        type_string = str(type(self))
        return formatting_util.color_from_string(type_string)

    ######################################################
    # Convenience: postfix syntax for combinators / DSLs #
    ######################################################

    ###############
    # Combinators #
    ###############

    # TODO think through, or note, that the R that comes out will have to be bounded by pytree.
    def vmap(self, /, *, in_axes: InAxes = 0) -> "GenerativeFunction[R]":
        """
        Returns a [`GenerativeFunction`][genjax.GenerativeFunction] that performs a vectorized map over the argument specified by `in_axes`. Traced values are nested under an index, and the retval is vectorized.

        Args:
            in_axes: Selector specifying which input arguments (or index into them) should be vectorized. Defaults to 0, i.e., the first argument. See [this link](https://jax.readthedocs.io/en/latest/pytrees.html#applying-optional-parameters-to-pytrees) for more detail.

        Returns:
            A new [`GenerativeFunction`][genjax.GenerativeFunction] that accepts an argument of one-higher dimension at the position specified by `in_axes`.

        Examples:
            ```python exec="yes" html="true" source="material-block" session="gen-fn"
            import jax
            import jax.numpy as jnp
            import genjax


            @genjax.gen
            def model(x):
                v = genjax.normal(x, 1.0) @ "v"
                return genjax.normal(v, 0.01) @ "q"


            vmapped = model.vmap(in_axes=0)

            key = jax.random.PRNGKey(314159)
            arr = jnp.ones(100)

            # `vmapped` accepts an array if numbers instead of the original
            # single number that `model` accepted.
            tr = jax.jit(vmapped.simulate)(key, (arr,))

            print(tr.render_html())
            ```
        """
        import genjax

        return genjax.vmap(in_axes=in_axes)(self)

    def repeat(self, /, *, n: Int) -> "GenerativeFunction[R]":
        """
        Returns a [`genjax.GenerativeFunction`][] that samples from `self` `n` times, returning a vector of `n` results.

        The values traced by each call `gen_fn` will be nested under an integer index that matches the loop iteration index that generated it.

        This combinator is useful for creating multiple samples from `self` in a batched manner.

        Args:
            n: The number of times to sample from the generative function.

        Returns:
            A new [`genjax.GenerativeFunction`][] that samples from the original function `n` times.

        Examples:
            ```python exec="yes" html="true" source="material-block" session="repeat"
            import genjax, jax


            @genjax.gen
            def normal_draw(mean):
                return genjax.normal(mean, 1.0) @ "x"


            normal_draws = normal_draw.repeat(n=10)

            key = jax.random.PRNGKey(314159)

            # Generate 10 draws from a normal distribution with mean 2.0
            tr = jax.jit(normal_draws.simulate)(key, (2.0,))
            print(tr.render_html())
            ```
        """
        import genjax

        return genjax.repeat(n=n)(self)

    def scan(
        self: "GenerativeFunction[tuple[Carry, Y]]",
        /,
        *,
        n: Int | None = None,
        reverse: bool = False,
        unroll: int | bool = 1,
    ) -> "GenerativeFunction[tuple[Carry, Y]]":
        """
        When called on a [`genjax.GenerativeFunction`][] of type `(c, a) -> (c, b)`, returns a new [`genjax.GenerativeFunction`][] of type `(c, [a]) -> (c, [b])` where

        - `c` is a loop-carried value, which must hold a fixed shape and dtype across all iterations
        - `a` may be a primitive, an array type or a pytree (container) type with array leaves
        - `b` may be a primitive, an array type or a pytree (container) type with array leaves.

        The values traced by each call to the original generative function will be nested under an integer index that matches the loop iteration index that generated it.

        For any array type specifier `t`, `[t]` represents the type with an additional leading axis, and if `t` is a pytree (container) type with array leaves then `[t]` represents the type with the same pytree structure and corresponding leaves each with an additional leading axis.

        When the type of `xs` in the snippet below (denoted `[a]` above) is an array type or None, and the type of `ys` in the snippet below (denoted `[b]` above) is an array type, the semantics of the returned [`genjax.GenerativeFunction`][] are given roughly by this Python implementation:

        ```python
        def scan(f, init, xs, length=None):
            if xs is None:
                xs = [None] * length
            carry = init
            ys = []
            for x in xs:
                carry, y = f(carry, x)
                ys.append(y)
            return carry, np.stack(ys)
        ```

        Unlike that Python version, both `xs` and `ys` may be arbitrary pytree values, and so multiple arrays can be scanned over at once and produce multiple output arrays. `None` is actually a special case of this, as it represents an empty pytree.

        The loop-carried value `c` must hold a fixed shape and dtype across all iterations (and not just be consistent up to NumPy rank/shape broadcasting and dtype promotion rules, for example). In other words, the type `c` in the type signature above represents an array with a fixed shape and dtype (or a nested tuple/list/dict container data structure with a fixed structure and arrays with fixed shape and dtype at the leaves).

        Args:
            n: optional integer specifying the number of loop iterations, which (if supplied) must agree with the sizes of leading axes of the arrays in the returned function's second argument. If supplied then the returned generative function can take `None` as its second argument.

            reverse: optional boolean specifying whether to run the scan iteration forward (the default) or in reverse, equivalent to reversing the leading axes of the arrays in both `xs` and in `ys`.

            unroll: optional positive int or bool specifying, in the underlying operation of the scan primitive, how many scan iterations to unroll within a single iteration of a loop. If an integer is provided, it determines how many unrolled loop iterations to run within a single rolled iteration of the loop. If a boolean is provided, it will determine if the loop is competely unrolled (i.e. `unroll=True`) or left completely unrolled (i.e. `unroll=False`).

        Returns:
            A new [`genjax.GenerativeFunction`][] that takes a loop-carried value and a new input, and returns a new loop-carried value along with either `None` or an output to be collected into the second return value.

        Examples:
            Scan for 1000 iterations with no array input:
            ```python exec="yes" html="true" source="material-block" session="scan"
            import jax
            import genjax


            @genjax.gen
            def random_walk_step(prev, _):
                x = genjax.normal(prev, 1.0) @ "x"
                return x, None


            random_walk = random_walk_step.scan(n=1000)

            init = 0.5
            key = jax.random.PRNGKey(314159)

            tr = jax.jit(random_walk.simulate)(key, (init, None))
            print(tr.render_html())
            ```

            Scan across an input array:
            ```python exec="yes" html="true" source="material-block" session="scan"
            import jax.numpy as jnp


            @genjax.gen
            def add_and_square_step(sum, x):
                new_sum = sum + x
                return new_sum, sum * sum


            # notice no `n` parameter supplied:
            add_and_square_all = add_and_square_step.scan()
            init = 0.0
            xs = jnp.ones(10)

            tr = jax.jit(add_and_square_all.simulate)(key, (init, xs))

            # The retval has the final carry and an array of all `sum*sum` returned.
            print(tr.render_html())
            ```
        """
        import genjax

        return genjax.scan(n=n, reverse=reverse, unroll=unroll)(self)

    def accumulate(
        self, /, *, reverse: bool = False, unroll: int | bool = 1
    ) -> "GenerativeFunction[R]":
        """
        When called on a [`genjax.GenerativeFunction`][] of type `(c, a) -> c`, returns a new [`genjax.GenerativeFunction`][] of type `(c, [a]) -> [c]` where

        - `c` is a loop-carried value, which must hold a fixed shape and dtype across all iterations
        - `[c]` is an array of all loop-carried values seen during iteration (including the first)
        - `a` may be a primitive, an array type or a pytree (container) type with array leaves

        All traced values are nested under an index.

        For any array type specifier `t`, `[t]` represents the type with an additional leading axis, and if `t` is a pytree (container) type with array leaves then `[t]` represents the type with the same pytree structure and corresponding leaves each with an additional leading axis.

        The semantics of the returned [`genjax.GenerativeFunction`][] are given roughly by this Python implementation (note the similarity to [`itertools.accumulate`](https://docs.python.org/3/library/itertools.html#itertools.accumulate)):

        ```python
        def accumulate(f, init, xs):
            carry = init
            carries = [init]
            for x in xs:
                carry = f(carry, x)
                carries.append(carry)
            return carries
        ```

        Unlike that Python version, both `xs` and `carries` may be arbitrary pytree values, and so multiple arrays can be scanned over at once and produce multiple output arrays.

        The loop-carried value `c` must hold a fixed shape and dtype across all iterations (and not just be consistent up to NumPy rank/shape broadcasting and dtype promotion rules, for example). In other words, the type `c` in the type signature above represents an array with a fixed shape and dtype (or a nested tuple/list/dict container data structure with a fixed structure and arrays with fixed shape and dtype at the leaves).

        Args:
            reverse: optional boolean specifying whether to run the accumulation forward (the default) or in reverse, equivalent to reversing the leading axes of the arrays in both `xs` and in `carries`.

            unroll: optional positive int or bool specifying, in the underlying operation of the scan primitive, how many iterations to unroll within a single iteration of a loop. If an integer is provided, it determines how many unrolled loop iterations to run within a single rolled iteration of the loop. If a boolean is provided, it will determine if the loop is competely unrolled (i.e. `unroll=True`) or left completely unrolled (i.e. `unroll=False`).

        Examples:
            ```python exec="yes" html="true" source="material-block" session="scan"
            import jax
            import genjax
            import jax.numpy as jnp


            @genjax.accumulate()
            @genjax.gen
            def add(sum, x):
                new_sum = sum + x
                return new_sum


            init = 0.0
            key = jax.random.PRNGKey(314159)
            xs = jnp.ones(10)

            tr = jax.jit(add.simulate)(key, (init, xs))
            print(tr.render_html())
            ```
        """
        import genjax

        return genjax.accumulate(reverse=reverse, unroll=unroll)(self)

    def reduce(
        self, /, *, reverse: bool = False, unroll: int | bool = 1
    ) -> "GenerativeFunction[R]":
        """
        When called on a [`genjax.GenerativeFunction`][] of type `(c, a) -> c`, returns a new [`genjax.GenerativeFunction`][] of type `(c, [a]) -> c` where

        - `c` is a loop-carried value, which must hold a fixed shape and dtype across all iterations
        - `a` may be a primitive, an array type or a pytree (container) type with array leaves

        All traced values are nested under an index.

        For any array type specifier `t`, `[t]` represents the type with an additional leading axis, and if `t` is a pytree (container) type with array leaves then `[t]` represents the type with the same pytree structure and corresponding leaves each with an additional leading axis.

        The semantics of the returned [`genjax.GenerativeFunction`][] are given roughly by this Python implementation (note the similarity to [`functools.reduce`](https://docs.python.org/3/library/itertools.html#functools.reduce)):

        ```python
        def reduce(f, init, xs):
            carry = init
            for x in xs:
                carry = f(carry, x)
            return carry
        ```

        Unlike that Python version, both `xs` and `carry` may be arbitrary pytree values, and so multiple arrays can be scanned over at once and produce multiple output arrays.

        The loop-carried value `c` must hold a fixed shape and dtype across all iterations (and not just be consistent up to NumPy rank/shape broadcasting and dtype promotion rules, for example). In other words, the type `c` in the type signature above represents an array with a fixed shape and dtype (or a nested tuple/list/dict container data structure with a fixed structure and arrays with fixed shape and dtype at the leaves).

        Args:
            reverse: optional boolean specifying whether to run the accumulation forward (the default) or in reverse, equivalent to reversing the leading axis of the array `xs`.

            unroll: optional positive int or bool specifying, in the underlying operation of the scan primitive, how many iterations to unroll within a single iteration of a loop. If an integer is provided, it determines how many unrolled loop iterations to run within a single rolled iteration of the loop. If a boolean is provided, it will determine if the loop is competely unrolled (i.e. `unroll=True`) or left completely unrolled (i.e. `unroll=False`).

        Examples:
            sum an array of numbers:
            ```python exec="yes" html="true" source="material-block" session="scan"
            import jax
            import genjax
            import jax.numpy as jnp


            @genjax.reduce()
            @genjax.gen
            def add(sum, x):
                new_sum = sum + x
                return new_sum


            init = 0.0
            key = jax.random.PRNGKey(314159)
            xs = jnp.ones(10)

            tr = jax.jit(add.simulate)(key, (init, xs))
            print(tr.render_html())
            ```
        """
        import genjax

        return genjax.reduce(reverse=reverse, unroll=unroll)(self)

    def iterate(self, /, *, n: Int, unroll: int | bool = 1) -> "GenerativeFunction[R]":
        """
        When called on a [`genjax.GenerativeFunction`][] of type `a -> a`, returns a new [`genjax.GenerativeFunction`][] of type `a -> [a]` where

        - `a` is a loop-carried value, which must hold a fixed shape and dtype across all iterations
        - `[a]` is an array of all `a`, `f(a)`, `f(f(a))` etc. values seen during iteration.

        All traced values are nested under an index.

        The semantics of the returned [`genjax.GenerativeFunction`][] are given roughly by this Python implementation:

        ```python
        def iterate(f, n, init):
            input = init
            seen = [init]
            for _ in range(n):
                input = f(input)
                seen.append(input)
            return seen
        ```

        `init` may be an arbitrary pytree value, and so multiple arrays can be iterated over at once and produce multiple output arrays.

        The iterated value `a` must hold a fixed shape and dtype across all iterations (and not just be consistent up to NumPy rank/shape broadcasting and dtype promotion rules, for example). In other words, the type `a` in the type signature above represents an array with a fixed shape and dtype (or a nested tuple/list/dict container data structure with a fixed structure and arrays with fixed shape and dtype at the leaves).

        Args:
            n: the number of iterations to run.

            unroll: optional positive int or bool specifying, in the underlying operation of the scan primitive, how many iterations to unroll within a single iteration of a loop. If an integer is provided, it determines how many unrolled loop iterations to run within a single rolled iteration of the loop. If a boolean is provided, it will determine if the loop is competely unrolled (i.e. `unroll=True`) or left completely unrolled (i.e. `unroll=False`).

        Examples:
            iterative addition, returning all intermediate sums:
            ```python exec="yes" html="true" source="material-block" session="scan"
            import jax
            import genjax


            @genjax.iterate(n=100)
            @genjax.gen
            def inc(x):
                return x + 1


            init = 0.0
            key = jax.random.PRNGKey(314159)

            tr = jax.jit(inc.simulate)(key, (init,))
            print(tr.render_html())
            ```
        """
        import genjax

        return genjax.iterate(n=n, unroll=unroll)(self)

    def iterate_final(
        self, /, *, n: Int, unroll: int | bool = 1
    ) -> "GenerativeFunction[R]":
        """
        Returns a decorator that wraps a [`genjax.GenerativeFunction`][] of type `a -> a` and returns a new [`genjax.GenerativeFunction`][] of type `a -> a` where

        - `a` is a loop-carried value, which must hold a fixed shape and dtype across all iterations
        - the original function is invoked `n` times with each input coming from the previous invocation's output, so that the new function returns $f^n(a)$

        All traced values are nested under an index.

        The semantics of the returned [`genjax.GenerativeFunction`][] are given roughly by this Python implementation:

        ```python
        def iterate_final(f, n, init):
            ret = init
            for _ in range(n):
                ret = f(ret)
            return ret
        ```

        `init` may be an arbitrary pytree value, and so multiple arrays can be iterated over at once and produce multiple output arrays.

        The iterated value `a` must hold a fixed shape and dtype across all iterations (and not just be consistent up to NumPy rank/shape broadcasting and dtype promotion rules, for example). In other words, the type `a` in the type signature above represents an array with a fixed shape and dtype (or a nested tuple/list/dict container data structure with a fixed structure and arrays with fixed shape and dtype at the leaves).

            Args:
                n: the number of iterations to run.

            unroll: optional positive int or bool specifying, in the underlying operation of the scan primitive, how many iterations to unroll within a single iteration of a loop. If an integer is provided, it determines how many unrolled loop iterations to run within a single rolled iteration of the loop. If a boolean is provided, it will determine if the loop is competely unrolled (i.e. `unroll=True`) or left completely unrolled (i.e. `unroll=False`).

        Examples:
            iterative addition:
            ```python exec="yes" html="true" source="material-block" session="scan"
            import jax
            import genjax


            @genjax.iterate_final(n=100)
            @genjax.gen
            def inc(x):
                return x + 1


            init = 0.0
            key = jax.random.PRNGKey(314159)

            tr = jax.jit(inc.simulate)(key, (init,))
            print(tr.render_html())
            ```
        """
        import genjax

        return genjax.iterate_final(n=n, unroll=unroll)(self)

    def mask(self, /) -> "GenerativeFunction[genjax.Mask[R]]":
        """
        Enables dynamic masking of generative functions. Returns a new [`genjax.GenerativeFunction`][] like `self`, but which accepts an additional boolean first argument.

        If `True`, the invocation of `self` is masked, and its contribution to the score is ignored. If `False`, it has the same semantics as if one was invoking `self` without masking.

        The return value type is a `Mask`, with a flag value equal to the supplied boolean.

        Returns:
            The masked version of the original [`genjax.GenerativeFunction`][].

        Examples:
            Masking a normal draw:
            ```python exec="yes" html="true" source="material-block" session="mask"
            import genjax, jax


            @genjax.gen
            def normal_draw(mean):
                return genjax.normal(mean, 1.0) @ "x"


            masked_normal_draw = normal_draw.mask()

            key = jax.random.PRNGKey(314159)
            tr = jax.jit(masked_normal_draw.simulate)(
                key,
                (
                    False,
                    2.0,
                ),
            )
            print(tr.render_html())
            ```
        """
        import genjax

        return genjax.mask(self)

    def or_else(self, gen_fn: "GenerativeFunction[R]", /) -> "GenerativeFunction[R]":
        """
        Returns a [`GenerativeFunction`][genjax.GenerativeFunction] that accepts

        - a boolean argument
        - an argument tuple for `self`
        - an argument tuple for the supplied `gen_fn`

        and acts like `self` when the boolean is `True` or like `gen_fn` otherwise.

        Args:
            gen_fn: called when the boolean argument is `False`.

        Examples:
            ```python exec="yes" html="true" source="material-block" session="gen-fn"
            import jax
            import jax.numpy as jnp
            import genjax


            @genjax.gen
            def if_model(x):
                return genjax.normal(x, 1.0) @ "if_value"


            @genjax.gen
            def else_model(x):
                return genjax.normal(x, 5.0) @ "else_value"


            @genjax.gen
            def model(toss: bool):
                # Note that the returned model takes a new boolean predicate in
                # addition to argument tuples for each branch.
                return if_model.or_else(else_model)(toss, (1.0,), (10.0,)) @ "tossed"


            key = jax.random.PRNGKey(314159)

            tr = jax.jit(model.simulate)(key, (True,))

            print(tr.render_html())
            ```
        """
        import genjax

        return genjax.or_else(self, gen_fn)

    def switch(
        self, *branches: "GenerativeFunction[R]"
    ) -> "genjax.SwitchCombinator[R]":
        """
        Given `n` [`genjax.GenerativeFunction`][] inputs, returns a new [`genjax.GenerativeFunction`][] that accepts `n+2` arguments:

        - an index in the range $[0, n+1)$
        - a tuple of arguments for `self` and each of the input generative functions (`n+1` total tuples)

        and executes the generative function at the supplied index with its provided arguments.

        If `index` is out of bounds, `index` is clamped to within bounds.

        Examples:
            ```python exec="yes" html="true" source="material-block" session="switch"
            import jax, genjax


            @genjax.gen
            def branch_1():
                x = genjax.normal(0.0, 1.0) @ "x1"


            @genjax.gen
            def branch_2():
                x = genjax.bernoulli(0.3) @ "x2"


            switch = branch_1.switch(branch_2)

            key = jax.random.PRNGKey(314159)
            jitted = jax.jit(switch.simulate)

            # Select `branch_2` by providing 1:
            tr = jitted(key, (1, (), ()))

            print(tr.render_html())
            ```
        """
        import genjax

        return genjax.switch(self, *branches)

    def mix(self, *fns: "GenerativeFunction[R]") -> "GenerativeFunction[R]":
        """
        Takes any number of [`genjax.GenerativeFunction`][]s and returns a new [`genjax.GenerativeFunction`][] that represents a mixture model.

        The returned generative function takes the following arguments:

        - `mixture_logits`: Logits for the categorical distribution used to select a component.
        - `*args`: Argument tuples for `self` and each of the input generative functions

        and samples from `self` or one of the input generative functions based on a draw from a categorical distribution defined by the provided mixture logits.

        Args:
            *fns: Variable number of [`genjax.GenerativeFunction`][]s to be mixed with `self`.

        Returns:
            A new [`genjax.GenerativeFunction`][] representing the mixture model.

        Examples:
            ```python exec="yes" html="true" source="material-block" session="mix"
            import jax
            import genjax


            # Define component generative functions
            @genjax.gen
            def component1(x):
                return genjax.normal(x, 1.0) @ "y"


            @genjax.gen
            def component2(x):
                return genjax.normal(x, 2.0) @ "y"


            # Create mixture model
            mixture = component1.mix(component2)

            # Use the mixture model
            key = jax.random.PRNGKey(0)
            logits = jax.numpy.array([0.3, 0.7])  # Favors component2
            trace = mixture.simulate(key, (logits, (0.0,), (7.0,)))
            print(trace.render_html())
                ```
        """
        import genjax

        return genjax.mix(self, *fns)

    def dimap(
        self,
        /,
        *,
        pre: Callable[..., ArgTuple],
        post: Callable[[ArgTuple, R], S],
        info: String | None = None,
    ) -> "GenerativeFunction[S]":
        """
        Returns a new [`genjax.GenerativeFunction`][] and applies pre- and post-processing functions to its arguments and return value.

        !!! info
            Prefer [`genjax.GenerativeFunction.map`][] if you only need to transform the return value, or [`genjax.GenerativeFunction.contramap`][] if you only need to transform the arguments.

        Args:
            pre: A callable that preprocesses the arguments before passing them to the wrapped function. Note that `pre` must return a _tuple_ of arguments, not a bare argument. Default is the identity function.
            post: A callable that postprocesses the return value of the wrapped function. Default is the identity function.
            info: An optional string providing additional information about the `dimap` operation.

        Returns:
            A new [`genjax.GenerativeFunction`][] with `pre` and `post` applied.

        Examples:
            ```python exec="yes" html="true" source="material-block" session="dimap"
            import jax, genjax


            # Define pre- and post-processing functions
            def pre_process(x, y):
                return (x + 1, y * 2)


            def post_process(args, retval):
                return retval**2


            @genjax.gen
            def model(x, y):
                return genjax.normal(x, y) @ "z"


            dimap_model = model.dimap(
                pre=pre_process, post=post_process, info="Square of normal"
            )

            # Use the dimap model
            key = jax.random.PRNGKey(0)
            trace = dimap_model.simulate(key, (2.0, 3.0))

            print(trace.render_html())
            ```
        """
        import genjax

        return genjax.dimap(pre=pre, post=post, info=info)(self)

    def map(
        self, f: Callable[[R], S], *, info: String | None = None
    ) -> "GenerativeFunction[S]":
        """
        Specialized version of [`genjax.dimap`][] where only the post-processing function is applied.

        Args:
            f: A callable that postprocesses the return value of the wrapped function.
            info: An optional string providing additional information about the `map` operation.

        Returns:
            A [`genjax.GenerativeFunction`][] that acts like `self` with a post-processing function to its return value.

        Examples:
            ```python exec="yes" html="true" source="material-block" session="map"
            import jax, genjax


            # Define a post-processing function
            def square(x):
                return x**2


            @genjax.gen
            def model(x):
                return genjax.normal(x, 1.0) @ "z"


            map_model = model.map(square, info="Square of normal")

            # Use the map model
            key = jax.random.PRNGKey(0)
            trace = map_model.simulate(key, (2.0,))

            print(trace.render_html())
            ```
        """
        import genjax

        return genjax.map(f=f, info=info)(self)

    def contramap(
        self, f: Callable[..., ArgTuple], *, info: String | None = None
    ) -> "GenerativeFunction[R]":
        """
        Specialized version of [`genjax.GenerativeFunction.dimap`][] where only the pre-processing function is applied.

        Args:
            f: A callable that preprocesses the arguments of the wrapped function. Note that `f` must return a _tuple_ of arguments, not a bare argument.
            info: An optional string providing additional information about the `contramap` operation.

        Returns:
            A [`genjax.GenerativeFunction`][] that acts like `self` with a pre-processing function to its arguments.

        Examples:
            ```python exec="yes" html="true" source="material-block" session="contramap"
            import jax, genjax


            # Define a pre-processing function.
            # Note that this function must return a tuple of arguments!
            def add_one(x):
                return (x + 1,)


            @genjax.gen
            def model(x):
                return genjax.normal(x, 1.0) @ "z"


            contramap_model = model.contramap(add_one, info="Add one to input")

            # Use the contramap model
            key = jax.random.PRNGKey(0)
            trace = contramap_model.simulate(key, (2.0,))

            print(trace.render_html())
            ```
        """
        import genjax

        return genjax.contramap(f=f, info=info)(self)

    #####################
    # GenSP / inference #
    #####################

    def marginal(
        self,
        /,
        *,
        selection: Any | None = None,
        algorithm: Any | None = None,
    ) -> "genjax.Marginal[R]":
        from genjax import Selection, marginal

        if selection is None:
            selection = Selection.all()

        return marginal(selection=selection, algorithm=algorithm)(self)


# NOTE: Setup a global handler stack for the `trace` callee sugar.
# C.f. above.
# This stack will not interact with JAX tracers at all
# so it's safe, and will be resolved at JAX tracing time.
GLOBAL_TRACE_OP_HANDLER_STACK: list[Callable[..., Any]] = []


def handle_off_trace_stack(addr, gen_fn: GenerativeFunction[R], args) -> R:
    if GLOBAL_TRACE_OP_HANDLER_STACK:
        handler = GLOBAL_TRACE_OP_HANDLER_STACK[-1]
        return handler(addr, gen_fn, args)
    else:
        raise Exception(
            "Attempting to invoke trace outside of a tracing context.\nIf you want to invoke the generative function closure, and recieve a return value,\ninvoke it with a key."
        )


def push_trace_overload_stack(handler, fn):
    def wrapped(*args):
        GLOBAL_TRACE_OP_HANDLER_STACK.append(handler)
        ret = fn(*args)
        GLOBAL_TRACE_OP_HANDLER_STACK.pop()
        return ret

    return wrapped


@Pytree.dataclass
class IgnoreKwargs(Generic[R], GenerativeFunction[R]):
    wrapped: GenerativeFunction[R]

    def handle_kwargs(self) -> "GenerativeFunction[R]":
        raise NotImplementedError

    def simulate(
        self,
        key: PRNGKey,
        args: Arguments,
    ) -> Trace[R]:
        (args, _kwargs) = args
        return self.wrapped.simulate(key, args)

<<<<<<< HEAD
    @GenerativeFunction.gfi_boundary
    def edit(
        self,
        key: PRNGKey,
        trace: Trace[R],
        edit_request: EditRequest,
    ) -> tuple[Trace[R], Weight, Retdiff[R], EditRequest]:
        (argdiffs, _kwargdiffs) = edit_request.argdiffs
        return self.wrapped.edit(
            key, trace, IncrementalGenericRequest(argdiffs, edit_request.subproblem)
=======
    def update(
        self, key: PRNGKey, trace: Trace[R], update_problem: GenericProblem
    ) -> tuple[Trace[R], Weight, Retdiff[R], UpdateProblem]:
        (argdiffs, _kwargdiffs) = update_problem.argdiffs
        return self.wrapped.update(
            key, trace, GenericProblem(argdiffs, update_problem.subproblem)
>>>>>>> 413a1c8a
        )


@Pytree.dataclass
class GenerativeFunctionClosure(Generic[R], GenerativeFunction[R]):
    gen_fn: GenerativeFunction[R]
    args: tuple[Any, ...]
    kwargs: dict[Any, Any]

    def get_gen_fn_with_kwargs(self):
        return self.gen_fn.handle_kwargs()

    # NOTE: Supports callee syntax, and the ability to overload it in callers.
    def __matmul__(self, addr) -> R:
        if self.kwargs:
            maybe_kwarged_gen_fn = self.get_gen_fn_with_kwargs()
            return handle_off_trace_stack(
                addr,
                maybe_kwarged_gen_fn,
                (self.args, self.kwargs),
            )
        else:
            return handle_off_trace_stack(
                addr,
                self.gen_fn,
                self.args,
            )

    # This override returns `R`, while the superclass returns a `GenerativeFunctionClosure`; this is
    # a hint that subclassing may not be the right relationship here.
    def __call__(self, key: PRNGKey, *args) -> R:  # pyright: ignore[reportIncompatibleMethodOverride]
        full_args = (*self.args, *args)
        if self.kwargs:
            maybe_kwarged_gen_fn = self.get_gen_fn_with_kwargs()
            return maybe_kwarged_gen_fn.simulate(
                key, (*full_args, self.kwargs)
            ).get_retval()
        else:
            return self.gen_fn.simulate(key, full_args).get_retval()

    def __abstract_call__(self, *args) -> R:
        full_args = (*self.args, *args)
        if self.kwargs:
            maybe_kwarged_gen_fn = self.get_gen_fn_with_kwargs()
            return maybe_kwarged_gen_fn.__abstract_call__(*full_args, **self.kwargs)
        else:
            return self.gen_fn.__abstract_call__(*full_args)

    #############################################
    # Support the interface with reduced syntax #
    #############################################

    def simulate(
        self,
        key: PRNGKey,
        args: tuple[Any, ...],
    ) -> Trace[R]:
        full_args = (*self.args, *args)
        if self.kwargs:
            maybe_kwarged_gen_fn = self.get_gen_fn_with_kwargs()
            return maybe_kwarged_gen_fn.simulate(
                key,
                (full_args, self.kwargs),
            )
        else:
            return self.gen_fn.simulate(key, full_args)

<<<<<<< HEAD
    @GenerativeFunction.gfi_boundary
    def edit(
=======
    def update(
>>>>>>> 413a1c8a
        self,
        key: PRNGKey,
        trace: Trace[R],
        edit_request: EditRequest,
    ) -> tuple[Trace[R], Weight, Retdiff[R], EditRequest]:
        match edit_request:
            case IncrementalGenericRequest(argdiffs, subproblem):
                full_argdiffs = (*self.args, *argdiffs)
                if self.kwargs:
                    maybe_kwarged_gen_fn = self.get_gen_fn_with_kwargs()
                    return maybe_kwarged_gen_fn.edit(
                        key,
                        trace,
                        IncrementalGenericRequest(
                            (full_argdiffs, self.kwargs),
                            subproblem,
                        ),
                    )
                else:
                    return self.gen_fn.edit(key, trace, edit_request)
            case _:
                raise NotImplementedError

    def assess(
        self,
        sample: "genjax.ChoiceMap",
        args: tuple[Any, ...],
    ) -> tuple[Score, R]:
        full_args = (*self.args, *args)
        if self.kwargs:
            maybe_kwarged_gen_fn = self.get_gen_fn_with_kwargs()
            return maybe_kwarged_gen_fn.assess(
                sample,
                (full_args, self.kwargs),
            )
        else:
            return self.gen_fn.assess(sample, full_args)<|MERGE_RESOLUTION|>--- conflicted
+++ resolved
@@ -118,61 +118,7 @@
 @Pytree.dataclass(match_args=True)
 class MaskedSample(Sample):
     flag: Flag
-<<<<<<< HEAD
     sample: Sample
-=======
-    problem: UpdateProblem
-
-    @staticmethod
-    def maybe_empty(f: Flag, problem: UpdateProblem):
-        match problem:
-            case MaskedProblem(flag, subproblem):
-                return MaskedProblem(f.and_(flag), subproblem)
-            case _:
-                return (
-                    problem
-                    if f.concrete_true()
-                    else EmptyProblem()
-                    if f.concrete_false()
-                    else MaskedProblem(f, problem)
-                )
-
-
-@Pytree.dataclass
-class SumProblem(UpdateProblem):
-    idx: Int | IntArray
-    problems: list[UpdateProblem]
-
-
-@Pytree.dataclass(match_args=True)
-class GenericProblem(UpdateProblem):
-    argdiffs: Argdiffs
-    subproblem: UpdateProblem
-
-
-@Pytree.dataclass(match_args=True)
-class ImportanceProblem(UpdateProblem):
-    constraint: "Constraint"
-
-
-@Pytree.dataclass
-class ProjectProblem(UpdateProblem):
-    pass
-
-
-class UpdateProblemBuilder(Pytree):
-    @staticmethod
-    def empty():
-        return EmptyProblem()
-
-    @staticmethod
-    def maybe(flag: Flag, problem: "UpdateProblem"):
-        return MaskedProblem.maybe_empty(flag, problem)
-
-    @staticmethod
-    def g(argdiffs: Argdiffs, subproblem: "UpdateProblem") -> "GenericProblem":
-        return GenericProblem(argdiffs, subproblem)
->>>>>>> 413a1c8a
 
 
 ###############
@@ -1681,8 +1627,6 @@
         (args, _kwargs) = args
         return self.wrapped.simulate(key, args)
 
-<<<<<<< HEAD
-    @GenerativeFunction.gfi_boundary
     def edit(
         self,
         key: PRNGKey,
@@ -1692,14 +1636,6 @@
         (argdiffs, _kwargdiffs) = edit_request.argdiffs
         return self.wrapped.edit(
             key, trace, IncrementalGenericRequest(argdiffs, edit_request.subproblem)
-=======
-    def update(
-        self, key: PRNGKey, trace: Trace[R], update_problem: GenericProblem
-    ) -> tuple[Trace[R], Weight, Retdiff[R], UpdateProblem]:
-        (argdiffs, _kwargdiffs) = update_problem.argdiffs
-        return self.wrapped.update(
-            key, trace, GenericProblem(argdiffs, update_problem.subproblem)
->>>>>>> 413a1c8a
         )
 
 
@@ -1767,12 +1703,7 @@
         else:
             return self.gen_fn.simulate(key, full_args)
 
-<<<<<<< HEAD
-    @GenerativeFunction.gfi_boundary
     def edit(
-=======
-    def update(
->>>>>>> 413a1c8a
         self,
         key: PRNGKey,
         trace: Trace[R],
