# Copyright 2024 MIT Probabilistic Computing Project
#
# Licensed under the Apache License, Version 2.0 (the "License");
# you may not use this file except in compliance with the License.
# You may obtain a copy of the License at
#
#     https://www.apache.org/licenses/LICENSE-2.0
#
# Unless required by applicable law or agreed to in writing, software
# distributed under the License is distributed on an "AS IS" BASIS,
# WITHOUT WARRANTIES OR CONDITIONS OF ANY KIND, either express or implied.
# See the License for the specific language governing permissions and
# limitations under the License.

from abc import abstractmethod
from typing import TYPE_CHECKING

import jax
import jax.numpy as jnp
from penzai.core import formatting_util

from genjax._src.core.generative.choice_map import (
    ChoiceMap,
    ExtendedAddressComponent,
    Selection,
)
from genjax._src.core.interpreters.incremental import Diff
from genjax._src.core.interpreters.staging import Flag, get_trace_shape
from genjax._src.core.pytree import Pytree
from genjax._src.core.traceback_util import gfi_boundary
from genjax._src.core.typing import (
    Annotated,
    Any,
    BoolArray,
    Callable,
    FloatArray,
    Generic,
    InAxes,
    Int,
    IntArray,
    Is,
    PRNGKey,
    Self,
    String,
    TypeVar,
)

# Import `genjax` so static typecheckers can see the circular reference to "genjax.ChoiceMap" below.
if TYPE_CHECKING:
    import genjax

_C = TypeVar("_C", bound=Callable[..., Any])
ArgTuple = TypeVar("ArgTuple", bound=tuple[Any, ...])

# Generative Function type variables
R = TypeVar("R")
"""
Generic denoting the return type of a generative function.
"""
S = TypeVar("S")

Carry = TypeVar("Carry")
Y = TypeVar("Y")

#####################################
# Special generative function types #
#####################################

Weight = FloatArray
"""
A _weight_ is a density ratio which often occurs in the context of proper weighting for [`Target`][genjax.inference.Target] distributions, or in Gen's [`edit`][genjax.core.GenerativeFunction.edit] interface, whose mathematical content is described in [`edit`][genjax.core.GenerativeFunction.edit].

The type `Weight` does not enforce any meaningful mathematical invariants, but is used to denote the type of weights in GenJAX, to improve readability and parsing of interface specifications / expectations.
"""
Score = FloatArray
"""
A _score_ is a density ratio, described fully in [`simulate`][genjax.core.GenerativeFunction.simulate].

The type `Score` does not enforce any meaningful mathematical invariants, but is used to denote the type of scores in the GenJAX system, to improve readability and parsing of interface specifications.
"""

Arguments = tuple
"""
`Arguments` is the type of argument values to generative functions. It is a type alias for `Tuple`, and is used to improve readability and parsing of interface specifications.
"""

Argdiffs = Annotated[
    tuple[Any, ...],
    Is[Diff.static_check_tree_diff],
]
"""
`Argdiffs` is the type of argument values with an attached `ChangeType` (c.f. [`edit`][genjax.core.GenerativeFunction.edit]).

When used under type checking, `Retdiff` assumes that the argument values are `Pytree` (either, defined via GenJAX's `Pytree` interface or registered with JAX's system). For each argument, it checks that _the leaves_ are `Diff` type with attached `ChangeType`.
"""


Retdiff = Annotated[
    R,
    Is[Diff.static_check_tree_diff],
]


"""
`Retdiff` is the type of return values with an attached `ChangeType` (c.f. [`edit`][genjax.core.GenerativeFunction.edit]).

When used under type checking, `Retdiff` assumes that the return value is a `Pytree` (either, defined via GenJAX's `Pytree` interface or registered with JAX's system). It checks that _the leaves_ are `Diff` type with attached `ChangeType`.
"""


#################
# Edit requests #
#################


class EditRequest(Pytree):
    """
    An `UpdateProblem` is a request to edit a trace of a generative function. Generative functions respond to instances of subtypes of `UpdateProblem` by providing an [`edit`][genjax.core.GenerativeFunction.edit] implementation.

    Updating a trace is a common operation in inference processes, but naively mutating the trace will invalidate the mathematical invariants that Gen retains. `UpdateProblem` instances denote requests for _SMC moves_ in the framework of [SMCP3](https://proceedings.mlr.press/v206/lew23a.html), which preserve these invariants.
    """

    @abstractmethod
    def edit(
        self,
        key: PRNGKey,
        trace: "Trace[R]",
        args: Argdiffs,
    ) -> tuple["Trace[R]", Weight, Retdiff[R], "EditRequest"]:
        raise NotImplementedError


@Pytree.dataclass
class EmptyRequest(EditRequest):
    def edit(
        self,
        key: PRNGKey,
        trace: "Trace[R]",
        args: Argdiffs,
    ) -> tuple["Trace[R]", Weight, Retdiff[R], "EditRequest"]:
        return (
            trace,
            jnp.array(0.0),
            Diff.no_change(trace.get_retval()),
            EmptyRequest(),
        )


@Pytree.dataclass(match_args=True)
class MaskedRequest(EditRequest):
    flag: Flag
    problem: EditRequest

    @classmethod
    def maybe_empty(cls, f: Flag, problem: EditRequest):
        match problem:
            case MaskedRequest(flag, subrequest):
                return MaskedRequest(f.and_(flag), subrequest)
            case _:
                return (
                    problem
                    if f.concrete_true()
                    else EmptyRequest()
                    if f.concrete_false()
                    else MaskedRequest(f, problem)
                )


@Pytree.dataclass
class SumRequest(EditRequest):
    idx: Int | IntArray
    problems: list[EditRequest]


# TODO: subrequest shouldn't be a request -- we need to migrate
# this type to "IncrementalChoiceMapEditRequest".
# pulling the argdiffs out.
@Pytree.dataclass(match_args=True)
class GenericIncrementalProblem(EditRequest):
    argdiffs: Argdiffs
    subrequest: EditRequest

    def edit(
        self,
        key: PRNGKey,
        trace: "Trace[R]",
        args: Argdiffs,
    ) -> tuple["Trace[R]", Weight, Retdiff[R], "EditRequest"]:
        gen_fn = trace.get_gen_fn()
        return gen_fn.edit(key, trace, self, args)


@Pytree.dataclass(match_args=True)
class ImportanceRequest(EditRequest):
    constraint: "Constraint"

    def edit(
        self,
        key: PRNGKey,
        trace: "Trace[R]",
        args: Argdiffs,
    ) -> tuple["Trace[R]", Weight, Retdiff[R], "EditRequest"]:
        gen_fn = trace.get_gen_fn()
        return gen_fn.edit(key, trace, self, args)


@Pytree.dataclass
class SelectionProjectRequest(EditRequest):
    selection: Selection


###############
# Constraints #
###############


class Constraint(Pytree):
    """
    `Constraint` is a type of [`UpdateProblem`][genjax.core.UpdateProblem] specified by a function from the [`Sample`][genjax.core.Sample] space of the generative function to a value space `Y`, and a target value `v` in `Y`. In other words, a [`Constraint`][genjax.core.Constraint] denotes the pair $(S \\mapsto Y, v \\in Y)$.

    Constraints represent a request to force a value to satisfy a predicate. Just like all [`UpdateProblem`][genjax.core.UpdateProblem] instances, the generative function must respond to the request to edit a trace to satisfy the constraint by providing an [`edit`][genjax.core.GenerativeFunction.edit] implementation which implements an SMCP3 move that transforms the provided trace to satisfy the specification.

    Constraints can also be used to construct `ImportanceProblem` instances, which are used to implement the [`importance`][genjax.core.GenerativeFunction.importance] interface. This interface implements a restricted SMCP3 move, from the empty target, to the target induced by the constraint.
    """


@Pytree.dataclass
class EmptyConstraint(Constraint):
    """
    An `EmptyConstraint` encodes the lack of a constraint.

    Formally, `EmptyConstraint(x)` represents the constraint `(x $\\mapsto$ (), ())`.
    """

    pass


@Pytree.dataclass(match_args=True)
class MaskedConstraint(Constraint):
    """
    A `MaskedConstraint` encodes a possible constraint.

    Formally, `MaskedConstraint(f: Bool, c: Constraint)` represents the constraint `Option((x $\\mapsto$ x, x))`,
    where the None case is represented by `EmptyConstraint`.
    """

    flag: Flag
    constraint: Constraint


@Pytree.dataclass
class SumConstraint(Constraint):
    """
    A `SumConstraint` encodes that one of a set of possible constraints is active _at runtime_, using a provided index.

    Formally, `SumConstraint(idx: IntArray, cs: List[Constraint])` represents the constraint (`x` $\\mapsto$ `xs[idx]`, `ys[idx]`).
    """

    idx: IntArray
    constraint: list[Constraint]


@Pytree.dataclass(match_args=True)
class ChoiceMapConstraint(Constraint, ChoiceMap):
    choice_map: ChoiceMap

    def has_value(self) -> Flag:
        return self.choice_map.has_value()

    def get_value(self) -> Any:
        v = self.choice_map.get_value()
        return v

    def get_submap(self, addr: ExtendedAddressComponent) -> "ChoiceMapConstraint":
        submap = self.choice_map(addr)
        return ChoiceMapConstraint(submap)


###########
# Samples #
###########


class Sample(Pytree):
    """A `Sample` is a value which can be sampled from generative functions. Samples can be scalar values, or map-like values ([`ChoiceMap`][genjax.core.ChoiceMap]). Different sample types can induce different interfaces: `ChoiceMap`, for instance, supports interfaces for accessing sub-maps and values."""


@Pytree.dataclass
class EmptySample(Sample):
    pass


@Pytree.dataclass(match_args=True)
class MaskedSample(Sample):
    flag: Flag
    sample: Sample


#########
# Trace #
#########


class Trace(Generic[R], Pytree):
    """
    `Trace` is the type of traces of generative functions.

    A trace is a data structure used to represent sampled executions of
    generative functions. Traces track metadata associated with the probabilities
    of choices, as well as other data associated with
    the invocation of a generative function, including the arguments it
    was invoked with, its return value, and the identity of the generative function itself.
    """

    @abstractmethod
    def get_args(self) -> Arguments:
        """Returns the [`Arguments`][genjax.core.Arguments] for the [`GenerativeFunction`][genjax.core.GenerativeFunction] invocation which created the [`Trace`][genjax.core.Trace]."""

    @abstractmethod
    def get_retval(self) -> R:
        """Returns the `R` from the [`GenerativeFunction`][genjax.core.GenerativeFunction] invocation which created the [`Trace`][genjax.core.Trace]."""

    @abstractmethod
    def get_score(self) -> Score:
        """Return the [`Score`][genjax.core.Score] of the `Trace`.

        The score must satisfy a particular mathematical specification: it's either an exact density evaluation of $P$ (the distribution over samples) for the sample returned by [`genjax.Trace.get_sample`][], or _a sample from an estimator_ (a density estimate) if the generative function contains _untraced randomness_.

        Let $s$ be the score, $t$ the sample, and $a$ the arguments: when the generative function contains no _untraced randomness_, the score (in logspace) is given by:

        $$
        \\log s := \\log P(t; a)
        $$

        (**With untraced randomness**) Gen allows for the possibility of sources of randomness _which are not traced_. When these sources are included in generative computations, the score is defined so that the following property holds:

        $$
        \\mathbb{E}_{r\\sim~P(r | t; a)}\\big[\\frac{1}{s}\\big] = \\frac{1}{P(t; a)}
        $$

        This property is the one you'd want to be true if you were using a generative function with untraced randomness _as a proposal_ in a routine which uses importance sampling, for instance.

        In GenJAX, one way you might encounter this is by using pseudo-random routines in your modeling code:
        ```python
        # notice how the key is explicit
        @genjax.gen
        def model_with_untraced_randomness(key: PRNGKey):
            x = genjax.normal(0.0, 1.0) "x"
            v = some_random_process(key, x)
            y = genjax.normal(v, 1.0) @ "y"
        ```

        In this case, the score (in logspace) is given by:

        $$
        \\log s := \\log P(r, t; a) - \\log Q(r; a)
        $$

        which satisfies the requirement by virtue of the fact:

        $$
        \\begin{aligned}
        \\mathbb{E}_{r\\sim~P(r | t; a)}\\big[\\frac{1}{s}\\big] &= \\mathbb{E}_{r\\sim P(r | t; a)}\\big[\\frac{Q(r; a)}{P(r, t; a)} \\big] \\\\ &= \\frac{1}{P(t; a)} \\mathbb{E}_{r\\sim P(r | t; a)}\\big[\\frac{Q(r; a)}{P(r | t; a)}\\big] \\\\
        &= \\frac{1}{P(t; a)}
        \\end{aligned}
        $$

        """

    @abstractmethod
    def get_sample(self) -> Sample:
        """Return the [`Sample`][genjax.core.Sample] sampled from the distribution over samples by the generative function during the invocation which created the [`Trace`][genjax.core.Trace]."""

    # TODO: deprecated.

    def get_choices(self) -> "genjax.ChoiceMap":
        """Version of [`genjax.Trace.get_sample`][] for traces where the sample is an instance of [`genjax.ChoiceMap`][]."""
        return self.get_sample()  # type: ignore

    @abstractmethod
    def get_gen_fn(self) -> "GenerativeFunction[R]":
        """Returns the [`GenerativeFunction`][genjax.core.GenerativeFunction] whose invocation created the [`Trace`][genjax.core.Trace]."""
        raise NotImplementedError

    def edit(
        self,
        key: PRNGKey,
<<<<<<< HEAD
        problem: GenericIncrementalProblem | EditRequest,
=======
        problem: UpdateProblem,
>>>>>>> 7836d26e
        argdiffs: tuple[Any, ...] | None = None,
    ) -> tuple[Self, Weight, Retdiff[R], UpdateProblem]:
        """
        This method calls out to the underlying [`GenerativeFunction.edit`][genjax.core.GenerativeFunction.edit] method - see [`UpdateProblem`][genjax.core.UpdateProblem] and [`edit`][genjax.core.GenerativeFunction.edit] for more information.
        """
<<<<<<< HEAD
        if isinstance(problem, GenericIncrementalProblem) and argdiffs is None:
            return self.get_gen_fn().edit(key, self, problem)  # pyright: ignore
        elif isinstance(problem, EditRequest):
            return self.get_gen_fn().edit(
=======
        if isinstance(problem, GenericProblem) and argdiffs is None:
            return self.get_gen_fn().update(key, self, problem)  # pyright: ignore
        else:
            return self.get_gen_fn().update(
>>>>>>> 7836d26e
                key,
                self,
                GenericIncrementalProblem(
                    Diff.tree_diff_no_change(self.get_args()), problem
                ),
            )  # pyright: ignore

    def project(
        self,
        key: PRNGKey,
        selection: Selection,
    ) -> Weight:
        _, w, _, _ = SelectionProjectRequest(selection).edit(
            key, self, Diff.no_change(self.get_args())
        )
        return w

    ###################
    # Pretty printing #
    ###################

    def treescope_color(self):
        return self.get_gen_fn().treescope_color()

    ###################
    # Batch semantics #
    ###################

    @property
    def batch_shape(self):
        return len(self.get_score())


@Pytree.dataclass
class EmptyTraceArg(Pytree):
    pass


# TODO figure out if / how we can remove this idea, this is masquerading as a trace!
@Pytree.dataclass
class EmptyTrace(Trace[R]):
    gen_fn: "GenerativeFunction[R]"

    def get_args(self) -> tuple[EmptyTraceArg]:
        return (EmptyTraceArg(),)

    def get_retval(self) -> R:
        raise NotImplementedError("Not gonna happen!")

    def get_score(self) -> Score:
        return jnp.array(0.0)

    def get_sample(self) -> Sample:
        return EmptySample()

    def get_gen_fn(self) -> "GenerativeFunction[R]":
        return self.gen_fn


#######################
# Generative function #
#######################


class GenerativeFunction(Generic[R], Pytree):
    """
    `GenerativeFunction` is the type of _generative functions_, the main computational object in Gen.

    Generative functions are a type of probabilistic program. In terms of their mathematical specification, they come equipped with a few ingredients:

    * (**Distribution over samples**) $P(\\cdot_t, \\cdot_r; a)$ - a probability distribution over samples $t$ and untraced randomness $r$, indexed by arguments $a$. This ingredient is involved in all the interfaces and specifies the distribution over samples which the generative function represents.
    * (**Family of K/L proposals**) $(K(\\cdot_t, \\cdot_{K_r}; u, t), L(\\cdot_t, \\cdot_{L_r}; u, t)) = \\mathcal{F}(u, t)$ - a family of pairs of probabilistic programs (referred to as K and L), indexed by [`UpdateProblem`][genjax.core.UpdateProblem] $u$ and an existing sample $t$. This ingredient supports the [`edit`][genjax.core.GenerativeFunction.edit] and [`importance`][genjax.core.GenerativeFunction.importance] interface, and is used to specify an SMCP3 move which the generative function must provide in response to an edit request. K and L must satisfy additional properties, described further in [`edit`][genjax.core.GenerativeFunction.edit].
    * (**Return value function**) $f(t, r, a)$ - a deterministic return value function, which maps samples and untraced randomness to return values.

    Generative functions also support a family of [`Target`][genjax.inference.Target] distributions - a [`Target`][genjax.inference.Target] distribution is a (possibly unnormalized) distribution, typically induced by inference problems.

    * $\\delta_\\emptyset$ - the empty target, whose only possible value is the empty sample, with density 1.
    * (**Family of targets induced by $P$**) $T_P(a, c)$ - a family of targets indexed by arguments $a$ and [`Constraint`][genjax.core.Constraint] $c$, created by pairing the distribution over samples $P$ with arguments and constraint.

    Generative functions expose computations using these ingredients through the _generative function interface_ (the methods which are documented below).

    Examples:
        The interface methods can be used to implement inference algorithms directly - here's a simple example using bootstrap importance sampling directly:
        ```python exec="yes" html="true" source="material-block" session="core"
        import jax
        from jax.scipy.special import logsumexp
        from jax.random import PRNGKey
        import jax.tree_util as jtu
        from genjax import ChoiceMapBuilder as C
        from genjax import gen, uniform, flip, categorical


        @gen
        def model():
            p = uniform(0.0, 1.0) @ "p"
            f1 = flip(p) @ "f1"
            f2 = flip(p) @ "f2"


        # Bootstrap importance sampling.
        def importance_sampling(key, constraint):
            key, sub_key = jax.random.split(key)
            sub_keys = jax.random.split(sub_key, 5)
            tr, log_weights = jax.vmap(model.importance, in_axes=(0, None, None))(
                sub_keys, constraint, ()
            )
            logits = log_weights - logsumexp(log_weights)
            idx = categorical(logits)(key)
            return jtu.tree_map(lambda v: v[idx], tr.get_sample())


        sub_keys = jax.random.split(PRNGKey(0), 50)
        samples = jax.jit(jax.vmap(importance_sampling, in_axes=(0, None)))(
            sub_keys, C.kw(f1=True, f2=True)
        )
        print(samples.render_html())
        ```
    """

    def __call__(self, *args, **kwargs) -> "GenerativeFunctionClosure[R]":
        return GenerativeFunctionClosure(self, args, kwargs)

    def __abstract_call__(self, *args) -> R:
        """Used to support JAX tracing, although this default implementation involves no
        JAX operations (it takes a fixed-key sample from the return value).

        Generative functions may customize this to improve compilation time.
        """
        return self.simulate(jax.random.PRNGKey(0), args).get_retval()

    def handle_kwargs(self) -> "GenerativeFunction[R]":
        return IgnoreKwargs(self)

    def get_trace_shape(self, *args) -> Any:
        return get_trace_shape(self, args)

    @classmethod
    def gfi_boundary(cls, c: _C) -> _C:
        return gfi_boundary(c)

    @abstractmethod
    def simulate(
        self,
        key: PRNGKey,
        args: Arguments,
    ) -> Trace[R]:
        """
        Execute the generative function, sampling from its distribution over samples, and return a [`Trace`][genjax.core.Trace].

        ## More on traces

        The [`Trace`][genjax.core.Trace] returned by `simulate` implements its own interface.

        It is responsible for storing the arguments of the invocation ([`genjax.Trace.get_args`][]), the return value of the generative function ([`genjax.Trace.get_retval`][]), the identity of the generative function which produced the trace ([`genjax.Trace.get_gen_fn`][]), the sample of traced random choices produced during the invocation ([`genjax.Trace.get_sample`][]) and _the score_ of the sample ([`genjax.Trace.get_score`][]).

        Examples:
            ```python exec="yes" html="true" source="material-block" session="core"
            import genjax
            from jax import vmap, jit
            from jax.random import PRNGKey
            from jax.random import split


            @genjax.gen
            def model():
                x = genjax.normal(0.0, 1.0) @ "x"
                return x


            key = PRNGKey(0)
            tr = model.simulate(key, ())
            print(tr.render_html())
            ```

            Another example, using the same model, composed into [`genjax.repeat`](combinators.md#genjax.repeat) - which creates a new generative function, which has the same interface:
            ```python exec="yes" html="true" source="material-block" session="core"
            @genjax.gen
            def model():
                x = genjax.normal(0.0, 1.0) @ "x"
                return x


            key = PRNGKey(0)
            tr = model.repeat(n=10).simulate(key, ())
            print(tr.render_html())
            ```

            (**Fun, flirty, fast ... parallel?**) Feel free to use `jax.jit` and `jax.vmap`!
            ```python exec="yes" html="true" source="material-block" session="core"
            key = PRNGKey(0)
            sub_keys = split(key, 10)
            sim = model.repeat(n=10).simulate
            tr = jit(vmap(sim, in_axes=(0, None)))(sub_keys, ())
            print(tr.render_html())
            ```
        """
        raise NotImplementedError

    @abstractmethod
    def edit(
        self,
        key: PRNGKey,
        trace: Trace[R],
        edit_request: EditRequest,
    ) -> tuple[Trace[R], Weight, Retdiff[R], EditRequest]:
        """
        Update a trace in response to an [`UpdateProblem`][genjax.core.UpdateProblem], returning a new [`Trace`][genjax.core.Trace], an incremental [`Weight`][genjax.core.Weight] for the new target, a [`Retdiff`][genjax.core.Retdiff] return value tagged with change information, and a backward [`UpdateProblem`][genjax.core.UpdateProblem] which requests the reverse move (to go back to the original trace).

        The specification of this interface is parametric over the kind of `UpdateProblem` -- responding to an `UpdateProblem` instance requires that the generative function provides an implementation of a sequential Monte Carlo move in the [SMCP3](https://proceedings.mlr.press/v206/lew23a.html) framework. Users of inference algorithms are not expected to understand the ingredients, but inference algorithm developers are.

        Examples:
            Updating a trace in response to a request for a [`Target`][genjax.inference.Target] change induced by a change to the arguments:
            ```python exec="yes" source="material-block" session="core"
            from genjax import gen
            from genjax import normal
            from genjax import EmptyProblem
            from genjax import Diff
            from genjax import ChoiceMapBuilder as C
            from genjax import UpdateProblemBuilder as U


            @gen
            def model(var):
                v1 = normal(0.0, 1.0) @ "v1"
                v2 = normal(v1, var) @ "v2"
                return v2


            # Generating an initial trace properly weighted according
            # to the target induced by the constraint.
            constraint = C.kw(v2=1.0)
            initial_tr, w = model.importance(key, constraint, (1.0,))

            # Updating the trace to a new target.
            new_tr, inc_w, retdiff, bwd_prob = model.edit(
                key,
                initial_tr,
                U.g(
                    Diff.unknown_change((3.0,)),
                    EmptyProblem(),
                ),
            )
            ```

            Now, let's inspect the trace:
            ```python exec="yes" html="true" source="material-block" session="core"
            # Inspect the trace, the sampled values should not have changed!
            sample = new_tr.get_sample()
            print(sample["v1"], sample["v2"])
            ```

            And the return value diff:
            ```python exec="yes" html="true" source="material-block" session="core"
            # The return value also should not have changed!
            print(retdiff.render_html())
            ```

            As expected, neither have changed -- but the weight is non-zero:
            ```python exec="yes" html="true" source="material-block" session="core"
            print(w)
            ```

        ## Mathematical ingredients behind edit

        The `edit` interface exposes [SMCP3 moves](https://proceedings.mlr.press/v206/lew23a.html). Here, we omit the measure theoretic description, and refer interested readers to [the paper](https://proceedings.mlr.press/v206/lew23a.html). Informally, the ingredients of such a move are:

        * The previous target $T$.
        * The new target $T'$.
        * A pair of kernel probabilistic programs, called $K$ and $L$:
            * The K kernel is a kernel probabilistic program which accepts a previous sample $x_{t-1}$ from $T$ as an argument, may sample auxiliary randomness $u_K$, and returns a new sample $x_t$ approximately distributed according to $T'$, along with transformed randomness $u_L$.
            * The L kernel is a kernel probabilistic program which accepts the new sample $x_t$, and provides a density evaluator for the auxiliary randomness $u_L$ which K returns, and an inverter $x_t \\mapsto x_{t-1}$ which is _almost everywhere_ the identity function.

        The specification of these ingredients are encapsulated in the type signature of the `edit` interface.

        ## Understanding the `edit` interface

        The `edit` interface uses the mathematical ingredients described above to perform probability-aware mutations and incremental [`Weight`][genjax.core.Weight] computations on [`Trace`][genjax.core.Trace] instances, which allows Gen to provide automation to support inference agorithms like importance sampling, SMC, MCMC and many more.

        An `UpdateProblem` denotes a function $tr \\mapsto (T, T')$ from traces to a pair of targets (the previous [`Target`][genjax.inference.Target] $T$, and the final [`Target`][genjax.inference.Target] $T'$).

        Several common types of moves can be requested via the `GenericProblem` type:

        ```python exec="yes" source="material-block" session="core"
        from genjax import GenericProblem

        g = GenericProblem(
            Diff.unknown_change((1.0,)),  # "Argdiffs"
            EmptyProblem(),  # Subproblem
        )
        ```

        Creating problem instances is also possible using the `UpdateProblemBuilder`:
        ```python exec="yes" html="true" source="material-block" session="core"
        from genjax import UpdateProblemBuilder as U

        g = U.g(
            Diff.unknown_change((3.0,)),  # "Argdiffs"
            EmptyProblem(),  # Subproblem
        )
        print(g.render_html())
        ```

        `GenericProblem` contains information about changes to the arguments of the generative function ([`Argdiffs`][genjax.core.Argdiffs]) and a subrequest which specifies an additional move to be performed. The subrequest can be a bonafide [`UpdateProblem`][genjax.core.UpdateProblem] itself, or a [`Constraint`][genjax.core.Constraint] (like [`ChoiceMap`][genjax.core.ChoiceMap]).

        ```python exec="yes" html="true" source="material-block" session="core"
        new_tr, inc_w, retdiff, bwd_prob = model.edit(
            key,
            initial_tr,
            U.g(Diff.unknown_change((3.0,)), C.kw(v1=3.0)),
        )
        print((new_tr.get_sample()["v1"], w))
        ```

        **Additional notes on [`Argdiffs`][genjax.core.Argdiffs]**

        Argument changes induce changes to the distribution over samples, internal K and L proposals, and (by virtue of changes to $P$) target distributions. The [`Argdiffs`][genjax.core.Argdiffs] type denotes the type of values attached with a _change type_, a piece of data which indicates how the value has changed from the arguments which created the trace. Generative functions can utilize change type information to inform efficient [`edit`][genjax.core.GenerativeFunction.edit] implementations.
        """
        raise NotImplementedError

    @abstractmethod
    def assess(
        self,
        sample: "genjax.ChoiceMap",
        args: Arguments,
    ) -> tuple[Score, R]:
        """
        Return [the score][genjax.core.Trace.get_score] and [the return value][genjax.core.Trace.get_retval] when the generative function is invoked with the provided arguments, and constrained to take the provided sample as the sampled value.

        It is an error if the provided sample value is off the support of the distribution over the `Sample` type, or otherwise induces a partial constraint on the execution of the generative function (which would require the generative function to provide an `edit` implementation which responds to the `UpdateProblem` induced by the [`importance`][genjax.core.GenerativeFunction.importance] interface).

        Examples:
            This method is similar to density evaluation interfaces for distributions.
            ```python exec="yes" html="true" source="material-block" session="core"
            from genjax import normal
            from genjax import ChoiceMapBuilder as C

            sample = C.v(1.0)
            score, retval = normal.assess(sample, (1.0, 1.0))
            print((score, retval))
            ```

            But it also works with generative functions that sample from spaces with more structure:

            ```python exec="yes" html="true" source="material-block" session="core"
            from genjax import gen
            from genjax import normal
            from genjax import ChoiceMapBuilder as C


            @gen
            def model():
                v1 = normal(0.0, 1.0) @ "v1"
                v2 = normal(v1, 1.0) @ "v2"


            sample = C.kw(v1=1.0, v2=0.0)
            score, retval = model.assess(sample, ())
            print((score, retval))
            ```
        """
        raise NotImplementedError

    def update(
        self,
        key: PRNGKey,
        trace: Trace[R],
        constraint: "genjax.ChoiceMap",
        argdiffs: Argdiffs,
    ) -> tuple[Trace[R], Weight, Retdiff[R], EditRequest]:
        return GenericIncrementalProblem(argdiffs, constraint).edit(key, trace)

    def importance(
        self,
        key: PRNGKey,
        choice_map: ChoiceMap,
        args: Arguments,
    ) -> tuple[Trace[R], Weight]:
        """
        Returns a properly weighted pair, a [`Trace`][genjax.core.Trace] and a [`Weight`][genjax.core.Weight], properly weighted for the target induced by the generative function for the provided constraint and arguments.

        Examples:
            (**Full constraints**) A simple example using the `importance` interface on distributions:
            ```python exec="yes" html="true" source="material-block" session="core"
            from genjax import normal
            from genjax import ChoiceMapBuilder as C
            from jax.random import PRNGKey

            key = PRNGKey(0)

            tr, w = normal.importance(key, C.v(1.0), (0.0, 1.0))
            print(tr.get_sample().render_html())
            ```

            (**Internal proposal for partial constraints**) Specifying a _partial_ constraint on a [`StaticGenerativeFunction`][genjax.StaticGenerativeFunction]:
            ```python exec="yes" html="true" source="material-block" session="core"
            from genjax import flip, uniform, gen
            from genjax import ChoiceMapBuilder as C


            @gen
            def model():
                p = uniform(0.0, 1.0) @ "p"
                f1 = flip(p) @ "f1"
                f2 = flip(p) @ "f2"


            tr, w = model.importance(key, C.kw(f1=True, f2=True), ())
            print(tr.get_sample().render_html())
            ```

        Under the hood, creates an [`UpdateProblem`][genjax.core.UpdateProblem] which requests that the generative function respond with a move from the _empty_ trace (the only possible value for _empty_ target $\\delta_\\emptyset$) to the target induced by the generative function for constraint $C$ with arguments $a$.
        """
        tr, w, _, _ = self.edit(
            key,
            EmptyTrace(self),
            GenericIncrementalProblem(
                Diff.unknown_change(args),
                ImportanceRequest(ChoiceMapConstraint(choice_map)),
            ),
        )
        return tr, w

    def propose(
        self,
        key: PRNGKey,
        args: Arguments,
    ) -> tuple[Sample, Score, R]:
        """
        Samples a [`Sample`][genjax.core.Sample] and any untraced randomness $r$ from the generative function's distribution over samples ($P$), and returns the [`Score`][genjax.core.Score] of that sample under the distribution, and the `R` of the generative function's return value function $f(r, t, a)$ for the sample and untraced randomness.
        """
        tr = self.simulate(key, args)
        sample = tr.get_sample()
        score = tr.get_score()
        retval = tr.get_retval()
        return sample, score, retval

    # NOTE: Supports pretty printing in penzai.
    def treescope_color(self):
        type_string = str(type(self))
        return formatting_util.color_from_string(type_string)

    ######################################################
    # Convenience: postfix syntax for combinators / DSLs #
    ######################################################

    ###############
    # Combinators #
    ###############

    # TODO think through, or note, that the R that comes out will have to be bounded by pytree.
    def vmap(self, /, *, in_axes: InAxes = 0) -> "GenerativeFunction[R]":
        """
        Returns a [`GenerativeFunction`][genjax.GenerativeFunction] that performs a vectorized map over the argument specified by `in_axes`. Traced values are nested under an index, and the retval is vectorized.

        Args:
            in_axes: Selector specifying which input arguments (or index into them) should be vectorized. Defaults to 0, i.e., the first argument. See [this link](https://jax.readthedocs.io/en/latest/pytrees.html#applying-optional-parameters-to-pytrees) for more detail.

        Returns:
            A new [`GenerativeFunction`][genjax.GenerativeFunction] that accepts an argument of one-higher dimension at the position specified by `in_axes`.

        Examples:
            ```python exec="yes" html="true" source="material-block" session="gen-fn"
            import jax
            import jax.numpy as jnp
            import genjax


            @genjax.gen
            def model(x):
                v = genjax.normal(x, 1.0) @ "v"
                return genjax.normal(v, 0.01) @ "q"


            vmapped = model.vmap(in_axes=0)

            key = jax.random.PRNGKey(314159)
            arr = jnp.ones(100)

            # `vmapped` accepts an array if numbers instead of the original
            # single number that `model` accepted.
            tr = jax.jit(vmapped.simulate)(key, (arr,))

            print(tr.render_html())
            ```
        """
        import genjax

        return genjax.vmap(in_axes=in_axes)(self)

    def repeat(self, /, *, n: Int) -> "GenerativeFunction[R]":
        """
        Returns a [`genjax.GenerativeFunction`][] that samples from `self` `n` times, returning a vector of `n` results.

        The values traced by each call `gen_fn` will be nested under an integer index that matches the loop iteration index that generated it.

        This combinator is useful for creating multiple samples from `self` in a batched manner.

        Args:
            n: The number of times to sample from the generative function.

        Returns:
            A new [`genjax.GenerativeFunction`][] that samples from the original function `n` times.

        Examples:
            ```python exec="yes" html="true" source="material-block" session="repeat"
            import genjax, jax


            @genjax.gen
            def normal_draw(mean):
                return genjax.normal(mean, 1.0) @ "x"


            normal_draws = normal_draw.repeat(n=10)

            key = jax.random.PRNGKey(314159)

            # Generate 10 draws from a normal distribution with mean 2.0
            tr = jax.jit(normal_draws.simulate)(key, (2.0,))
            print(tr.render_html())
            ```
        """
        import genjax

        return genjax.repeat(n=n)(self)

    def scan(
        self: "GenerativeFunction[tuple[Carry, Y]]",
        /,
        *,
        n: Int | None = None,
        reverse: bool = False,
        unroll: int | bool = 1,
    ) -> "GenerativeFunction[tuple[Carry, Y]]":
        """
        When called on a [`genjax.GenerativeFunction`][] of type `(c, a) -> (c, b)`, returns a new [`genjax.GenerativeFunction`][] of type `(c, [a]) -> (c, [b])` where

        - `c` is a loop-carried value, which must hold a fixed shape and dtype across all iterations
        - `a` may be a primitive, an array type or a pytree (container) type with array leaves
        - `b` may be a primitive, an array type or a pytree (container) type with array leaves.

        The values traced by each call to the original generative function will be nested under an integer index that matches the loop iteration index that generated it.

        For any array type specifier `t`, `[t]` represents the type with an additional leading axis, and if `t` is a pytree (container) type with array leaves then `[t]` represents the type with the same pytree structure and corresponding leaves each with an additional leading axis.

        When the type of `xs` in the snippet below (denoted `[a]` above) is an array type or None, and the type of `ys` in the snippet below (denoted `[b]` above) is an array type, the semantics of the returned [`genjax.GenerativeFunction`][] are given roughly by this Python implementation:

        ```python
        def scan(f, init, xs, length=None):
            if xs is None:
                xs = [None] * length
            carry = init
            ys = []
            for x in xs:
                carry, y = f(carry, x)
                ys.append(y)
            return carry, np.stack(ys)
        ```

        Unlike that Python version, both `xs` and `ys` may be arbitrary pytree values, and so multiple arrays can be scanned over at once and produce multiple output arrays. `None` is actually a special case of this, as it represents an empty pytree.

        The loop-carried value `c` must hold a fixed shape and dtype across all iterations (and not just be consistent up to NumPy rank/shape broadcasting and dtype promotion rules, for example). In other words, the type `c` in the type signature above represents an array with a fixed shape and dtype (or a nested tuple/list/dict container data structure with a fixed structure and arrays with fixed shape and dtype at the leaves).

        Args:
            n: optional integer specifying the number of loop iterations, which (if supplied) must agree with the sizes of leading axes of the arrays in the returned function's second argument. If supplied then the returned generative function can take `None` as its second argument.

            reverse: optional boolean specifying whether to run the scan iteration forward (the default) or in reverse, equivalent to reversing the leading axes of the arrays in both `xs` and in `ys`.

            unroll: optional positive int or bool specifying, in the underlying operation of the scan primitive, how many scan iterations to unroll within a single iteration of a loop. If an integer is provided, it determines how many unrolled loop iterations to run within a single rolled iteration of the loop. If a boolean is provided, it will determine if the loop is competely unrolled (i.e. `unroll=True`) or left completely unrolled (i.e. `unroll=False`).

        Returns:
            A new [`genjax.GenerativeFunction`][] that takes a loop-carried value and a new input, and returns a new loop-carried value along with either `None` or an output to be collected into the second return value.

        Examples:
            Scan for 1000 iterations with no array input:
            ```python exec="yes" html="true" source="material-block" session="scan"
            import jax
            import genjax


            @genjax.gen
            def random_walk_step(prev, _):
                x = genjax.normal(prev, 1.0) @ "x"
                return x, None


            random_walk = random_walk_step.scan(n=1000)

            init = 0.5
            key = jax.random.PRNGKey(314159)

            tr = jax.jit(random_walk.simulate)(key, (init, None))
            print(tr.render_html())
            ```

            Scan across an input array:
            ```python exec="yes" html="true" source="material-block" session="scan"
            import jax.numpy as jnp


            @genjax.gen
            def add_and_square_step(sum, x):
                new_sum = sum + x
                return new_sum, sum * sum


            # notice no `n` parameter supplied:
            add_and_square_all = add_and_square_step.scan()
            init = 0.0
            xs = jnp.ones(10)

            tr = jax.jit(add_and_square_all.simulate)(key, (init, xs))

            # The retval has the final carry and an array of all `sum*sum` returned.
            print(tr.render_html())
            ```
        """
        import genjax

        return genjax.scan(n=n, reverse=reverse, unroll=unroll)(self)

    def accumulate(
        self, /, *, reverse: bool = False, unroll: int | bool = 1
    ) -> "GenerativeFunction[R]":
        """
        When called on a [`genjax.GenerativeFunction`][] of type `(c, a) -> c`, returns a new [`genjax.GenerativeFunction`][] of type `(c, [a]) -> [c]` where

        - `c` is a loop-carried value, which must hold a fixed shape and dtype across all iterations
        - `[c]` is an array of all loop-carried values seen during iteration (including the first)
        - `a` may be a primitive, an array type or a pytree (container) type with array leaves

        All traced values are nested under an index.

        For any array type specifier `t`, `[t]` represents the type with an additional leading axis, and if `t` is a pytree (container) type with array leaves then `[t]` represents the type with the same pytree structure and corresponding leaves each with an additional leading axis.

        The semantics of the returned [`genjax.GenerativeFunction`][] are given roughly by this Python implementation (note the similarity to [`itertools.accumulate`](https://docs.python.org/3/library/itertools.html#itertools.accumulate)):

        ```python
        def accumulate(f, init, xs):
            carry = init
            carries = [init]
            for x in xs:
                carry = f(carry, x)
                carries.append(carry)
            return carries
        ```

        Unlike that Python version, both `xs` and `carries` may be arbitrary pytree values, and so multiple arrays can be scanned over at once and produce multiple output arrays.

        The loop-carried value `c` must hold a fixed shape and dtype across all iterations (and not just be consistent up to NumPy rank/shape broadcasting and dtype promotion rules, for example). In other words, the type `c` in the type signature above represents an array with a fixed shape and dtype (or a nested tuple/list/dict container data structure with a fixed structure and arrays with fixed shape and dtype at the leaves).

        Args:
            reverse: optional boolean specifying whether to run the accumulation forward (the default) or in reverse, equivalent to reversing the leading axes of the arrays in both `xs` and in `carries`.

            unroll: optional positive int or bool specifying, in the underlying operation of the scan primitive, how many iterations to unroll within a single iteration of a loop. If an integer is provided, it determines how many unrolled loop iterations to run within a single rolled iteration of the loop. If a boolean is provided, it will determine if the loop is competely unrolled (i.e. `unroll=True`) or left completely unrolled (i.e. `unroll=False`).

        Examples:
            ```python exec="yes" html="true" source="material-block" session="scan"
            import jax
            import genjax
            import jax.numpy as jnp


            @genjax.accumulate()
            @genjax.gen
            def add(sum, x):
                new_sum = sum + x
                return new_sum


            init = 0.0
            key = jax.random.PRNGKey(314159)
            xs = jnp.ones(10)

            tr = jax.jit(add.simulate)(key, (init, xs))
            print(tr.render_html())
            ```
        """
        import genjax

        return genjax.accumulate(reverse=reverse, unroll=unroll)(self)

    def reduce(
        self, /, *, reverse: bool = False, unroll: int | bool = 1
    ) -> "GenerativeFunction[R]":
        """
        When called on a [`genjax.GenerativeFunction`][] of type `(c, a) -> c`, returns a new [`genjax.GenerativeFunction`][] of type `(c, [a]) -> c` where

        - `c` is a loop-carried value, which must hold a fixed shape and dtype across all iterations
        - `a` may be a primitive, an array type or a pytree (container) type with array leaves

        All traced values are nested under an index.

        For any array type specifier `t`, `[t]` represents the type with an additional leading axis, and if `t` is a pytree (container) type with array leaves then `[t]` represents the type with the same pytree structure and corresponding leaves each with an additional leading axis.

        The semantics of the returned [`genjax.GenerativeFunction`][] are given roughly by this Python implementation (note the similarity to [`functools.reduce`](https://docs.python.org/3/library/itertools.html#functools.reduce)):

        ```python
        def reduce(f, init, xs):
            carry = init
            for x in xs:
                carry = f(carry, x)
            return carry
        ```

        Unlike that Python version, both `xs` and `carry` may be arbitrary pytree values, and so multiple arrays can be scanned over at once and produce multiple output arrays.

        The loop-carried value `c` must hold a fixed shape and dtype across all iterations (and not just be consistent up to NumPy rank/shape broadcasting and dtype promotion rules, for example). In other words, the type `c` in the type signature above represents an array with a fixed shape and dtype (or a nested tuple/list/dict container data structure with a fixed structure and arrays with fixed shape and dtype at the leaves).

        Args:
            reverse: optional boolean specifying whether to run the accumulation forward (the default) or in reverse, equivalent to reversing the leading axis of the array `xs`.

            unroll: optional positive int or bool specifying, in the underlying operation of the scan primitive, how many iterations to unroll within a single iteration of a loop. If an integer is provided, it determines how many unrolled loop iterations to run within a single rolled iteration of the loop. If a boolean is provided, it will determine if the loop is competely unrolled (i.e. `unroll=True`) or left completely unrolled (i.e. `unroll=False`).

        Examples:
            sum an array of numbers:
            ```python exec="yes" html="true" source="material-block" session="scan"
            import jax
            import genjax
            import jax.numpy as jnp


            @genjax.reduce()
            @genjax.gen
            def add(sum, x):
                new_sum = sum + x
                return new_sum


            init = 0.0
            key = jax.random.PRNGKey(314159)
            xs = jnp.ones(10)

            tr = jax.jit(add.simulate)(key, (init, xs))
            print(tr.render_html())
            ```
        """
        import genjax

        return genjax.reduce(reverse=reverse, unroll=unroll)(self)

    def iterate(self, /, *, n: Int, unroll: int | bool = 1) -> "GenerativeFunction[R]":
        """
        When called on a [`genjax.GenerativeFunction`][] of type `a -> a`, returns a new [`genjax.GenerativeFunction`][] of type `a -> [a]` where

        - `a` is a loop-carried value, which must hold a fixed shape and dtype across all iterations
        - `[a]` is an array of all `a`, `f(a)`, `f(f(a))` etc. values seen during iteration.

        All traced values are nested under an index.

        The semantics of the returned [`genjax.GenerativeFunction`][] are given roughly by this Python implementation:

        ```python
        def iterate(f, n, init):
            input = init
            seen = [init]
            for _ in range(n):
                input = f(input)
                seen.append(input)
            return seen
        ```

        `init` may be an arbitrary pytree value, and so multiple arrays can be iterated over at once and produce multiple output arrays.

        The iterated value `a` must hold a fixed shape and dtype across all iterations (and not just be consistent up to NumPy rank/shape broadcasting and dtype promotion rules, for example). In other words, the type `a` in the type signature above represents an array with a fixed shape and dtype (or a nested tuple/list/dict container data structure with a fixed structure and arrays with fixed shape and dtype at the leaves).

        Args:
            n: the number of iterations to run.

            unroll: optional positive int or bool specifying, in the underlying operation of the scan primitive, how many iterations to unroll within a single iteration of a loop. If an integer is provided, it determines how many unrolled loop iterations to run within a single rolled iteration of the loop. If a boolean is provided, it will determine if the loop is competely unrolled (i.e. `unroll=True`) or left completely unrolled (i.e. `unroll=False`).

        Examples:
            iterative addition, returning all intermediate sums:
            ```python exec="yes" html="true" source="material-block" session="scan"
            import jax
            import genjax


            @genjax.iterate(n=100)
            @genjax.gen
            def inc(x):
                return x + 1


            init = 0.0
            key = jax.random.PRNGKey(314159)

            tr = jax.jit(inc.simulate)(key, (init,))
            print(tr.render_html())
            ```
        """
        import genjax

        return genjax.iterate(n=n, unroll=unroll)(self)

    def iterate_final(
        self, /, *, n: Int, unroll: int | bool = 1
    ) -> "GenerativeFunction[R]":
        """
        Returns a decorator that wraps a [`genjax.GenerativeFunction`][] of type `a -> a` and returns a new [`genjax.GenerativeFunction`][] of type `a -> a` where

        - `a` is a loop-carried value, which must hold a fixed shape and dtype across all iterations
        - the original function is invoked `n` times with each input coming from the previous invocation's output, so that the new function returns $f^n(a)$

        All traced values are nested under an index.

        The semantics of the returned [`genjax.GenerativeFunction`][] are given roughly by this Python implementation:

        ```python
        def iterate_final(f, n, init):
            ret = init
            for _ in range(n):
                ret = f(ret)
            return ret
        ```

        `init` may be an arbitrary pytree value, and so multiple arrays can be iterated over at once and produce multiple output arrays.

        The iterated value `a` must hold a fixed shape and dtype across all iterations (and not just be consistent up to NumPy rank/shape broadcasting and dtype promotion rules, for example). In other words, the type `a` in the type signature above represents an array with a fixed shape and dtype (or a nested tuple/list/dict container data structure with a fixed structure and arrays with fixed shape and dtype at the leaves).

            Args:
                n: the number of iterations to run.

            unroll: optional positive int or bool specifying, in the underlying operation of the scan primitive, how many iterations to unroll within a single iteration of a loop. If an integer is provided, it determines how many unrolled loop iterations to run within a single rolled iteration of the loop. If a boolean is provided, it will determine if the loop is competely unrolled (i.e. `unroll=True`) or left completely unrolled (i.e. `unroll=False`).

        Examples:
            iterative addition:
            ```python exec="yes" html="true" source="material-block" session="scan"
            import jax
            import genjax


            @genjax.iterate_final(n=100)
            @genjax.gen
            def inc(x):
                return x + 1


            init = 0.0
            key = jax.random.PRNGKey(314159)

            tr = jax.jit(inc.simulate)(key, (init,))
            print(tr.render_html())
            ```
        """
        import genjax

        return genjax.iterate_final(n=n, unroll=unroll)(self)

    def mask(self, /) -> "GenerativeFunction[genjax.Mask[R]]":
        """
        Enables dynamic masking of generative functions. Returns a new [`genjax.GenerativeFunction`][] like `self`, but which accepts an additional boolean first argument.

        If `True`, the invocation of `self` is masked, and its contribution to the score is ignored. If `False`, it has the same semantics as if one was invoking `self` without masking.

        The return value type is a `Mask`, with a flag value equal to the supplied boolean.

        Returns:
            The masked version of the original [`genjax.GenerativeFunction`][].

        Examples:
            Masking a normal draw:
            ```python exec="yes" html="true" source="material-block" session="mask"
            import genjax, jax


            @genjax.gen
            def normal_draw(mean):
                return genjax.normal(mean, 1.0) @ "x"


            masked_normal_draw = normal_draw.mask()

            key = jax.random.PRNGKey(314159)
            tr = jax.jit(masked_normal_draw.simulate)(
                key,
                (
                    False,
                    2.0,
                ),
            )
            print(tr.render_html())
            ```
        """
        import genjax

        return genjax.mask(self)

    def or_else(self, gen_fn: "GenerativeFunction[R]", /) -> "GenerativeFunction[R]":
        """
        Returns a [`GenerativeFunction`][genjax.GenerativeFunction] that accepts

        - a boolean argument
        - an argument tuple for `self`
        - an argument tuple for the supplied `gen_fn`

        and acts like `self` when the boolean is `True` or like `gen_fn` otherwise.

        Args:
            gen_fn: called when the boolean argument is `False`.

        Examples:
            ```python exec="yes" html="true" source="material-block" session="gen-fn"
            import jax
            import jax.numpy as jnp
            import genjax


            @genjax.gen
            def if_model(x):
                return genjax.normal(x, 1.0) @ "if_value"


            @genjax.gen
            def else_model(x):
                return genjax.normal(x, 5.0) @ "else_value"


            @genjax.gen
            def model(toss: bool):
                # Note that the returned model takes a new boolean predicate in
                # addition to argument tuples for each branch.
                return if_model.or_else(else_model)(toss, (1.0,), (10.0,)) @ "tossed"


            key = jax.random.PRNGKey(314159)

            tr = jax.jit(model.simulate)(key, (True,))

            print(tr.render_html())
            ```
        """
        import genjax

        return genjax.or_else(self, gen_fn)

    def switch(
        self, *branches: "GenerativeFunction[R]"
    ) -> "genjax.SwitchCombinator[R]":
        """
        Given `n` [`genjax.GenerativeFunction`][] inputs, returns a new [`genjax.GenerativeFunction`][] that accepts `n+2` arguments:

        - an index in the range $[0, n+1)$
        - a tuple of arguments for `self` and each of the input generative functions (`n+1` total tuples)

        and executes the generative function at the supplied index with its provided arguments.

        If `index` is out of bounds, `index` is clamped to within bounds.

        Examples:
            ```python exec="yes" html="true" source="material-block" session="switch"
            import jax, genjax


            @genjax.gen
            def branch_1():
                x = genjax.normal(0.0, 1.0) @ "x1"


            @genjax.gen
            def branch_2():
                x = genjax.bernoulli(0.3) @ "x2"


            switch = branch_1.switch(branch_2)

            key = jax.random.PRNGKey(314159)
            jitted = jax.jit(switch.simulate)

            # Select `branch_2` by providing 1:
            tr = jitted(key, (1, (), ()))

            print(tr.render_html())
            ```
        """
        import genjax

        return genjax.switch(self, *branches)

    def mix(self, *fns: "GenerativeFunction[R]") -> "GenerativeFunction[R]":
        """
        Takes any number of [`genjax.GenerativeFunction`][]s and returns a new [`genjax.GenerativeFunction`][] that represents a mixture model.

        The returned generative function takes the following arguments:

        - `mixture_logits`: Logits for the categorical distribution used to select a component.
        - `*args`: Argument tuples for `self` and each of the input generative functions

        and samples from `self` or one of the input generative functions based on a draw from a categorical distribution defined by the provided mixture logits.

        Args:
            *fns: Variable number of [`genjax.GenerativeFunction`][]s to be mixed with `self`.

        Returns:
            A new [`genjax.GenerativeFunction`][] representing the mixture model.

        Examples:
            ```python exec="yes" html="true" source="material-block" session="mix"
            import jax
            import genjax


            # Define component generative functions
            @genjax.gen
            def component1(x):
                return genjax.normal(x, 1.0) @ "y"


            @genjax.gen
            def component2(x):
                return genjax.normal(x, 2.0) @ "y"


            # Create mixture model
            mixture = component1.mix(component2)

            # Use the mixture model
            key = jax.random.PRNGKey(0)
            logits = jax.numpy.array([0.3, 0.7])  # Favors component2
            trace = mixture.simulate(key, (logits, (0.0,), (7.0,)))
            print(trace.render_html())
                ```
        """
        import genjax

        return genjax.mix(self, *fns)

    def dimap(
        self,
        /,
        *,
        pre: Callable[..., ArgTuple],
        post: Callable[[ArgTuple, R], S],
        info: String | None = None,
    ) -> "GenerativeFunction[S]":
        """
        Returns a new [`genjax.GenerativeFunction`][] and applies pre- and post-processing functions to its arguments and return value.

        !!! info
            Prefer [`genjax.GenerativeFunction.map`][] if you only need to transform the return value, or [`genjax.GenerativeFunction.contramap`][] if you only need to transform the arguments.

        Args:
            pre: A callable that preprocesses the arguments before passing them to the wrapped function. Note that `pre` must return a _tuple_ of arguments, not a bare argument. Default is the identity function.
            post: A callable that postprocesses the return value of the wrapped function. Default is the identity function.
            info: An optional string providing additional information about the `dimap` operation.

        Returns:
            A new [`genjax.GenerativeFunction`][] with `pre` and `post` applied.

        Examples:
            ```python exec="yes" html="true" source="material-block" session="dimap"
            import jax, genjax


            # Define pre- and post-processing functions
            def pre_process(x, y):
                return (x + 1, y * 2)


            def post_process(args, retval):
                return retval**2


            @genjax.gen
            def model(x, y):
                return genjax.normal(x, y) @ "z"


            dimap_model = model.dimap(
                pre=pre_process, post=post_process, info="Square of normal"
            )

            # Use the dimap model
            key = jax.random.PRNGKey(0)
            trace = dimap_model.simulate(key, (2.0, 3.0))

            print(trace.render_html())
            ```
        """
        import genjax

        return genjax.dimap(pre=pre, post=post, info=info)(self)

    def map(
        self, f: Callable[[R], S], *, info: String | None = None
    ) -> "GenerativeFunction[S]":
        """
        Specialized version of [`genjax.dimap`][] where only the post-processing function is applied.

        Args:
            f: A callable that postprocesses the return value of the wrapped function.
            info: An optional string providing additional information about the `map` operation.

        Returns:
            A [`genjax.GenerativeFunction`][] that acts like `self` with a post-processing function to its return value.

        Examples:
            ```python exec="yes" html="true" source="material-block" session="map"
            import jax, genjax


            # Define a post-processing function
            def square(x):
                return x**2


            @genjax.gen
            def model(x):
                return genjax.normal(x, 1.0) @ "z"


            map_model = model.map(square, info="Square of normal")

            # Use the map model
            key = jax.random.PRNGKey(0)
            trace = map_model.simulate(key, (2.0,))

            print(trace.render_html())
            ```
        """
        import genjax

        return genjax.map(f=f, info=info)(self)

    def contramap(
        self, f: Callable[..., ArgTuple], *, info: String | None = None
    ) -> "GenerativeFunction[R]":
        """
        Specialized version of [`genjax.GenerativeFunction.dimap`][] where only the pre-processing function is applied.

        Args:
            f: A callable that preprocesses the arguments of the wrapped function. Note that `f` must return a _tuple_ of arguments, not a bare argument.
            info: An optional string providing additional information about the `contramap` operation.

        Returns:
            A [`genjax.GenerativeFunction`][] that acts like `self` with a pre-processing function to its arguments.

        Examples:
            ```python exec="yes" html="true" source="material-block" session="contramap"
            import jax, genjax


            # Define a pre-processing function.
            # Note that this function must return a tuple of arguments!
            def add_one(x):
                return (x + 1,)


            @genjax.gen
            def model(x):
                return genjax.normal(x, 1.0) @ "z"


            contramap_model = model.contramap(add_one, info="Add one to input")

            # Use the contramap model
            key = jax.random.PRNGKey(0)
            trace = contramap_model.simulate(key, (2.0,))

            print(trace.render_html())
            ```
        """
        import genjax

        return genjax.contramap(f=f, info=info)(self)

    #####################
    # GenSP / inference #
    #####################

    def marginal(
        self,
        /,
        *,
        selection: Any | None = None,
        algorithm: Any | None = None,
    ) -> "genjax.Marginal[R]":
        from genjax import Selection, marginal

        if selection is None:
            selection = Selection.all()

        return marginal(selection=selection, algorithm=algorithm)(self)


# NOTE: Setup a global handler stack for the `trace` callee sugar.
# C.f. above.
# This stack will not interact with JAX tracers at all
# so it's safe, and will be resolved at JAX tracing time.
GLOBAL_TRACE_OP_HANDLER_STACK: list[Callable[..., Any]] = []


def handle_off_trace_stack(addr, gen_fn: GenerativeFunction[R], args) -> R:
    if GLOBAL_TRACE_OP_HANDLER_STACK:
        handler = GLOBAL_TRACE_OP_HANDLER_STACK[-1]
        return handler(addr, gen_fn, args)
    else:
        raise Exception(
            "Attempting to invoke trace outside of a tracing context.\nIf you want to invoke the generative function closure, and recieve a return value,\ninvoke it with a key."
        )


def push_trace_overload_stack(handler, fn):
    def wrapped(*args):
        GLOBAL_TRACE_OP_HANDLER_STACK.append(handler)
        ret = fn(*args)
        GLOBAL_TRACE_OP_HANDLER_STACK.pop()
        return ret

    return wrapped


@Pytree.dataclass
class IgnoreKwargs(Generic[R], GenerativeFunction[R]):
    wrapped: GenerativeFunction[R]

    def handle_kwargs(self) -> "GenerativeFunction[R]":
        raise NotImplementedError

    @GenerativeFunction.gfi_boundary
    def simulate(
        self,
        key: PRNGKey,
        args: Arguments,
    ) -> Trace[R]:
        (args, _kwargs) = args
        return self.wrapped.simulate(key, args)

    @GenerativeFunction.gfi_boundary
    def edit(
        self, key: PRNGKey, trace: Trace[R], edit_request: GenericIncrementalProblem
    ) -> tuple[Trace[R], Weight, Retdiff[R], EditRequest]:
        (argdiffs, _kwargdiffs) = edit_request.argdiffs
        return self.wrapped.edit(
            key, trace, GenericIncrementalProblem(argdiffs, edit_request.subrequest)
        )


@Pytree.dataclass
class GenerativeFunctionClosure(Generic[R], GenerativeFunction[R]):
    gen_fn: GenerativeFunction[R]
    args: tuple[Any, ...]
    kwargs: dict[Any, Any]

    def get_gen_fn_with_kwargs(self):
        return self.gen_fn.handle_kwargs()

    # NOTE: Supports callee syntax, and the ability to overload it in callers.
    def __matmul__(self, addr) -> R:
        if self.kwargs:
            maybe_kwarged_gen_fn = self.get_gen_fn_with_kwargs()
            return handle_off_trace_stack(
                addr,
                maybe_kwarged_gen_fn,
                (self.args, self.kwargs),
            )
        else:
            return handle_off_trace_stack(
                addr,
                self.gen_fn,
                self.args,
            )

    # This override returns `R`, while the superclass returns a `GenerativeFunctionClosure`; this is
    # a hint that subclassing may not be the right relationship here.
    def __call__(self, key: PRNGKey, *args) -> R:  # pyright: ignore
        full_args = (*self.args, *args)
        if self.kwargs:
            maybe_kwarged_gen_fn = self.get_gen_fn_with_kwargs()
            return maybe_kwarged_gen_fn.simulate(
                key, (*full_args, self.kwargs)
            ).get_retval()
        else:
            return self.gen_fn.simulate(key, full_args).get_retval()

    def __abstract_call__(self, *args) -> R:
        full_args = (*self.args, *args)
        if self.kwargs:
            maybe_kwarged_gen_fn = self.get_gen_fn_with_kwargs()
            return maybe_kwarged_gen_fn.__abstract_call__(*full_args, **self.kwargs)
        else:
            return self.gen_fn.__abstract_call__(*full_args)

    #############################################
    # Support the interface with reduced syntax #
    #############################################

    @GenerativeFunction.gfi_boundary
    def simulate(
        self,
        key: PRNGKey,
        args: tuple[Any, ...],
    ) -> Trace[R]:
        full_args = (*self.args, *args)
        if self.kwargs:
            maybe_kwarged_gen_fn = self.get_gen_fn_with_kwargs()
            return maybe_kwarged_gen_fn.simulate(
                key,
                (full_args, self.kwargs),
            )
        else:
            return self.gen_fn.simulate(key, full_args)

    @GenerativeFunction.gfi_boundary
    def edit(
        self,
        key: PRNGKey,
        trace: Trace[R],
        edit_request: EditRequest,
    ) -> tuple[Trace[R], Weight, Retdiff[R], EditRequest]:
        match edit_request:
            case GenericIncrementalProblem(argdiffs, subrequest):
                full_argdiffs = (*self.args, *argdiffs)
                if self.kwargs:
                    maybe_kwarged_gen_fn = self.get_gen_fn_with_kwargs()
                    return maybe_kwarged_gen_fn.edit(
                        key,
                        trace,
                        GenericIncrementalProblem(
                            (full_argdiffs, self.kwargs),
                            subrequest,
                        ),
                    )
                else:
                    return self.gen_fn.edit(key, trace, edit_request)
            case _:
                raise NotImplementedError

    @GenerativeFunction.gfi_boundary
    def assess(
        self,
        sample: "genjax.ChoiceMap",
        args: tuple[Any, ...],
    ) -> tuple[Score, R]:
        full_args = (*self.args, *args)
        if self.kwargs:
            maybe_kwarged_gen_fn = self.get_gen_fn_with_kwargs()
            return maybe_kwarged_gen_fn.assess(
                sample,
                (full_args, self.kwargs),
            )
        else:
            return self.gen_fn.assess(sample, full_args)<|MERGE_RESOLUTION|>--- conflicted
+++ resolved
@@ -385,27 +385,16 @@
     def edit(
         self,
         key: PRNGKey,
-<<<<<<< HEAD
         problem: GenericIncrementalProblem | EditRequest,
-=======
-        problem: UpdateProblem,
->>>>>>> 7836d26e
         argdiffs: tuple[Any, ...] | None = None,
     ) -> tuple[Self, Weight, Retdiff[R], UpdateProblem]:
         """
         This method calls out to the underlying [`GenerativeFunction.edit`][genjax.core.GenerativeFunction.edit] method - see [`UpdateProblem`][genjax.core.UpdateProblem] and [`edit`][genjax.core.GenerativeFunction.edit] for more information.
         """
-<<<<<<< HEAD
         if isinstance(problem, GenericIncrementalProblem) and argdiffs is None:
             return self.get_gen_fn().edit(key, self, problem)  # pyright: ignore
         elif isinstance(problem, EditRequest):
             return self.get_gen_fn().edit(
-=======
-        if isinstance(problem, GenericProblem) and argdiffs is None:
-            return self.get_gen_fn().update(key, self, problem)  # pyright: ignore
-        else:
-            return self.get_gen_fn().update(
->>>>>>> 7836d26e
                 key,
                 self,
                 GenericIncrementalProblem(
