# Copyright 2024 MIT Probabilistic Computing Project
#
# Licensed under the Apache License, Version 2.0 (the "License");
# you may not use this file except in compliance with the License.
# You may obtain a copy of the License at
#
#     https://www.apache.org/licenses/LICENSE-2.0
#
# Unless required by applicable law or agreed to in writing, software
# distributed under the License is distributed on an "AS IS" BASIS,
# WITHOUT WARRANTIES OR CONDITIONS OF ANY KIND, either express or implied.
# See the License for the specific language governing permissions and
# limitations under the License.

from abc import abstractmethod
from typing import TYPE_CHECKING

import jax
import jax.numpy as jnp
from penzai.core import formatting_util

from genjax._src.core.generative.choice_map import (
    ChoiceMap,
    ExtendedAddressComponent,
    Selection,
)
from genjax._src.core.interpreters.incremental import Diff
from genjax._src.core.interpreters.staging import Flag, get_trace_shape
from genjax._src.core.pytree import Pytree
from genjax._src.core.traceback_util import gfi_boundary
from genjax._src.core.typing import (
    Annotated,
    Any,
    BoolArray,
    Callable,
    FloatArray,
    Generic,
    InAxes,
    Int,
    IntArray,
    Is,
    PRNGKey,
    Self,
    String,
    TypeVar,
)

# Import `genjax` so static typecheckers can see the circular reference to "genjax.ChoiceMap" below.
if TYPE_CHECKING:
    import genjax

_C = TypeVar("_C", bound=Callable[..., Any])
ArgTuple = TypeVar("ArgTuple", bound=tuple[Any, ...])

# Generative Function type variables
R = TypeVar("R")
"""
Generic denoting the return type of a generative function.
"""

S = TypeVar("S")

Carry = TypeVar("Carry")
Y = TypeVar("Y")

#####################################
# Special generative function types #
#####################################

Weight = FloatArray
"""
A _weight_ is a density ratio which often occurs in the context of proper weighting for [`Target`][genjax.inference.Target] distributions, or in Gen's [`edit`][genjax.core.GenerativeFunction.edit] interface, whose mathematical content is described in [`edit`][genjax.core.GenerativeFunction.edit].

The type `Weight` does not enforce any meaningful mathematical invariants, but is used to denote the type of weights in GenJAX, to improve readability and parsing of interface specifications / expectations.
"""
Score = FloatArray
"""
A _score_ is a density ratio, described fully in [`simulate`][genjax.core.GenerativeFunction.simulate].

The type `Score` does not enforce any meaningful mathematical invariants, but is used to denote the type of scores in the GenJAX system, to improve readability and parsing of interface specifications.
"""

Arguments = tuple
"""
`Arguments` is the type of argument values to generative functions. It is a type alias for `Tuple`, and is used to improve readability and parsing of interface specifications.
"""

Argdiffs = Annotated[
    tuple[Any, ...],
    Is[Diff.static_check_tree_diff],
]
"""
`Argdiffs` is the type of argument values with an attached `ChangeType` (c.f. [`edit`][genjax.core.GenerativeFunction.edit]).

When used under type checking, `Retdiff` assumes that the argument values are `Pytree` (either, defined via GenJAX's `Pytree` interface or registered with JAX's system). For each argument, it checks that _the leaves_ are `Diff` type with attached `ChangeType`.
"""


Retdiff = Annotated[
    R,
    Is[Diff.static_check_tree_diff],
]


"""
`Retdiff` is the type of return values with an attached `ChangeType` (c.f. [`edit`][genjax.core.GenerativeFunction.edit]).

When used under type checking, `Retdiff` assumes that the return value is a `Pytree` (either, defined via GenJAX's `Pytree` interface or registered with JAX's system). It checks that _the leaves_ are `Diff` type with attached `ChangeType`.
"""


#################
# Edit requests #
#################


class EditRequest(Pytree):
    """
    An `UpdateProblem` is a request to edit a trace of a generative function. Generative functions respond to instances of subtypes of `UpdateProblem` by providing an [`edit`][genjax.core.GenerativeFunction.edit] implementation.

    Updating a trace is a common operation in inference processes, but naively mutating the trace will invalidate the mathematical invariants that Gen retains. `UpdateProblem` instances denote requests for _SMC moves_ in the framework of [SMCP3](https://proceedings.mlr.press/v206/lew23a.html), which preserve these invariants.
    """

    @abstractmethod
    def edit(
        self,
        key: PRNGKey,
        trace: "Trace[R]",
        args: Argdiffs,
    ) -> tuple["Trace[R]", Weight, Retdiff[R], "EditRequest"]:
        raise NotImplementedError


@Pytree.dataclass
class EmptyRequest(EditRequest):
    def edit(
        self,
        key: PRNGKey,
        trace: "Trace[R]",
        args: Argdiffs,
    ) -> tuple["Trace[R]", Weight, Retdiff[R], "EditRequest"]:
        return (
            trace,
            jnp.array(0.0),
            Diff.no_change(trace.get_retval()),
            EmptyRequest(),
        )


@Pytree.dataclass(match_args=True)
class MaskedRequest(EditRequest):
    flag: Flag
    problem: EditRequest

    @classmethod
<<<<<<< HEAD
    def maybe_empty(_cls, f: Flag, problem: EditRequest):
=======
    def maybe_empty(cls, f: Flag, problem: UpdateProblem):
>>>>>>> fc72f193
        match problem:
            case MaskedRequest(flag, subrequest):
                return MaskedRequest(f.and_(flag), subrequest)
            case _:
                return (
                    problem
                    if f.concrete_true()
                    else EmptyRequest()
                    if f.concrete_false()
                    else MaskedRequest(f, problem)
                )


@Pytree.dataclass
class SumRequest(EditRequest):
    idx: Int | IntArray
    problems: list[EditRequest]


# TODO: subrequest shouldn't be a request -- we need to migrate
# this type to "IncrementalChoiceMapEditRequest".
# pulling the argdiffs out.
@Pytree.dataclass(match_args=True)
class GenericIncrementalProblem(EditRequest):
    argdiffs: Argdiffs
    subrequest: EditRequest

    def edit(
        self,
        key: PRNGKey,
        trace: "Trace[R]",
        args: Argdiffs,
    ) -> tuple["Trace[R]", Weight, Retdiff[R], "EditRequest"]:
        gen_fn = trace.get_gen_fn()
        return gen_fn.edit(key, trace, self, args)


@Pytree.dataclass(match_args=True)
class ImportanceRequest(EditRequest):
    constraint: "Constraint"

    def edit(
        self,
        key: PRNGKey,
        trace: "Trace[R]",
        args: Argdiffs,
    ) -> tuple["Trace[R]", Weight, Retdiff[R], "EditRequest"]:
        gen_fn = trace.get_gen_fn()
        return gen_fn.edit(key, trace, self, args)


@Pytree.dataclass
class SelectionProjectRequest(EditRequest):
    selection: Selection


class UpdateProblemBuilder(Pytree):
    @classmethod
<<<<<<< HEAD
    def empty(_cls):
        return EmptyRequest()

    @classmethod
    def maybe(_cls, flag: Flag, problem: "EditRequest"):
        return MaskedRequest.maybe_empty(flag, problem)

    @classmethod
    def g(
        _cls, argdiffs: Argdiffs, subrequest: "EditRequest"
    ) -> "GenericIncrementalProblem":
        return GenericIncrementalProblem(argdiffs, subrequest)
=======
    def empty(cls):
        return EmptyProblem()

    @classmethod
    def maybe(cls, flag: Flag, problem: "UpdateProblem"):
        return MaskedProblem.maybe_empty(flag, problem)

    @classmethod
    def g(cls, argdiffs: Argdiffs, subproblem: "UpdateProblem") -> "GenericProblem":
        return GenericProblem(argdiffs, subproblem)
>>>>>>> fc72f193


###############
# Constraints #
###############


class Constraint(Pytree):
    """
    `Constraint` is a type of [`UpdateProblem`][genjax.core.UpdateProblem] specified by a function from the [`Sample`][genjax.core.Sample] space of the generative function to a value space `Y`, and a target value `v` in `Y`. In other words, a [`Constraint`][genjax.core.Constraint] denotes the pair $(S \\mapsto Y, v \\in Y)$.

    Constraints represent a request to force a value to satisfy a predicate. Just like all [`UpdateProblem`][genjax.core.UpdateProblem] instances, the generative function must respond to the request to edit a trace to satisfy the constraint by providing an [`edit`][genjax.core.GenerativeFunction.edit] implementation which implements an SMCP3 move that transforms the provided trace to satisfy the specification.

    Constraints can also be used to construct `ImportanceProblem` instances, which are used to implement the [`importance`][genjax.core.GenerativeFunction.importance] interface. This interface implements a restricted SMCP3 move, from the empty target, to the target induced by the constraint.
    """


@Pytree.dataclass
class EmptyConstraint(Constraint):
    """
    An `EmptyConstraint` encodes the lack of a constraint.

    Formally, `EmptyConstraint(x)` represents the constraint `(x $\\mapsto$ (), ())`.
    """

    pass


@Pytree.dataclass(match_args=True)
class MaskedConstraint(Constraint):
    """
    A `MaskedConstraint` encodes a possible constraint.

    Formally, `MaskedConstraint(f: Bool, c: Constraint)` represents the constraint `Option((x $\\mapsto$ x, x))`,
    where the None case is represented by `EmptyConstraint`.
    """

    flag: Flag
    constraint: Constraint


@Pytree.dataclass
class SumConstraint(Constraint):
    """
    A `SumConstraint` encodes that one of a set of possible constraints is active _at runtime_, using a provided index.

    Formally, `SumConstraint(idx: IntArray, cs: List[Constraint])` represents the constraint (`x` $\\mapsto$ `xs[idx]`, `ys[idx]`).
    """

    idx: IntArray
    constraint: list[Constraint]


@Pytree.dataclass(match_args=True)
class ChoiceMapConstraint(Constraint, ChoiceMap):
    choice_map: ChoiceMap

    def has_value(self) -> Flag:
        return self.choice_map.has_value()

    def get_value(self) -> Any:
        v = self.choice_map.get_value()
        return v

    def get_submap(self, addr: ExtendedAddressComponent) -> "ChoiceMapConstraint":
        submap = self.choice_map(addr)
        return ChoiceMapConstraint(submap)


###########
# Samples #
###########


class Sample(Pytree):
    """A `Sample` is a value which can be sampled from generative functions. Samples can be scalar values, or map-like values ([`ChoiceMap`][genjax.core.ChoiceMap]). Different sample types can induce different interfaces: `ChoiceMap`, for instance, supports interfaces for accessing sub-maps and values."""


@Pytree.dataclass
class EmptySample(Sample):
    pass


@Pytree.dataclass(match_args=True)
class MaskedSample(Sample):
    flag: Flag
    sample: Sample


#########
# Trace #
#########


class Trace(Generic[R], Pytree):
    """
    `Trace` is the type of traces of generative functions.

    A trace is a data structure used to represent sampled executions of
    generative functions. Traces track metadata associated with the probabilities
    of choices, as well as other data associated with
    the invocation of a generative function, including the arguments it
    was invoked with, its return value, and the identity of the generative function itself.
    """

    @abstractmethod
    def get_args(self) -> Arguments:
        """Returns the [`Arguments`][genjax.core.Arguments] for the [`GenerativeFunction`][genjax.core.GenerativeFunction] invocation which created the [`Trace`][genjax.core.Trace]."""

    @abstractmethod
    def get_retval(self) -> R:
        """Returns the `R` from the [`GenerativeFunction`][genjax.core.GenerativeFunction] invocation which created the [`Trace`][genjax.core.Trace]."""

    @abstractmethod
    def get_score(self) -> Score:
        """Return the [`Score`][genjax.core.Score] of the `Trace`.

        The score must satisfy a particular mathematical specification: it's either an exact density evaluation of $P$ (the distribution over samples) for the sample returned by [`genjax.Trace.get_sample`][], or _a sample from an estimator_ (a density estimate) if the generative function contains _untraced randomness_.

        Let $s$ be the score, $t$ the sample, and $a$ the arguments: when the generative function contains no _untraced randomness_, the score (in logspace) is given by:

        $$
        \\log s := \\log P(t; a)
        $$

        (**With untraced randomness**) Gen allows for the possibility of sources of randomness _which are not traced_. When these sources are included in generative computations, the score is defined so that the following property holds:

        $$
        \\mathbb{E}_{r\\sim~P(r | t; a)}\\big[\\frac{1}{s}\\big] = \\frac{1}{P(t; a)}
        $$

        This property is the one you'd want to be true if you were using a generative function with untraced randomness _as a proposal_ in a routine which uses importance sampling, for instance.

        In GenJAX, one way you might encounter this is by using pseudo-random routines in your modeling code:
        ```python
        # notice how the key is explicit
        @genjax.gen
        def model_with_untraced_randomness(key: PRNGKey):
            x = genjax.normal(0.0, 1.0) "x"
            v = some_random_process(key, x)
            y = genjax.normal(v, 1.0) @ "y"
        ```

        In this case, the score (in logspace) is given by:

        $$
        \\log s := \\log P(r, t; a) - \\log Q(r; a)
        $$

        which satisfies the requirement by virtue of the fact:

        $$
        \\begin{aligned}
        \\mathbb{E}_{r\\sim~P(r | t; a)}\\big[\\frac{1}{s}\\big] &= \\mathbb{E}_{r\\sim P(r | t; a)}\\big[\\frac{Q(r; a)}{P(r, t; a)} \\big] \\\\ &= \\frac{1}{P(t; a)} \\mathbb{E}_{r\\sim P(r | t; a)}\\big[\\frac{Q(r; a)}{P(r | t; a)}\\big] \\\\
        &= \\frac{1}{P(t; a)}
        \\end{aligned}
        $$

        """

    @abstractmethod
    def get_sample(self) -> Sample:
        """Return the [`Sample`][genjax.core.Sample] sampled from the distribution over samples by the generative function during the invocation which created the [`Trace`][genjax.core.Trace]."""

    # TODO: deprecated.

    def get_choices(self) -> "genjax.ChoiceMap":
        """Version of [`genjax.Trace.get_sample`][] for traces where the sample is an instance of [`genjax.ChoiceMap`][]."""
        return self.get_sample()  # type: ignore

    @abstractmethod
    def get_gen_fn(self) -> "GenerativeFunction[R]":
        """Returns the [`GenerativeFunction`][genjax.core.GenerativeFunction] whose invocation created the [`Trace`][genjax.core.Trace]."""
        raise NotImplementedError

    def edit(
        self,
        key: PRNGKey,
        problem: GenericIncrementalProblem | EditRequest,
        argdiffs: tuple[Any, ...] | None = None,
<<<<<<< HEAD
    ) -> tuple["Trace[R]", Weight, Retdiff[R], EditRequest]:
=======
    ) -> tuple[Self, Weight, Retdiff[R], UpdateProblem]:
>>>>>>> fc72f193
        """
        This method calls out to the underlying [`GenerativeFunction.edit`][genjax.core.GenerativeFunction.edit] method - see [`UpdateProblem`][genjax.core.UpdateProblem] and [`edit`][genjax.core.GenerativeFunction.edit] for more information.
        """
<<<<<<< HEAD
        if isinstance(problem, GenericIncrementalProblem) and argdiffs is None:
            return self.get_gen_fn().edit(key, self, problem)
        elif isinstance(problem, EditRequest):
            return self.get_gen_fn().edit(
                key,
                self,
                GenericIncrementalProblem(
                    Diff.tree_diff_no_change(self.get_args()), problem
                ),
            )
=======
        if isinstance(problem, GenericProblem) and argdiffs is None:
            return self.get_gen_fn().update(key, self, problem)  # pyright: ignore
        elif isinstance(problem, UpdateProblem):
            return self.get_gen_fn().update(
                key,
                self,
                GenericProblem(Diff.tree_diff_no_change(self.get_args()), problem),
            )  # pyright: ignore
>>>>>>> fc72f193
        else:
            raise NotImplementedError(
                "Supply either a GenericProblem or an UpdateProblem, possibly with argdiffs"
            )

    def project(
        self,
        key: PRNGKey,
        selection: Selection,
    ) -> Weight:
        _, w, _, _ = SelectionProjectRequest(selection).edit(
            key, self, Diff.no_change(self.get_args())
        )
        return w

    ###################
    # Pretty printing #
    ###################

    def treescope_color(self):
        return self.get_gen_fn().treescope_color()

    ###################
    # Batch semantics #
    ###################

    @property
    def batch_shape(self):
        return len(self.get_score())


@Pytree.dataclass
class EmptyTraceArg(Pytree):
    pass


# TODO figure out if / how we can remove this idea, this is masquerading as a trace!
@Pytree.dataclass
class EmptyTrace(Trace[R]):
    gen_fn: "GenerativeFunction[R]"

    def get_args(self) -> tuple[EmptyTraceArg]:
        return (EmptyTraceArg(),)

    def get_retval(self) -> R:
        raise NotImplementedError("Not gonna happen!")

    def get_score(self) -> Score:
        return jnp.array(0.0)

    def get_sample(self) -> Sample:
        return EmptySample()

    def get_gen_fn(self) -> "GenerativeFunction[R]":
        return self.gen_fn


#######################
# Generative function #
#######################


class GenerativeFunction(Generic[R], Pytree):
    """
    `GenerativeFunction` is the type of _generative functions_, the main computational object in Gen.

    Generative functions are a type of probabilistic program. In terms of their mathematical specification, they come equipped with a few ingredients:

    * (**Distribution over samples**) $P(\\cdot_t, \\cdot_r; a)$ - a probability distribution over samples $t$ and untraced randomness $r$, indexed by arguments $a$. This ingredient is involved in all the interfaces and specifies the distribution over samples which the generative function represents.
    * (**Family of K/L proposals**) $(K(\\cdot_t, \\cdot_{K_r}; u, t), L(\\cdot_t, \\cdot_{L_r}; u, t)) = \\mathcal{F}(u, t)$ - a family of pairs of probabilistic programs (referred to as K and L), indexed by [`UpdateProblem`][genjax.core.UpdateProblem] $u$ and an existing sample $t$. This ingredient supports the [`edit`][genjax.core.GenerativeFunction.edit] and [`importance`][genjax.core.GenerativeFunction.importance] interface, and is used to specify an SMCP3 move which the generative function must provide in response to an edit request. K and L must satisfy additional properties, described further in [`edit`][genjax.core.GenerativeFunction.edit].
    * (**Return value function**) $f(t, r, a)$ - a deterministic return value function, which maps samples and untraced randomness to return values.

    Generative functions also support a family of [`Target`][genjax.inference.Target] distributions - a [`Target`][genjax.inference.Target] distribution is a (possibly unnormalized) distribution, typically induced by inference problems.

    * $\\delta_\\emptyset$ - the empty target, whose only possible value is the empty sample, with density 1.
    * (**Family of targets induced by $P$**) $T_P(a, c)$ - a family of targets indexed by arguments $a$ and [`Constraint`][genjax.core.Constraint] $c$, created by pairing the distribution over samples $P$ with arguments and constraint.

    Generative functions expose computations using these ingredients through the _generative function interface_ (the methods which are documented below).

    Examples:
        The interface methods can be used to implement inference algorithms directly - here's a simple example using bootstrap importance sampling directly:
        ```python exec="yes" html="true" source="material-block" session="core"
        import jax
        from jax.scipy.special import logsumexp
        from jax.random import PRNGKey
        import jax.tree_util as jtu
        from genjax import ChoiceMapBuilder as C
        from genjax import gen, uniform, flip, categorical


        @gen
        def model():
            p = uniform(0.0, 1.0) @ "p"
            f1 = flip(p) @ "f1"
            f2 = flip(p) @ "f2"


        # Bootstrap importance sampling.
        def importance_sampling(key, constraint):
            key, sub_key = jax.random.split(key)
            sub_keys = jax.random.split(sub_key, 5)
            tr, log_weights = jax.vmap(model.importance, in_axes=(0, None, None))(
                sub_keys, constraint, ()
            )
            logits = log_weights - logsumexp(log_weights)
            idx = categorical(logits)(key)
            return jtu.tree_map(lambda v: v[idx], tr.get_sample())


        sub_keys = jax.random.split(PRNGKey(0), 50)
        samples = jax.jit(jax.vmap(importance_sampling, in_axes=(0, None)))(
            sub_keys, C.kw(f1=True, f2=True)
        )
        print(samples.render_html())
        ```
    """

    def __call__(self, *args, **kwargs) -> "GenerativeFunctionClosure[R]":
        return GenerativeFunctionClosure(self, args, kwargs)

    def __abstract_call__(self, *args) -> R:
        """Used to support JAX tracing, although this default implementation involves no
        JAX operations (it takes a fixed-key sample from the return value).

        Generative functions may customize this to improve compilation time.
        """
        return self.simulate(jax.random.PRNGKey(0), args).get_retval()

    def handle_kwargs(self) -> "GenerativeFunction[R]":
        return IgnoreKwargs(self)

    def get_trace_shape(self, *args) -> Any:
        return get_trace_shape(self, args)

    @classmethod
    def gfi_boundary(cls, c: _C) -> _C:
        return gfi_boundary(c)

    @abstractmethod
    def simulate(
        self,
        key: PRNGKey,
        args: Arguments,
    ) -> Trace[R]:
        """
        Execute the generative function, sampling from its distribution over samples, and return a [`Trace`][genjax.core.Trace].

        ## More on traces

        The [`Trace`][genjax.core.Trace] returned by `simulate` implements its own interface.

        It is responsible for storing the arguments of the invocation ([`genjax.Trace.get_args`][]), the return value of the generative function ([`genjax.Trace.get_retval`][]), the identity of the generative function which produced the trace ([`genjax.Trace.get_gen_fn`][]), the sample of traced random choices produced during the invocation ([`genjax.Trace.get_sample`][]) and _the score_ of the sample ([`genjax.Trace.get_score`][]).

        Examples:
            ```python exec="yes" html="true" source="material-block" session="core"
            import genjax
            from jax import vmap, jit
            from jax.random import PRNGKey
            from jax.random import split


            @genjax.gen
            def model():
                x = genjax.normal(0.0, 1.0) @ "x"
                return x


            key = PRNGKey(0)
            tr = model.simulate(key, ())
            print(tr.render_html())
            ```

            Another example, using the same model, composed into [`genjax.repeat`](combinators.md#genjax.repeat) - which creates a new generative function, which has the same interface:
            ```python exec="yes" html="true" source="material-block" session="core"
            @genjax.gen
            def model():
                x = genjax.normal(0.0, 1.0) @ "x"
                return x


            key = PRNGKey(0)
            tr = model.repeat(n=10).simulate(key, ())
            print(tr.render_html())
            ```

            (**Fun, flirty, fast ... parallel?**) Feel free to use `jax.jit` and `jax.vmap`!
            ```python exec="yes" html="true" source="material-block" session="core"
            key = PRNGKey(0)
            sub_keys = split(key, 10)
            sim = model.repeat(n=10).simulate
            tr = jit(vmap(sim, in_axes=(0, None)))(sub_keys, ())
            print(tr.render_html())
            ```
        """
        raise NotImplementedError

    @abstractmethod
    def edit(
        self,
        key: PRNGKey,
        trace: Trace[R],
        edit_request: EditRequest,
    ) -> tuple[Trace[R], Weight, Retdiff[R], EditRequest]:
        """
        Update a trace in response to an [`UpdateProblem`][genjax.core.UpdateProblem], returning a new [`Trace`][genjax.core.Trace], an incremental [`Weight`][genjax.core.Weight] for the new target, a [`Retdiff`][genjax.core.Retdiff] return value tagged with change information, and a backward [`UpdateProblem`][genjax.core.UpdateProblem] which requests the reverse move (to go back to the original trace).

        The specification of this interface is parametric over the kind of `UpdateProblem` -- responding to an `UpdateProblem` instance requires that the generative function provides an implementation of a sequential Monte Carlo move in the [SMCP3](https://proceedings.mlr.press/v206/lew23a.html) framework. Users of inference algorithms are not expected to understand the ingredients, but inference algorithm developers are.

        Examples:
            Updating a trace in response to a request for a [`Target`][genjax.inference.Target] change induced by a change to the arguments:
            ```python exec="yes" source="material-block" session="core"
            from genjax import gen
            from genjax import normal
            from genjax import EmptyProblem
            from genjax import Diff
            from genjax import ChoiceMapBuilder as C
            from genjax import UpdateProblemBuilder as U


            @gen
            def model(var):
                v1 = normal(0.0, 1.0) @ "v1"
                v2 = normal(v1, var) @ "v2"
                return v2


            # Generating an initial trace properly weighted according
            # to the target induced by the constraint.
            constraint = C.kw(v2=1.0)
            initial_tr, w = model.importance(key, constraint, (1.0,))

            # Updating the trace to a new target.
            new_tr, inc_w, retdiff, bwd_prob = model.edit(
                key,
                initial_tr,
                U.g(
                    Diff.unknown_change((3.0,)),
                    EmptyProblem(),
                ),
            )
            ```

            Now, let's inspect the trace:
            ```python exec="yes" html="true" source="material-block" session="core"
            # Inspect the trace, the sampled values should not have changed!
            sample = new_tr.get_sample()
            print(sample["v1"], sample["v2"])
            ```

            And the return value diff:
            ```python exec="yes" html="true" source="material-block" session="core"
            # The return value also should not have changed!
            print(retdiff.render_html())
            ```

            As expected, neither have changed -- but the weight is non-zero:
            ```python exec="yes" html="true" source="material-block" session="core"
            print(w)
            ```

        ## Mathematical ingredients behind edit

        The `edit` interface exposes [SMCP3 moves](https://proceedings.mlr.press/v206/lew23a.html). Here, we omit the measure theoretic description, and refer interested readers to [the paper](https://proceedings.mlr.press/v206/lew23a.html). Informally, the ingredients of such a move are:

        * The previous target $T$.
        * The new target $T'$.
        * A pair of kernel probabilistic programs, called $K$ and $L$:
            * The K kernel is a kernel probabilistic program which accepts a previous sample $x_{t-1}$ from $T$ as an argument, may sample auxiliary randomness $u_K$, and returns a new sample $x_t$ approximately distributed according to $T'$, along with transformed randomness $u_L$.
            * The L kernel is a kernel probabilistic program which accepts the new sample $x_t$, and provides a density evaluator for the auxiliary randomness $u_L$ which K returns, and an inverter $x_t \\mapsto x_{t-1}$ which is _almost everywhere_ the identity function.

        The specification of these ingredients are encapsulated in the type signature of the `edit` interface.

        ## Understanding the `edit` interface

        The `edit` interface uses the mathematical ingredients described above to perform probability-aware mutations and incremental [`Weight`][genjax.core.Weight] computations on [`Trace`][genjax.core.Trace] instances, which allows Gen to provide automation to support inference agorithms like importance sampling, SMC, MCMC and many more.

        An `UpdateProblem` denotes a function $tr \\mapsto (T, T')$ from traces to a pair of targets (the previous [`Target`][genjax.inference.Target] $T$, and the final [`Target`][genjax.inference.Target] $T'$).

        Several common types of moves can be requested via the `GenericProblem` type:

        ```python exec="yes" source="material-block" session="core"
        from genjax import GenericProblem

        g = GenericProblem(
            Diff.unknown_change((1.0,)),  # "Argdiffs"
            EmptyProblem(),  # Subproblem
        )
        ```

        Creating problem instances is also possible using the `UpdateProblemBuilder`:
        ```python exec="yes" html="true" source="material-block" session="core"
        from genjax import UpdateProblemBuilder as U

        g = U.g(
            Diff.unknown_change((3.0,)),  # "Argdiffs"
            EmptyProblem(),  # Subproblem
        )
        print(g.render_html())
        ```

        `GenericProblem` contains information about changes to the arguments of the generative function ([`Argdiffs`][genjax.core.Argdiffs]) and a subrequest which specifies an additional move to be performed. The subrequest can be a bonafide [`UpdateProblem`][genjax.core.UpdateProblem] itself, or a [`Constraint`][genjax.core.Constraint] (like [`ChoiceMap`][genjax.core.ChoiceMap]).

        ```python exec="yes" html="true" source="material-block" session="core"
        new_tr, inc_w, retdiff, bwd_prob = model.edit(
            key,
            initial_tr,
            U.g(Diff.unknown_change((3.0,)), C.kw(v1=3.0)),
        )
        print((new_tr.get_sample()["v1"], w))
        ```

        **Additional notes on [`Argdiffs`][genjax.core.Argdiffs]**

        Argument changes induce changes to the distribution over samples, internal K and L proposals, and (by virtue of changes to $P$) target distributions. The [`Argdiffs`][genjax.core.Argdiffs] type denotes the type of values attached with a _change type_, a piece of data which indicates how the value has changed from the arguments which created the trace. Generative functions can utilize change type information to inform efficient [`edit`][genjax.core.GenerativeFunction.edit] implementations.
        """
        raise NotImplementedError

    @abstractmethod
    def assess(
        self,
        sample: "genjax.ChoiceMap",
        args: Arguments,
    ) -> tuple[Score, R]:
        """
        Return [the score][genjax.core.Trace.get_score] and [the return value][genjax.core.Trace.get_retval] when the generative function is invoked with the provided arguments, and constrained to take the provided sample as the sampled value.

        It is an error if the provided sample value is off the support of the distribution over the `Sample` type, or otherwise induces a partial constraint on the execution of the generative function (which would require the generative function to provide an `edit` implementation which responds to the `UpdateProblem` induced by the [`importance`][genjax.core.GenerativeFunction.importance] interface).

        Examples:
            This method is similar to density evaluation interfaces for distributions.
            ```python exec="yes" html="true" source="material-block" session="core"
            from genjax import normal
            from genjax import ChoiceMapBuilder as C

            sample = C.v(1.0)
            score, retval = normal.assess(sample, (1.0, 1.0))
            print((score, retval))
            ```

            But it also works with generative functions that sample from spaces with more structure:

            ```python exec="yes" html="true" source="material-block" session="core"
            from genjax import gen
            from genjax import normal
            from genjax import ChoiceMapBuilder as C


            @gen
            def model():
                v1 = normal(0.0, 1.0) @ "v1"
                v2 = normal(v1, 1.0) @ "v2"


            sample = C.kw(v1=1.0, v2=0.0)
            score, retval = model.assess(sample, ())
            print((score, retval))
            ```
        """
        raise NotImplementedError

<<<<<<< HEAD
    @typecheck
    def update(
        self,
        key: PRNGKey,
        trace: Trace[R],
        constraint: "genjax.ChoiceMap",
        argdiffs: Argdiffs,
    ) -> tuple[Trace[R], Weight, Retdiff[R], EditRequest]:
        return GenericIncrementalProblem(argdiffs, constraint).edit(key, trace)

    @typecheck
=======
>>>>>>> fc72f193
    def importance(
        self,
        key: PRNGKey,
        choice_map: ChoiceMap,
        args: Arguments,
    ) -> tuple[Trace[R], Weight]:
        """
        Returns a properly weighted pair, a [`Trace`][genjax.core.Trace] and a [`Weight`][genjax.core.Weight], properly weighted for the target induced by the generative function for the provided constraint and arguments.

        Examples:
            (**Full constraints**) A simple example using the `importance` interface on distributions:
            ```python exec="yes" html="true" source="material-block" session="core"
            from genjax import normal
            from genjax import ChoiceMapBuilder as C
            from jax.random import PRNGKey

            key = PRNGKey(0)

            tr, w = normal.importance(key, C.v(1.0), (0.0, 1.0))
            print(tr.get_sample().render_html())
            ```

            (**Internal proposal for partial constraints**) Specifying a _partial_ constraint on a [`StaticGenerativeFunction`][genjax.StaticGenerativeFunction]:
            ```python exec="yes" html="true" source="material-block" session="core"
            from genjax import flip, uniform, gen
            from genjax import ChoiceMapBuilder as C


            @gen
            def model():
                p = uniform(0.0, 1.0) @ "p"
                f1 = flip(p) @ "f1"
                f2 = flip(p) @ "f2"


            tr, w = model.importance(key, C.kw(f1=True, f2=True), ())
            print(tr.get_sample().render_html())
            ```

        Under the hood, creates an [`UpdateProblem`][genjax.core.UpdateProblem] which requests that the generative function respond with a move from the _empty_ trace (the only possible value for _empty_ target $\\delta_\\emptyset$) to the target induced by the generative function for constraint $C$ with arguments $a$.
        """
        tr, w, _, _ = self.edit(
            key,
            EmptyTrace(self),
            GenericIncrementalProblem(
                Diff.unknown_change(args),
                ImportanceRequest(ChoiceMapConstraint(choice_map)),
            ),
        )
        return tr, w

    def propose(
        self,
        key: PRNGKey,
        args: Arguments,
    ) -> tuple[Sample, Score, R]:
        """
        Samples a [`Sample`][genjax.core.Sample] and any untraced randomness $r$ from the generative function's distribution over samples ($P$), and returns the [`Score`][genjax.core.Score] of that sample under the distribution, and the `R` of the generative function's return value function $f(r, t, a)$ for the sample and untraced randomness.
        """
        tr = self.simulate(key, args)
        sample = tr.get_sample()
        score = tr.get_score()
        retval = tr.get_retval()
        return sample, score, retval

    # NOTE: Supports pretty printing in penzai.
    def treescope_color(self):
        type_string = str(type(self))
        return formatting_util.color_from_string(type_string)

    ######################################################
    # Convenience: postfix syntax for combinators / DSLs #
    ######################################################

    ###############
    # Combinators #
    ###############

    # TODO think through, or note, that the R that comes out will have to be bounded by pytree.
    def vmap(self, /, *, in_axes: InAxes = 0) -> "GenerativeFunction[R]":
        """
        Returns a [`GenerativeFunction`][genjax.GenerativeFunction] that performs a vectorized map over the argument specified by `in_axes`. Traced values are nested under an index, and the retval is vectorized.

        Args:
            in_axes: Selector specifying which input arguments (or index into them) should be vectorized. Defaults to 0, i.e., the first argument. See [this link](https://jax.readthedocs.io/en/latest/pytrees.html#applying-optional-parameters-to-pytrees) for more detail.

        Returns:
            A new [`GenerativeFunction`][genjax.GenerativeFunction] that accepts an argument of one-higher dimension at the position specified by `in_axes`.

        Examples:
            ```python exec="yes" html="true" source="material-block" session="gen-fn"
            import jax
            import jax.numpy as jnp
            import genjax


            @genjax.gen
            def model(x):
                v = genjax.normal(x, 1.0) @ "v"
                return genjax.normal(v, 0.01) @ "q"


            vmapped = model.vmap(in_axes=0)

            key = jax.random.PRNGKey(314159)
            arr = jnp.ones(100)

            # `vmapped` accepts an array if numbers instead of the original
            # single number that `model` accepted.
            tr = jax.jit(vmapped.simulate)(key, (arr,))

            print(tr.render_html())
            ```
        """
        import genjax

        return genjax.vmap(in_axes=in_axes)(self)

    def repeat(self, /, *, n: Int) -> "GenerativeFunction[R]":
        """
        Returns a [`genjax.GenerativeFunction`][] that samples from `self` `n` times, returning a vector of `n` results.

        The values traced by each call `gen_fn` will be nested under an integer index that matches the loop iteration index that generated it.

        This combinator is useful for creating multiple samples from `self` in a batched manner.

        Args:
            n: The number of times to sample from the generative function.

        Returns:
            A new [`genjax.GenerativeFunction`][] that samples from the original function `n` times.

        Examples:
            ```python exec="yes" html="true" source="material-block" session="repeat"
            import genjax, jax


            @genjax.gen
            def normal_draw(mean):
                return genjax.normal(mean, 1.0) @ "x"


            normal_draws = normal_draw.repeat(n=10)

            key = jax.random.PRNGKey(314159)

            # Generate 10 draws from a normal distribution with mean 2.0
            tr = jax.jit(normal_draws.simulate)(key, (2.0,))
            print(tr.render_html())
            ```
        """
        import genjax

        return genjax.repeat(n=n)(self)

    def scan(
        self: "GenerativeFunction[tuple[Carry, Y]]",
        /,
        *,
        n: Int | None = None,
        reverse: bool = False,
        unroll: int | bool = 1,
    ) -> "GenerativeFunction[tuple[Carry, Y]]":
        """
        When called on a [`genjax.GenerativeFunction`][] of type `(c, a) -> (c, b)`, returns a new [`genjax.GenerativeFunction`][] of type `(c, [a]) -> (c, [b])` where

        - `c` is a loop-carried value, which must hold a fixed shape and dtype across all iterations
        - `a` may be a primitive, an array type or a pytree (container) type with array leaves
        - `b` may be a primitive, an array type or a pytree (container) type with array leaves.

        The values traced by each call to the original generative function will be nested under an integer index that matches the loop iteration index that generated it.

        For any array type specifier `t`, `[t]` represents the type with an additional leading axis, and if `t` is a pytree (container) type with array leaves then `[t]` represents the type with the same pytree structure and corresponding leaves each with an additional leading axis.

        When the type of `xs` in the snippet below (denoted `[a]` above) is an array type or None, and the type of `ys` in the snippet below (denoted `[b]` above) is an array type, the semantics of the returned [`genjax.GenerativeFunction`][] are given roughly by this Python implementation:

        ```python
        def scan(f, init, xs, length=None):
            if xs is None:
                xs = [None] * length
            carry = init
            ys = []
            for x in xs:
                carry, y = f(carry, x)
                ys.append(y)
            return carry, np.stack(ys)
        ```

        Unlike that Python version, both `xs` and `ys` may be arbitrary pytree values, and so multiple arrays can be scanned over at once and produce multiple output arrays. `None` is actually a special case of this, as it represents an empty pytree.

        The loop-carried value `c` must hold a fixed shape and dtype across all iterations (and not just be consistent up to NumPy rank/shape broadcasting and dtype promotion rules, for example). In other words, the type `c` in the type signature above represents an array with a fixed shape and dtype (or a nested tuple/list/dict container data structure with a fixed structure and arrays with fixed shape and dtype at the leaves).

        Args:
            n: optional integer specifying the number of loop iterations, which (if supplied) must agree with the sizes of leading axes of the arrays in the returned function's second argument. If supplied then the returned generative function can take `None` as its second argument.

            reverse: optional boolean specifying whether to run the scan iteration forward (the default) or in reverse, equivalent to reversing the leading axes of the arrays in both `xs` and in `ys`.

            unroll: optional positive int or bool specifying, in the underlying operation of the scan primitive, how many scan iterations to unroll within a single iteration of a loop. If an integer is provided, it determines how many unrolled loop iterations to run within a single rolled iteration of the loop. If a boolean is provided, it will determine if the loop is competely unrolled (i.e. `unroll=True`) or left completely unrolled (i.e. `unroll=False`).

        Returns:
            A new [`genjax.GenerativeFunction`][] that takes a loop-carried value and a new input, and returns a new loop-carried value along with either `None` or an output to be collected into the second return value.

        Examples:
            Scan for 1000 iterations with no array input:
            ```python exec="yes" html="true" source="material-block" session="scan"
            import jax
            import genjax


            @genjax.gen
            def random_walk_step(prev, _):
                x = genjax.normal(prev, 1.0) @ "x"
                return x, None


            random_walk = random_walk_step.scan(n=1000)

            init = 0.5
            key = jax.random.PRNGKey(314159)

            tr = jax.jit(random_walk.simulate)(key, (init, None))
            print(tr.render_html())
            ```

            Scan across an input array:
            ```python exec="yes" html="true" source="material-block" session="scan"
            import jax.numpy as jnp


            @genjax.gen
            def add_and_square_step(sum, x):
                new_sum = sum + x
                return new_sum, sum * sum


            # notice no `n` parameter supplied:
            add_and_square_all = add_and_square_step.scan()
            init = 0.0
            xs = jnp.ones(10)

            tr = jax.jit(add_and_square_all.simulate)(key, (init, xs))

            # The retval has the final carry and an array of all `sum*sum` returned.
            print(tr.render_html())
            ```
        """
        import genjax

        return genjax.scan(n=n, reverse=reverse, unroll=unroll)(self)

    def accumulate(
        self, /, *, reverse: bool = False, unroll: int | bool = 1
    ) -> "GenerativeFunction[R]":
        """
        When called on a [`genjax.GenerativeFunction`][] of type `(c, a) -> c`, returns a new [`genjax.GenerativeFunction`][] of type `(c, [a]) -> [c]` where

        - `c` is a loop-carried value, which must hold a fixed shape and dtype across all iterations
        - `[c]` is an array of all loop-carried values seen during iteration (including the first)
        - `a` may be a primitive, an array type or a pytree (container) type with array leaves

        All traced values are nested under an index.

        For any array type specifier `t`, `[t]` represents the type with an additional leading axis, and if `t` is a pytree (container) type with array leaves then `[t]` represents the type with the same pytree structure and corresponding leaves each with an additional leading axis.

        The semantics of the returned [`genjax.GenerativeFunction`][] are given roughly by this Python implementation (note the similarity to [`itertools.accumulate`](https://docs.python.org/3/library/itertools.html#itertools.accumulate)):

        ```python
        def accumulate(f, init, xs):
            carry = init
            carries = [init]
            for x in xs:
                carry = f(carry, x)
                carries.append(carry)
            return carries
        ```

        Unlike that Python version, both `xs` and `carries` may be arbitrary pytree values, and so multiple arrays can be scanned over at once and produce multiple output arrays.

        The loop-carried value `c` must hold a fixed shape and dtype across all iterations (and not just be consistent up to NumPy rank/shape broadcasting and dtype promotion rules, for example). In other words, the type `c` in the type signature above represents an array with a fixed shape and dtype (or a nested tuple/list/dict container data structure with a fixed structure and arrays with fixed shape and dtype at the leaves).

        Args:
            reverse: optional boolean specifying whether to run the accumulation forward (the default) or in reverse, equivalent to reversing the leading axes of the arrays in both `xs` and in `carries`.

            unroll: optional positive int or bool specifying, in the underlying operation of the scan primitive, how many iterations to unroll within a single iteration of a loop. If an integer is provided, it determines how many unrolled loop iterations to run within a single rolled iteration of the loop. If a boolean is provided, it will determine if the loop is competely unrolled (i.e. `unroll=True`) or left completely unrolled (i.e. `unroll=False`).

        Examples:
            ```python exec="yes" html="true" source="material-block" session="scan"
            import jax
            import genjax
            import jax.numpy as jnp


            @genjax.accumulate()
            @genjax.gen
            def add(sum, x):
                new_sum = sum + x
                return new_sum


            init = 0.0
            key = jax.random.PRNGKey(314159)
            xs = jnp.ones(10)

            tr = jax.jit(add.simulate)(key, (init, xs))
            print(tr.render_html())
            ```
        """
        import genjax

        return genjax.accumulate(reverse=reverse, unroll=unroll)(self)

    def reduce(
        self, /, *, reverse: bool = False, unroll: int | bool = 1
    ) -> "GenerativeFunction[R]":
        """
        When called on a [`genjax.GenerativeFunction`][] of type `(c, a) -> c`, returns a new [`genjax.GenerativeFunction`][] of type `(c, [a]) -> c` where

        - `c` is a loop-carried value, which must hold a fixed shape and dtype across all iterations
        - `a` may be a primitive, an array type or a pytree (container) type with array leaves

        All traced values are nested under an index.

        For any array type specifier `t`, `[t]` represents the type with an additional leading axis, and if `t` is a pytree (container) type with array leaves then `[t]` represents the type with the same pytree structure and corresponding leaves each with an additional leading axis.

        The semantics of the returned [`genjax.GenerativeFunction`][] are given roughly by this Python implementation (note the similarity to [`functools.reduce`](https://docs.python.org/3/library/itertools.html#functools.reduce)):

        ```python
        def reduce(f, init, xs):
            carry = init
            for x in xs:
                carry = f(carry, x)
            return carry
        ```

        Unlike that Python version, both `xs` and `carry` may be arbitrary pytree values, and so multiple arrays can be scanned over at once and produce multiple output arrays.

        The loop-carried value `c` must hold a fixed shape and dtype across all iterations (and not just be consistent up to NumPy rank/shape broadcasting and dtype promotion rules, for example). In other words, the type `c` in the type signature above represents an array with a fixed shape and dtype (or a nested tuple/list/dict container data structure with a fixed structure and arrays with fixed shape and dtype at the leaves).

        Args:
            reverse: optional boolean specifying whether to run the accumulation forward (the default) or in reverse, equivalent to reversing the leading axis of the array `xs`.

            unroll: optional positive int or bool specifying, in the underlying operation of the scan primitive, how many iterations to unroll within a single iteration of a loop. If an integer is provided, it determines how many unrolled loop iterations to run within a single rolled iteration of the loop. If a boolean is provided, it will determine if the loop is competely unrolled (i.e. `unroll=True`) or left completely unrolled (i.e. `unroll=False`).

        Examples:
            sum an array of numbers:
            ```python exec="yes" html="true" source="material-block" session="scan"
            import jax
            import genjax
            import jax.numpy as jnp


            @genjax.reduce()
            @genjax.gen
            def add(sum, x):
                new_sum = sum + x
                return new_sum


            init = 0.0
            key = jax.random.PRNGKey(314159)
            xs = jnp.ones(10)

            tr = jax.jit(add.simulate)(key, (init, xs))
            print(tr.render_html())
            ```
        """
        import genjax

        return genjax.reduce(reverse=reverse, unroll=unroll)(self)

    def iterate(self, /, *, n: Int, unroll: int | bool = 1) -> "GenerativeFunction[R]":
        """
        When called on a [`genjax.GenerativeFunction`][] of type `a -> a`, returns a new [`genjax.GenerativeFunction`][] of type `a -> [a]` where

        - `a` is a loop-carried value, which must hold a fixed shape and dtype across all iterations
        - `[a]` is an array of all `a`, `f(a)`, `f(f(a))` etc. values seen during iteration.

        All traced values are nested under an index.

        The semantics of the returned [`genjax.GenerativeFunction`][] are given roughly by this Python implementation:

        ```python
        def iterate(f, n, init):
            input = init
            seen = [init]
            for _ in range(n):
                input = f(input)
                seen.append(input)
            return seen
        ```

        `init` may be an arbitrary pytree value, and so multiple arrays can be iterated over at once and produce multiple output arrays.

        The iterated value `a` must hold a fixed shape and dtype across all iterations (and not just be consistent up to NumPy rank/shape broadcasting and dtype promotion rules, for example). In other words, the type `a` in the type signature above represents an array with a fixed shape and dtype (or a nested tuple/list/dict container data structure with a fixed structure and arrays with fixed shape and dtype at the leaves).

        Args:
            n: the number of iterations to run.

            unroll: optional positive int or bool specifying, in the underlying operation of the scan primitive, how many iterations to unroll within a single iteration of a loop. If an integer is provided, it determines how many unrolled loop iterations to run within a single rolled iteration of the loop. If a boolean is provided, it will determine if the loop is competely unrolled (i.e. `unroll=True`) or left completely unrolled (i.e. `unroll=False`).

        Examples:
            iterative addition, returning all intermediate sums:
            ```python exec="yes" html="true" source="material-block" session="scan"
            import jax
            import genjax


            @genjax.iterate(n=100)
            @genjax.gen
            def inc(x):
                return x + 1


            init = 0.0
            key = jax.random.PRNGKey(314159)

            tr = jax.jit(inc.simulate)(key, (init,))
            print(tr.render_html())
            ```
        """
        import genjax

        return genjax.iterate(n=n, unroll=unroll)(self)

    def iterate_final(
        self, /, *, n: Int, unroll: int | bool = 1
    ) -> "GenerativeFunction[R]":
        """
        Returns a decorator that wraps a [`genjax.GenerativeFunction`][] of type `a -> a` and returns a new [`genjax.GenerativeFunction`][] of type `a -> a` where

        - `a` is a loop-carried value, which must hold a fixed shape and dtype across all iterations
        - the original function is invoked `n` times with each input coming from the previous invocation's output, so that the new function returns $f^n(a)$

        All traced values are nested under an index.

        The semantics of the returned [`genjax.GenerativeFunction`][] are given roughly by this Python implementation:

        ```python
        def iterate_final(f, n, init):
            ret = init
            for _ in range(n):
                ret = f(ret)
            return ret
        ```

        `init` may be an arbitrary pytree value, and so multiple arrays can be iterated over at once and produce multiple output arrays.

        The iterated value `a` must hold a fixed shape and dtype across all iterations (and not just be consistent up to NumPy rank/shape broadcasting and dtype promotion rules, for example). In other words, the type `a` in the type signature above represents an array with a fixed shape and dtype (or a nested tuple/list/dict container data structure with a fixed structure and arrays with fixed shape and dtype at the leaves).

            Args:
                n: the number of iterations to run.

            unroll: optional positive int or bool specifying, in the underlying operation of the scan primitive, how many iterations to unroll within a single iteration of a loop. If an integer is provided, it determines how many unrolled loop iterations to run within a single rolled iteration of the loop. If a boolean is provided, it will determine if the loop is competely unrolled (i.e. `unroll=True`) or left completely unrolled (i.e. `unroll=False`).

        Examples:
            iterative addition:
            ```python exec="yes" html="true" source="material-block" session="scan"
            import jax
            import genjax


            @genjax.iterate_final(n=100)
            @genjax.gen
            def inc(x):
                return x + 1


            init = 0.0
            key = jax.random.PRNGKey(314159)

            tr = jax.jit(inc.simulate)(key, (init,))
            print(tr.render_html())
            ```
        """
        import genjax

        return genjax.iterate_final(n=n, unroll=unroll)(self)

    def mask(self, /) -> "GenerativeFunction[genjax.Mask[R]]":
        """
        Enables dynamic masking of generative functions. Returns a new [`genjax.GenerativeFunction`][] like `self`, but which accepts an additional boolean first argument.

        If `True`, the invocation of `self` is masked, and its contribution to the score is ignored. If `False`, it has the same semantics as if one was invoking `self` without masking.

        The return value type is a `Mask`, with a flag value equal to the supplied boolean.

        Returns:
            The masked version of the original [`genjax.GenerativeFunction`][].

        Examples:
            Masking a normal draw:
            ```python exec="yes" html="true" source="material-block" session="mask"
            import genjax, jax


            @genjax.gen
            def normal_draw(mean):
                return genjax.normal(mean, 1.0) @ "x"


            masked_normal_draw = normal_draw.mask()

            key = jax.random.PRNGKey(314159)
            tr = jax.jit(masked_normal_draw.simulate)(
                key,
                (
                    False,
                    2.0,
                ),
            )
            print(tr.render_html())
            ```
        """
        import genjax

        return genjax.mask(self)

    def or_else(
        self, gen_fn: "GenerativeFunction[S]", /
    ) -> "GenerativeFunction[R | S]":
        """
        Returns a [`GenerativeFunction`][genjax.GenerativeFunction] that accepts

        - a boolean argument
        - an argument tuple for `self`
        - an argument tuple for the supplied `gen_fn`

        and acts like `self` when the boolean is `True` or like `gen_fn` otherwise.

        Args:
            gen_fn: called when the boolean argument is `False`.

        Examples:
            ```python exec="yes" html="true" source="material-block" session="gen-fn"
            import jax
            import jax.numpy as jnp
            import genjax


            @genjax.gen
            def if_model(x):
                return genjax.normal(x, 1.0) @ "if_value"


            @genjax.gen
            def else_model(x):
                return genjax.normal(x, 5.0) @ "else_value"


            @genjax.gen
            def model(toss: bool):
                # Note that the returned model takes a new boolean predicate in
                # addition to argument tuples for each branch.
                return if_model.or_else(else_model)(toss, (1.0,), (10.0,)) @ "tossed"


            key = jax.random.PRNGKey(314159)

            tr = jax.jit(model.simulate)(key, (True,))

            print(tr.render_html())
            ```
        """
        import genjax

        return genjax.or_else(self, gen_fn)

    def switch(self, *branches: "GenerativeFunction[Any]") -> "GenerativeFunction[Any]":
        """
        Given `n` [`genjax.GenerativeFunction`][] inputs, returns a new [`genjax.GenerativeFunction`][] that accepts `n+2` arguments:

        - an index in the range $[0, n+1)$
        - a tuple of arguments for `self` and each of the input generative functions (`n+1` total tuples)

        and executes the generative function at the supplied index with its provided arguments.

        If `index` is out of bounds, `index` is clamped to within bounds.

        Examples:
            ```python exec="yes" html="true" source="material-block" session="switch"
            import jax, genjax


            @genjax.gen
            def branch_1():
                x = genjax.normal(0.0, 1.0) @ "x1"


            @genjax.gen
            def branch_2():
                x = genjax.bernoulli(0.3) @ "x2"


            switch = branch_1.switch(branch_2)

            key = jax.random.PRNGKey(314159)
            jitted = jax.jit(switch.simulate)

            # Select `branch_2` by providing 1:
            tr = jitted(key, (1, (), ()))

            print(tr.render_html())
            ```
        """
        import genjax

        return genjax.switch(self, *branches)

    def mix(self, *fns: "GenerativeFunction[Any]") -> "GenerativeFunction[Any]":
        """
        Takes any number of [`genjax.GenerativeFunction`][]s and returns a new [`genjax.GenerativeFunction`][] that represents a mixture model.

        The returned generative function takes the following arguments:

        - `mixture_logits`: Logits for the categorical distribution used to select a component.
        - `*args`: Argument tuples for `self` and each of the input generative functions

        and samples from `self` or one of the input generative functions based on a draw from a categorical distribution defined by the provided mixture logits.

        Args:
            *fns: Variable number of [`genjax.GenerativeFunction`][]s to be mixed with `self`.

        Returns:
            A new [`genjax.GenerativeFunction`][] representing the mixture model.

        Examples:
            ```python exec="yes" html="true" source="material-block" session="mix"
            import jax
            import genjax


            # Define component generative functions
            @genjax.gen
            def component1(x):
                return genjax.normal(x, 1.0) @ "y"


            @genjax.gen
            def component2(x):
                return genjax.normal(x, 2.0) @ "y"


            # Create mixture model
            mixture = component1.mix(component2)

            # Use the mixture model
            key = jax.random.PRNGKey(0)
            logits = jax.numpy.array([0.3, 0.7])  # Favors component2
            trace = mixture.simulate(key, (logits, (0.0,), (7.0,)))
            print(trace.render_html())
                ```
        """
        import genjax

        return genjax.mix(self, *fns)

    def dimap(
        self,
        /,
        *,
        pre: Callable[..., ArgTuple],
        post: Callable[[ArgTuple, R], S],
        info: String | None = None,
    ) -> "GenerativeFunction[S]":
        """
        Returns a new [`genjax.GenerativeFunction`][] and applies pre- and post-processing functions to its arguments and return value.

        !!! info
            Prefer [`genjax.GenerativeFunction.map`][] if you only need to transform the return value, or [`genjax.GenerativeFunction.contramap`][] if you only need to transform the arguments.

        Args:
            pre: A callable that preprocesses the arguments before passing them to the wrapped function. Note that `pre` must return a _tuple_ of arguments, not a bare argument. Default is the identity function.
            post: A callable that postprocesses the return value of the wrapped function. Default is the identity function.
            info: An optional string providing additional information about the `dimap` operation.

        Returns:
            A new [`genjax.GenerativeFunction`][] with `pre` and `post` applied.

        Examples:
            ```python exec="yes" html="true" source="material-block" session="dimap"
            import jax, genjax


            # Define pre- and post-processing functions
            def pre_process(x, y):
                return (x + 1, y * 2)


            def post_process(args, retval):
                return retval**2


            @genjax.gen
            def model(x, y):
                return genjax.normal(x, y) @ "z"


            dimap_model = model.dimap(
                pre=pre_process, post=post_process, info="Square of normal"
            )

            # Use the dimap model
            key = jax.random.PRNGKey(0)
            trace = dimap_model.simulate(key, (2.0, 3.0))

            print(trace.render_html())
            ```
        """
        import genjax

        return genjax.dimap(pre=pre, post=post, info=info)(self)

    def map(
        self, f: Callable[[R], S], *, info: String | None = None
    ) -> "GenerativeFunction[S]":
        """
        Specialized version of [`genjax.dimap`][] where only the post-processing function is applied.

        Args:
            f: A callable that postprocesses the return value of the wrapped function.
            info: An optional string providing additional information about the `map` operation.

        Returns:
            A [`genjax.GenerativeFunction`][] that acts like `self` with a post-processing function to its return value.

        Examples:
            ```python exec="yes" html="true" source="material-block" session="map"
            import jax, genjax


            # Define a post-processing function
            def square(x):
                return x**2


            @genjax.gen
            def model(x):
                return genjax.normal(x, 1.0) @ "z"


            map_model = model.map(square, info="Square of normal")

            # Use the map model
            key = jax.random.PRNGKey(0)
            trace = map_model.simulate(key, (2.0,))

            print(trace.render_html())
            ```
        """
        import genjax

        return genjax.map(f=f, info=info)(self)

    def contramap(
        self, f: Callable[..., ArgTuple], *, info: String | None = None
    ) -> "GenerativeFunction[R]":
        """
        Specialized version of [`genjax.GenerativeFunction.dimap`][] where only the pre-processing function is applied.

        Args:
            f: A callable that preprocesses the arguments of the wrapped function. Note that `f` must return a _tuple_ of arguments, not a bare argument.
            info: An optional string providing additional information about the `contramap` operation.

        Returns:
            A [`genjax.GenerativeFunction`][] that acts like `self` with a pre-processing function to its arguments.

        Examples:
            ```python exec="yes" html="true" source="material-block" session="contramap"
            import jax, genjax


            # Define a pre-processing function.
            # Note that this function must return a tuple of arguments!
            def add_one(x):
                return (x + 1,)


            @genjax.gen
            def model(x):
                return genjax.normal(x, 1.0) @ "z"


            contramap_model = model.contramap(add_one, info="Add one to input")

            # Use the contramap model
            key = jax.random.PRNGKey(0)
            trace = contramap_model.simulate(key, (2.0,))

            print(trace.render_html())
            ```
        """
        import genjax

        return genjax.contramap(f=f, info=info)(self)

    #####################
    # GenSP / inference #
    #####################

    def marginal(
        self,
        /,
        *,
        selection: Any | None = None,
        algorithm: Any | None = None,
    ) -> "genjax.Marginal[R]":
        from genjax import Selection, marginal

        if selection is None:
            selection = Selection.all()

        return marginal(selection=selection, algorithm=algorithm)(self)


# NOTE: Setup a global handler stack for the `trace` callee sugar.
# C.f. above.
# This stack will not interact with JAX tracers at all
# so it's safe, and will be resolved at JAX tracing time.
GLOBAL_TRACE_OP_HANDLER_STACK: list[Callable[..., Any]] = []


def handle_off_trace_stack(addr, gen_fn: GenerativeFunction[R], args) -> R:
    if GLOBAL_TRACE_OP_HANDLER_STACK:
        handler = GLOBAL_TRACE_OP_HANDLER_STACK[-1]
        return handler(addr, gen_fn, args)
    else:
        raise Exception(
            "Attempting to invoke trace outside of a tracing context.\nIf you want to invoke the generative function closure, and recieve a return value,\ninvoke it with a key."
        )


def push_trace_overload_stack(handler, fn):
    def wrapped(*args):
        GLOBAL_TRACE_OP_HANDLER_STACK.append(handler)
        ret = fn(*args)
        GLOBAL_TRACE_OP_HANDLER_STACK.pop()
        return ret

    return wrapped


@Pytree.dataclass
class IgnoreKwargs(Generic[R], GenerativeFunction[R]):
    wrapped: GenerativeFunction[R]

    def handle_kwargs(self) -> "GenerativeFunction[R]":
        raise NotImplementedError

    @GenerativeFunction.gfi_boundary
    def simulate(
        self,
        key: PRNGKey,
        args: Arguments,
    ) -> Trace[R]:
        (args, _kwargs) = args
        return self.wrapped.simulate(key, args)

    @GenerativeFunction.gfi_boundary
<<<<<<< HEAD
    @typecheck
    def edit(
        self, key: PRNGKey, trace: Trace[R], edit_request: GenericIncrementalProblem
    ) -> tuple[Trace[R], Weight, Retdiff[R], EditRequest]:
        (argdiffs, _kwargdiffs) = edit_request.argdiffs
        return self.wrapped.edit(
            key, trace, GenericIncrementalProblem(argdiffs, edit_request.subrequest)
=======
    def update(
        self, key: PRNGKey, trace: Trace[R], update_problem: GenericProblem
    ) -> tuple[Trace[R], Weight, Retdiff[R], UpdateProblem]:
        (argdiffs, _kwargdiffs) = update_problem.argdiffs
        return self.wrapped.update(
            key, trace, GenericProblem(argdiffs, update_problem.subproblem)
>>>>>>> fc72f193
        )


@Pytree.dataclass
class GenerativeFunctionClosure(Generic[R], GenerativeFunction[R]):
    gen_fn: GenerativeFunction[R]
    args: tuple[Any, ...]
    kwargs: dict[Any, Any]

    def get_gen_fn_with_kwargs(self):
        return self.gen_fn.handle_kwargs()

    # NOTE: Supports callee syntax, and the ability to overload it in callers.
    def __matmul__(self, addr) -> R:
        if self.kwargs:
            maybe_kwarged_gen_fn = self.get_gen_fn_with_kwargs()
            return handle_off_trace_stack(
                addr,
                maybe_kwarged_gen_fn,
                (self.args, self.kwargs),
            )
        else:
            return handle_off_trace_stack(
                addr,
                self.gen_fn,
                self.args,
            )

    # This override returns `R`, while the superclass returns a `GenerativeFunctionClosure`; this is
    # a hint that subclassing may not be the right relationship here.
    def __call__(self, key: PRNGKey, *args) -> R:  # pyright: ignore
        full_args = (*self.args, *args)
        if self.kwargs:
            maybe_kwarged_gen_fn = self.get_gen_fn_with_kwargs()
            return maybe_kwarged_gen_fn.simulate(
                key, (*full_args, self.kwargs)
            ).get_retval()
        else:
            return self.gen_fn.simulate(key, full_args).get_retval()

    def __abstract_call__(self, *args) -> R:
        full_args = (*self.args, *args)
        if self.kwargs:
            maybe_kwarged_gen_fn = self.get_gen_fn_with_kwargs()
            return maybe_kwarged_gen_fn.__abstract_call__(*full_args, **self.kwargs)
        else:
            return self.gen_fn.__abstract_call__(*full_args)

    #############################################
    # Support the interface with reduced syntax #
    #############################################

    @GenerativeFunction.gfi_boundary
    def simulate(
        self,
        key: PRNGKey,
        args: tuple[Any, ...],
    ) -> Trace[R]:
        full_args = (*self.args, *args)
        if self.kwargs:
            maybe_kwarged_gen_fn = self.get_gen_fn_with_kwargs()
            return maybe_kwarged_gen_fn.simulate(
                key,
                (full_args, self.kwargs),
            )
        else:
            return self.gen_fn.simulate(key, full_args)

    @GenerativeFunction.gfi_boundary
<<<<<<< HEAD
    @typecheck
    def edit(
=======
    def update(
>>>>>>> fc72f193
        self,
        key: PRNGKey,
        trace: Trace[R],
        edit_request: EditRequest,
    ) -> tuple[Trace[R], Weight, Retdiff[R], EditRequest]:
        match edit_request:
            case GenericIncrementalProblem(argdiffs, subrequest):
                full_argdiffs = (*self.args, *argdiffs)
                if self.kwargs:
                    maybe_kwarged_gen_fn = self.get_gen_fn_with_kwargs()
                    return maybe_kwarged_gen_fn.edit(
                        key,
                        trace,
                        GenericIncrementalProblem(
                            (full_argdiffs, self.kwargs),
                            subrequest,
                        ),
                    )
                else:
                    return self.gen_fn.edit(key, trace, edit_request)
            case _:
                raise NotImplementedError

    @GenerativeFunction.gfi_boundary
    def assess(
        self,
        sample: "genjax.ChoiceMap",
        args: tuple[Any, ...],
    ) -> tuple[Score, R]:
        full_args = (*self.args, *args)
        if self.kwargs:
            maybe_kwarged_gen_fn = self.get_gen_fn_with_kwargs()
            return maybe_kwarged_gen_fn.assess(
                sample,
                (full_args, self.kwargs),
            )
        else:
            return self.gen_fn.assess(sample, full_args)<|MERGE_RESOLUTION|>--- conflicted
+++ resolved
@@ -153,11 +153,7 @@
     problem: EditRequest
 
     @classmethod
-<<<<<<< HEAD
-    def maybe_empty(_cls, f: Flag, problem: EditRequest):
-=======
-    def maybe_empty(cls, f: Flag, problem: UpdateProblem):
->>>>>>> fc72f193
+    def maybe_empty(cls, f: Flag, problem: EditRequest):
         match problem:
             case MaskedRequest(flag, subrequest):
                 return MaskedRequest(f.and_(flag), subrequest)
@@ -214,35 +210,6 @@
     selection: Selection
 
 
-class UpdateProblemBuilder(Pytree):
-    @classmethod
-<<<<<<< HEAD
-    def empty(_cls):
-        return EmptyRequest()
-
-    @classmethod
-    def maybe(_cls, flag: Flag, problem: "EditRequest"):
-        return MaskedRequest.maybe_empty(flag, problem)
-
-    @classmethod
-    def g(
-        _cls, argdiffs: Argdiffs, subrequest: "EditRequest"
-    ) -> "GenericIncrementalProblem":
-        return GenericIncrementalProblem(argdiffs, subrequest)
-=======
-    def empty(cls):
-        return EmptyProblem()
-
-    @classmethod
-    def maybe(cls, flag: Flag, problem: "UpdateProblem"):
-        return MaskedProblem.maybe_empty(flag, problem)
-
-    @classmethod
-    def g(cls, argdiffs: Argdiffs, subproblem: "UpdateProblem") -> "GenericProblem":
-        return GenericProblem(argdiffs, subproblem)
->>>>>>> fc72f193
-
-
 ###############
 # Constraints #
 ###############
@@ -421,17 +388,12 @@
         key: PRNGKey,
         problem: GenericIncrementalProblem | EditRequest,
         argdiffs: tuple[Any, ...] | None = None,
-<<<<<<< HEAD
-    ) -> tuple["Trace[R]", Weight, Retdiff[R], EditRequest]:
-=======
     ) -> tuple[Self, Weight, Retdiff[R], UpdateProblem]:
->>>>>>> fc72f193
         """
         This method calls out to the underlying [`GenerativeFunction.edit`][genjax.core.GenerativeFunction.edit] method - see [`UpdateProblem`][genjax.core.UpdateProblem] and [`edit`][genjax.core.GenerativeFunction.edit] for more information.
         """
-<<<<<<< HEAD
         if isinstance(problem, GenericIncrementalProblem) and argdiffs is None:
-            return self.get_gen_fn().edit(key, self, problem)
+            return self.get_gen_fn().edit(key, self, problem) # pyright: ignore
         elif isinstance(problem, EditRequest):
             return self.get_gen_fn().edit(
                 key,
@@ -439,17 +401,7 @@
                 GenericIncrementalProblem(
                     Diff.tree_diff_no_change(self.get_args()), problem
                 ),
-            )
-=======
-        if isinstance(problem, GenericProblem) and argdiffs is None:
-            return self.get_gen_fn().update(key, self, problem)  # pyright: ignore
-        elif isinstance(problem, UpdateProblem):
-            return self.get_gen_fn().update(
-                key,
-                self,
-                GenericProblem(Diff.tree_diff_no_change(self.get_args()), problem),
-            )  # pyright: ignore
->>>>>>> fc72f193
+            ) # pyright: ignore
         else:
             raise NotImplementedError(
                 "Supply either a GenericProblem or an UpdateProblem, possibly with argdiffs"
@@ -810,8 +762,6 @@
         """
         raise NotImplementedError
 
-<<<<<<< HEAD
-    @typecheck
     def update(
         self,
         key: PRNGKey,
@@ -821,9 +771,6 @@
     ) -> tuple[Trace[R], Weight, Retdiff[R], EditRequest]:
         return GenericIncrementalProblem(argdiffs, constraint).edit(key, trace)
 
-    @typecheck
-=======
->>>>>>> fc72f193
     def importance(
         self,
         key: PRNGKey,
@@ -1682,22 +1629,12 @@
         return self.wrapped.simulate(key, args)
 
     @GenerativeFunction.gfi_boundary
-<<<<<<< HEAD
-    @typecheck
     def edit(
         self, key: PRNGKey, trace: Trace[R], edit_request: GenericIncrementalProblem
     ) -> tuple[Trace[R], Weight, Retdiff[R], EditRequest]:
         (argdiffs, _kwargdiffs) = edit_request.argdiffs
         return self.wrapped.edit(
             key, trace, GenericIncrementalProblem(argdiffs, edit_request.subrequest)
-=======
-    def update(
-        self, key: PRNGKey, trace: Trace[R], update_problem: GenericProblem
-    ) -> tuple[Trace[R], Weight, Retdiff[R], UpdateProblem]:
-        (argdiffs, _kwargdiffs) = update_problem.argdiffs
-        return self.wrapped.update(
-            key, trace, GenericProblem(argdiffs, update_problem.subproblem)
->>>>>>> fc72f193
         )
 
 
@@ -1767,12 +1704,7 @@
             return self.gen_fn.simulate(key, full_args)
 
     @GenerativeFunction.gfi_boundary
-<<<<<<< HEAD
-    @typecheck
     def edit(
-=======
-    def update(
->>>>>>> fc72f193
         self,
         key: PRNGKey,
         trace: Trace[R],
