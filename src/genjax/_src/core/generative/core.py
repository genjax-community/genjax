--- conflicted
+++ resolved
@@ -26,11 +26,7 @@
     Any,
     Callable,
     FloatArray,
-<<<<<<< HEAD
-    Generic,
     IntArray,
-=======
->>>>>>> d27f8c5a
     Is,
     PRNGKey,
     Self,
