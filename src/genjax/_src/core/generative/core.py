# Copyright 2024 MIT Probabilistic Computing Project
#
# Licensed under the Apache License, Version 2.0 (the "License");
# you may not use this file except in compliance with the License.
# You may obtain a copy of the License at
#
#     https://www.apache.org/licenses/LICENSE-2.0
#
# Unless required by applicable law or agreed to in writing, software
# distributed under the License is distributed on an "AS IS" BASIS,
# WITHOUT WARRANTIES OR CONDITIONS OF ANY KIND, either express or implied.
# See the License for the specific language governing permissions and
# limitations under the License.

from abc import abstractmethod
from typing import TYPE_CHECKING

import jax
import jax.numpy as jnp
from penzai.core import formatting_util

from genjax._src.core.interpreters.incremental import Diff
from genjax._src.core.interpreters.staging import Flag, get_trace_shape
from genjax._src.core.pytree import Pytree
from genjax._src.core.typing import (
    Annotated,
    Any,
    Callable,
    FloatArray,
    Generic,
    InAxes,
    Int,
    IntArray,
    Is,
    PRNGKey,
    Self,
    String,
    TypeVar,
)

# Import `genjax` so static typecheckers can see the circular reference to "genjax.ChoiceMap" below.
if TYPE_CHECKING:
    import genjax

_C = TypeVar("_C", bound=Callable[..., Any])
ArgTuple = TypeVar("ArgTuple", bound=tuple[Any, ...])

# Generative Function type variables
R = TypeVar("R")
"""
Generic denoting the return type of a generative function.
"""
S = TypeVar("S")

Carry = TypeVar("Carry")
Y = TypeVar("Y")

#####################################
# Special generative function types #
#####################################

Weight = FloatArray
"""
A _weight_ is a density ratio which often occurs in the context of proper weighting for [`Target`][genjax.inference.Target] distributions, or in Gen's [`update`][genjax.core.GenerativeFunction.update] interface, whose mathematical content is described in [`update`][genjax.core.GenerativeFunction.update].

The type `Weight` does not enforce any meaningful mathematical invariants, but is used to denote the type of weights in GenJAX, to improve readability and parsing of interface specifications / expectations.
"""
Score = FloatArray
"""
A _score_ is a density ratio, described fully in [`simulate`][genjax.core.GenerativeFunction.simulate].

The type `Score` does not enforce any meaningful mathematical invariants, but is used to denote the type of scores in the GenJAX system, to improve readability and parsing of interface specifications.
"""

Arguments = tuple
"""
`Arguments` is the type of argument values to generative functions. It is a type alias for `Tuple`, and is used to improve readability and parsing of interface specifications.
"""

Argdiffs = Annotated[
    tuple[Any, ...],
    Is[Diff.static_check_tree_diff],
]
"""
`Argdiffs` is the type of argument values with an attached `ChangeType` (c.f. [`update`][genjax.core.GenerativeFunction.update]).

When used under type checking, `Retdiff` assumes that the argument values are `Pytree` (either, defined via GenJAX's `Pytree` interface or registered with JAX's system). For each argument, it checks that _the leaves_ are `Diff` type with attached `ChangeType`.
"""


Retdiff = Annotated[
    R,
    Is[Diff.static_check_tree_diff],
]


"""
`Retdiff` is the type of return values with an attached `ChangeType` (c.f. [`update`][genjax.core.GenerativeFunction.update]).

When used under type checking, `Retdiff` assumes that the return value is a `Pytree` (either, defined via GenJAX's `Pytree` interface or registered with JAX's system). It checks that _the leaves_ are `Diff` type with attached `ChangeType`.
"""


#########################
# Update specifications #
#########################


class UpdateProblem(Pytree):
    """
    An `UpdateProblem` is a request to update a trace of a generative function. Generative functions respond to instances of subtypes of `UpdateProblem` by providing an [`update`][genjax.core.GenerativeFunction.update] implementation.

    Updating a trace is a common operation in inference processes, but naively mutating the trace will invalidate the mathematical invariants that Gen retains. `UpdateProblem` instances denote requests for _SMC moves_ in the framework of [SMCP3](https://proceedings.mlr.press/v206/lew23a.html), which preserve these invariants.
    """


@Pytree.dataclass
class EmptyProblem(UpdateProblem):
    pass


@Pytree.dataclass(match_args=True)
class MaskedProblem(UpdateProblem):
    flag: Flag
    problem: UpdateProblem

    @staticmethod
    def maybe_empty(f: Flag, problem: UpdateProblem):
        match problem:
            case MaskedProblem(flag, subproblem):
                return MaskedProblem(f.and_(flag), subproblem)
            case _:
                return (
                    problem
                    if f.concrete_true()
                    else EmptyProblem()
                    if f.concrete_false()
                    else MaskedProblem(f, problem)
                )


@Pytree.dataclass
class SumProblem(UpdateProblem):
    idx: Int | IntArray
    problems: list[UpdateProblem]


@Pytree.dataclass(match_args=True)
class GenericProblem(UpdateProblem):
    argdiffs: Argdiffs
    subproblem: UpdateProblem


@Pytree.dataclass(match_args=True)
class ImportanceProblem(UpdateProblem):
    constraint: "Constraint"


@Pytree.dataclass
class ProjectProblem(UpdateProblem):
    pass


class UpdateProblemBuilder(Pytree):
    @staticmethod
    def empty():
        return EmptyProblem()

    @staticmethod
    def maybe(flag: Flag, problem: "UpdateProblem"):
        return MaskedProblem.maybe_empty(flag, problem)

    @staticmethod
    def g(argdiffs: Argdiffs, subproblem: "UpdateProblem") -> "GenericProblem":
        return GenericProblem(argdiffs, subproblem)


###############
# Constraints #
###############


class Constraint(UpdateProblem):
    """
    `Constraint` is a type of [`UpdateProblem`][genjax.core.UpdateProblem] specified by a function from the [`Sample`][genjax.core.Sample] space of the generative function to a value space `Y`, and a target value `v` in `Y`. In other words, a [`Constraint`][genjax.core.Constraint] denotes the pair $(S \\mapsto Y, v \\in Y)$.

    Constraints represent a request to force a value to satisfy a predicate. Just like all [`UpdateProblem`][genjax.core.UpdateProblem] instances, the generative function must respond to the request to update a trace to satisfy the constraint by providing an [`update`][genjax.core.GenerativeFunction.update] implementation which implements an SMCP3 move that transforms the provided trace to satisfy the specification.

    Constraints can also be used to construct `ImportanceProblem` instances, which are used to implement the [`importance`][genjax.core.GenerativeFunction.importance] interface. This interface implements a restricted SMCP3 move, from the empty target, to the target induced by the constraint.
    """


@Pytree.dataclass
class EmptyConstraint(Constraint):
    """
    An `EmptyConstraint` encodes the lack of a constraint.

    Formally, `EmptyConstraint(x)` represents the constraint `(x $\\mapsto$ (), ())`.
    """

    pass


@Pytree.dataclass(match_args=True)
class MaskedConstraint(Constraint):
    """
    A `MaskedConstraint` encodes a possible constraint.

    Formally, `MaskedConstraint(f: Bool, c: Constraint)` represents the constraint `Option((x $\\mapsto$ x, x))`,
    where the None case is represented by `EmptyConstraint`.
    """

    flag: Flag
    constraint: Constraint


@Pytree.dataclass
class SumConstraint(Constraint):
    """
    A `SumConstraint` encodes that one of a set of possible constraints is active _at runtime_, using a provided index.

    Formally, `SumConstraint(idx: IntArray, cs: List[Constraint])` represents the constraint (`x` $\\mapsto$ `xs[idx]`, `ys[idx]`).
    """

    idx: IntArray
    constraint: list[Constraint]


###########
# Samples #
###########


class Sample(Pytree):
    """A `Sample` is a value which can be sampled from generative functions. Samples can be scalar values, or map-like values ([`ChoiceMap`][genjax.core.ChoiceMap]). Different sample types can induce different interfaces: `ChoiceMap`, for instance, supports interfaces for accessing sub-maps and values."""


@Pytree.dataclass
class EmptySample(Sample):
    pass


@Pytree.dataclass(match_args=True)
class MaskedSample(Sample):
    flag: Flag
    sample: Sample


#########
# Trace #
#########


class Trace(Generic[R], Pytree):
    """
    `Trace` is the type of traces of generative functions.

    A trace is a data structure used to represent sampled executions of
    generative functions. Traces track metadata associated with the probabilities
    of choices, as well as other data associated with
    the invocation of a generative function, including the arguments it
    was invoked with, its return value, and the identity of the generative function itself.
    """

    @abstractmethod
    def get_args(self) -> Arguments:
        """Returns the [`Arguments`][genjax.core.Arguments] for the [`GenerativeFunction`][genjax.core.GenerativeFunction] invocation which created the [`Trace`][genjax.core.Trace]."""

    @abstractmethod
    def get_retval(self) -> R:
        """Returns the `R` from the [`GenerativeFunction`][genjax.core.GenerativeFunction] invocation which created the [`Trace`][genjax.core.Trace]."""

    @abstractmethod
    def get_score(self) -> Score:
        """Return the [`Score`][genjax.core.Score] of the `Trace`.

        The score must satisfy a particular mathematical specification: it's either an exact density evaluation of $P$ (the distribution over samples) for the sample returned by [`genjax.Trace.get_sample`][], or _a sample from an estimator_ (a density estimate) if the generative function contains _untraced randomness_.

        Let $s$ be the score, $t$ the sample, and $a$ the arguments: when the generative function contains no _untraced randomness_, the score (in logspace) is given by:

        $$
        \\log s := \\log P(t; a)
        $$

        (**With untraced randomness**) Gen allows for the possibility of sources of randomness _which are not traced_. When these sources are included in generative computations, the score is defined so that the following property holds:

        $$
        \\mathbb{E}_{r\\sim~P(r | t; a)}\\big[\\frac{1}{s}\\big] = \\frac{1}{P(t; a)}
        $$

        This property is the one you'd want to be true if you were using a generative function with untraced randomness _as a proposal_ in a routine which uses importance sampling, for instance.

        In GenJAX, one way you might encounter this is by using pseudo-random routines in your modeling code:
        ```python
        # notice how the key is explicit
        @genjax.gen
        def model_with_untraced_randomness(key: PRNGKey):
            x = genjax.normal(0.0, 1.0) "x"
            v = some_random_process(key, x)
            y = genjax.normal(v, 1.0) @ "y"
        ```

        In this case, the score (in logspace) is given by:

        $$
        \\log s := \\log P(r, t; a) - \\log Q(r; a)
        $$

        which satisfies the requirement by virtue of the fact:

        $$
        \\begin{aligned}
        \\mathbb{E}_{r\\sim~P(r | t; a)}\\big[\\frac{1}{s}\\big] &= \\mathbb{E}_{r\\sim P(r | t; a)}\\big[\\frac{Q(r; a)}{P(r, t; a)} \\big] \\\\ &= \\frac{1}{P(t; a)} \\mathbb{E}_{r\\sim P(r | t; a)}\\big[\\frac{Q(r; a)}{P(r | t; a)}\\big] \\\\
        &= \\frac{1}{P(t; a)}
        \\end{aligned}
        $$

        """

    @abstractmethod
    def get_sample(self) -> Sample:
        """Return the [`Sample`][genjax.core.Sample] sampled from the distribution over samples by the generative function during the invocation which created the [`Trace`][genjax.core.Trace]."""

    # TODO: deprecated.

    def get_choices(self) -> "genjax.ChoiceMap":
        """Version of [`genjax.Trace.get_sample`][] for traces where the sample is an instance of [`genjax.ChoiceMap`][]."""
        return self.get_sample()  # type: ignore

    @abstractmethod
    def get_gen_fn(self) -> "GenerativeFunction[R]":
        """Returns the [`GenerativeFunction`][genjax.core.GenerativeFunction] whose invocation created the [`Trace`][genjax.core.Trace]."""
        raise NotImplementedError

    def update(
        self,
        key: PRNGKey,
        problem: UpdateProblem,
        argdiffs: tuple[Any, ...] | None = None,
    ) -> tuple[Self, Weight, Retdiff[R], UpdateProblem]:
        """
        This method calls out to the underlying [`GenerativeFunction.update`][genjax.core.GenerativeFunction.update] method - see [`UpdateProblem`][genjax.core.UpdateProblem] and [`update`][genjax.core.GenerativeFunction.update] for more information.
        """
        if isinstance(problem, GenericProblem) and argdiffs is None:
            return self.get_gen_fn().update(key, self, problem)  # pyright: ignore[reportReturnType]
        else:
            return self.get_gen_fn().update(
                key,
                self,
                GenericProblem(Diff.tree_diff_no_change(self.get_args()), problem),
            )  # pyright: ignore[reportReturnType]

    def project(
        self,
        key: PRNGKey,
        problem: ProjectProblem,
    ) -> Weight:
        gen_fn = self.get_gen_fn()
        _, w, _, _ = gen_fn.update(
            key,
            self,
            GenericProblem(Diff.no_change(self.get_args()), problem),
        )
        return -w

    ###################
    # Pretty printing #
    ###################

    def treescope_color(self):
        return self.get_gen_fn().treescope_color()

    ###################
    # Batch semantics #
    ###################

    @property
    def batch_shape(self):
        return len(self.get_score())


@Pytree.dataclass
class EmptyTraceArg(Pytree):
    pass


# TODO figure out if / how we can remove this idea, this is masquerading as a trace!
@Pytree.dataclass
class EmptyTrace(Trace[R]):
    gen_fn: "GenerativeFunction[R]"

    def get_args(self) -> tuple[EmptyTraceArg]:
        return (EmptyTraceArg(),)

    def get_retval(self) -> R:
        raise NotImplementedError("Not gonna happen!")

    def get_score(self) -> Score:
        return jnp.array(0.0)

    def get_sample(self) -> Sample:
        return EmptySample()

    def get_gen_fn(self) -> "GenerativeFunction[R]":
        return self.gen_fn


#######################
# Generative function #
#######################


class GenerativeFunction(Generic[R], Pytree):
    """
    `GenerativeFunction` is the type of _generative functions_, the main computational object in Gen.

    Generative functions are a type of probabilistic program. In terms of their mathematical specification, they come equipped with a few ingredients:

    * (**Distribution over samples**) $P(\\cdot_t, \\cdot_r; a)$ - a probability distribution over samples $t$ and untraced randomness $r$, indexed by arguments $a$. This ingredient is involved in all the interfaces and specifies the distribution over samples which the generative function represents.
    * (**Family of K/L proposals**) $(K(\\cdot_t, \\cdot_{K_r}; u, t), L(\\cdot_t, \\cdot_{L_r}; u, t)) = \\mathcal{F}(u, t)$ - a family of pairs of probabilistic programs (referred to as K and L), indexed by [`UpdateProblem`][genjax.core.UpdateProblem] $u$ and an existing sample $t$. This ingredient supports the [`update`][genjax.core.GenerativeFunction.update] and [`importance`][genjax.core.GenerativeFunction.importance] interface, and is used to specify an SMCP3 move which the generative function must provide in response to an update request. K and L must satisfy additional properties, described further in [`update`][genjax.core.GenerativeFunction.update].
    * (**Return value function**) $f(t, r, a)$ - a deterministic return value function, which maps samples and untraced randomness to return values.

    Generative functions also support a family of [`Target`][genjax.inference.Target] distributions - a [`Target`][genjax.inference.Target] distribution is a (possibly unnormalized) distribution, typically induced by inference problems.

    * $\\delta_\\emptyset$ - the empty target, whose only possible value is the empty sample, with density 1.
    * (**Family of targets induced by $P$**) $T_P(a, c)$ - a family of targets indexed by arguments $a$ and [`Constraint`][genjax.core.Constraint] $c$, created by pairing the distribution over samples $P$ with arguments and constraint.

    Generative functions expose computations using these ingredients through the _generative function interface_ (the methods which are documented below).

    Examples:
        The interface methods can be used to implement inference algorithms directly - here's a simple example using bootstrap importance sampling directly:
        ```python exec="yes" html="true" source="material-block" session="core"
        import jax
        from jax.scipy.special import logsumexp
        from jax.random import PRNGKey
        import jax.tree_util as jtu
        from genjax import ChoiceMapBuilder as C
        from genjax import gen, uniform, flip, categorical


        @gen
        def model():
            p = uniform(0.0, 1.0) @ "p"
            f1 = flip(p) @ "f1"
            f2 = flip(p) @ "f2"


        # Bootstrap importance sampling.
        def importance_sampling(key, constraint):
            key, sub_key = jax.random.split(key)
            sub_keys = jax.random.split(sub_key, 5)
            tr, log_weights = jax.vmap(model.importance, in_axes=(0, None, None))(
                sub_keys, constraint, ()
            )
            logits = log_weights - logsumexp(log_weights)
            idx = categorical(logits)(key)
            return jtu.tree_map(lambda v: v[idx], tr.get_sample())


        sub_keys = jax.random.split(PRNGKey(0), 50)
        samples = jax.jit(jax.vmap(importance_sampling, in_axes=(0, None)))(
            sub_keys, C.kw(f1=True, f2=True)
        )
        print(samples.render_html())
        ```
    """

    def __call__(self, *args, **kwargs) -> "GenerativeFunctionClosure[R]":
        return GenerativeFunctionClosure(self, args, kwargs)

    def __abstract_call__(self, *args) -> R:
        """Used to support JAX tracing, although this default implementation involves no
        JAX operations (it takes a fixed-key sample from the return value).

        Generative functions may customize this to improve compilation time.
        """
        return self.simulate(jax.random.PRNGKey(0), args).get_retval()

    def handle_kwargs(self) -> "GenerativeFunction[R]":
        return IgnoreKwargs(self)

    def get_trace_shape(self, *args) -> Any:
        return get_trace_shape(self, args)

<<<<<<< HEAD
    @staticmethod
    def gfi_boundary(c: _C) -> _C:
        return gfi_boundary(c)

=======
>>>>>>> d1d899e9
    @abstractmethod
    def simulate(
        self,
        key: PRNGKey,
        args: Arguments,
    ) -> Trace[R]:
        """
        Execute the generative function, sampling from its distribution over samples, and return a [`Trace`][genjax.core.Trace].

        ## More on traces

        The [`Trace`][genjax.core.Trace] returned by `simulate` implements its own interface.

        It is responsible for storing the arguments of the invocation ([`genjax.Trace.get_args`][]), the return value of the generative function ([`genjax.Trace.get_retval`][]), the identity of the generative function which produced the trace ([`genjax.Trace.get_gen_fn`][]), the sample of traced random choices produced during the invocation ([`genjax.Trace.get_sample`][]) and _the score_ of the sample ([`genjax.Trace.get_score`][]).

        Examples:
            ```python exec="yes" html="true" source="material-block" session="core"
            import genjax
            from jax import vmap, jit
            from jax.random import PRNGKey
            from jax.random import split


            @genjax.gen
            def model():
                x = genjax.normal(0.0, 1.0) @ "x"
                return x


            key = PRNGKey(0)
            tr = model.simulate(key, ())
            print(tr.render_html())
            ```

            Another example, using the same model, composed into [`genjax.repeat`](combinators.md#genjax.repeat) - which creates a new generative function, which has the same interface:
            ```python exec="yes" html="true" source="material-block" session="core"
            @genjax.gen
            def model():
                x = genjax.normal(0.0, 1.0) @ "x"
                return x


            key = PRNGKey(0)
            tr = model.repeat(n=10).simulate(key, ())
            print(tr.render_html())
            ```

            (**Fun, flirty, fast ... parallel?**) Feel free to use `jax.jit` and `jax.vmap`!
            ```python exec="yes" html="true" source="material-block" session="core"
            key = PRNGKey(0)
            sub_keys = split(key, 10)
            sim = model.repeat(n=10).simulate
            tr = jit(vmap(sim, in_axes=(0, None)))(sub_keys, ())
            print(tr.render_html())
            ```
        """
        raise NotImplementedError

    @abstractmethod
    def update(
        self,
        key: PRNGKey,
        trace: Trace[R],
        update_problem: GenericProblem,
    ) -> tuple[Trace[R], Weight, Retdiff[R], UpdateProblem]:
        """
        Update a trace in response to an [`UpdateProblem`][genjax.core.UpdateProblem], returning a new [`Trace`][genjax.core.Trace], an incremental [`Weight`][genjax.core.Weight] for the new target, a [`Retdiff`][genjax.core.Retdiff] return value tagged with change information, and a backward [`UpdateProblem`][genjax.core.UpdateProblem] which requests the reverse move (to go back to the original trace).

        The specification of this interface is parametric over the kind of `UpdateProblem` -- responding to an `UpdateProblem` instance requires that the generative function provides an implementation of a sequential Monte Carlo move in the [SMCP3](https://proceedings.mlr.press/v206/lew23a.html) framework. Users of inference algorithms are not expected to understand the ingredients, but inference algorithm developers are.

        Examples:
            Updating a trace in response to a request for a [`Target`][genjax.inference.Target] change induced by a change to the arguments:
            ```python exec="yes" source="material-block" session="core"
            from genjax import gen
            from genjax import normal
            from genjax import EmptyProblem
            from genjax import Diff
            from genjax import ChoiceMapBuilder as C
            from genjax import UpdateProblemBuilder as U


            @gen
            def model(var):
                v1 = normal(0.0, 1.0) @ "v1"
                v2 = normal(v1, var) @ "v2"
                return v2


            # Generating an initial trace properly weighted according
            # to the target induced by the constraint.
            constraint = C.kw(v2=1.0)
            initial_tr, w = model.importance(key, constraint, (1.0,))

            # Updating the trace to a new target.
            new_tr, inc_w, retdiff, bwd_prob = model.update(
                key,
                initial_tr,
                U.g(
                    Diff.unknown_change((3.0,)),
                    EmptyProblem(),
                ),
            )
            ```

            Now, let's inspect the trace:
            ```python exec="yes" html="true" source="material-block" session="core"
            # Inspect the trace, the sampled values should not have changed!
            sample = new_tr.get_sample()
            print(sample["v1"], sample["v2"])
            ```

            And the return value diff:
            ```python exec="yes" html="true" source="material-block" session="core"
            # The return value also should not have changed!
            print(retdiff.render_html())
            ```

            As expected, neither have changed -- but the weight is non-zero:
            ```python exec="yes" html="true" source="material-block" session="core"
            print(w)
            ```

        ## Mathematical ingredients behind update

        The `update` interface exposes [SMCP3 moves](https://proceedings.mlr.press/v206/lew23a.html). Here, we omit the measure theoretic description, and refer interested readers to [the paper](https://proceedings.mlr.press/v206/lew23a.html). Informally, the ingredients of such a move are:

        * The previous target $T$.
        * The new target $T'$.
        * A pair of kernel probabilistic programs, called $K$ and $L$:
            * The K kernel is a kernel probabilistic program which accepts a previous sample $x_{t-1}$ from $T$ as an argument, may sample auxiliary randomness $u_K$, and returns a new sample $x_t$ approximately distributed according to $T'$, along with transformed randomness $u_L$.
            * The L kernel is a kernel probabilistic program which accepts the new sample $x_t$, and provides a density evaluator for the auxiliary randomness $u_L$ which K returns, and an inverter $x_t \\mapsto x_{t-1}$ which is _almost everywhere_ the identity function.

        The specification of these ingredients are encapsulated in the type signature of the `update` interface.

        ## Understanding the `update` interface

        The `update` interface uses the mathematical ingredients described above to perform probability-aware mutations and incremental [`Weight`][genjax.core.Weight] computations on [`Trace`][genjax.core.Trace] instances, which allows Gen to provide automation to support inference agorithms like importance sampling, SMC, MCMC and many more.

        An `UpdateProblem` denotes a function $tr \\mapsto (T, T')$ from traces to a pair of targets (the previous [`Target`][genjax.inference.Target] $T$, and the final [`Target`][genjax.inference.Target] $T'$).

        Several common types of moves can be requested via the `GenericProblem` type:

        ```python exec="yes" source="material-block" session="core"
        from genjax import GenericProblem

        g = GenericProblem(
            Diff.unknown_change((1.0,)),  # "Argdiffs"
            EmptyProblem(),  # Subproblem
        )
        ```

        Creating problem instances is also possible using the `UpdateProblemBuilder`:
        ```python exec="yes" html="true" source="material-block" session="core"
        from genjax import UpdateProblemBuilder as U

        g = U.g(
            Diff.unknown_change((3.0,)),  # "Argdiffs"
            EmptyProblem(),  # Subproblem
        )
        print(g.render_html())
        ```

        `GenericProblem` contains information about changes to the arguments of the generative function ([`Argdiffs`][genjax.core.Argdiffs]) and a subproblem which specifies an additional move to be performed. The subproblem can be a bonafide [`UpdateProblem`][genjax.core.UpdateProblem] itself, or a [`Constraint`][genjax.core.Constraint] (like [`ChoiceMap`][genjax.core.ChoiceMap]).

        ```python exec="yes" html="true" source="material-block" session="core"
        new_tr, inc_w, retdiff, bwd_prob = model.update(
            key,
            initial_tr,
            U.g(Diff.unknown_change((3.0,)), C.kw(v1=3.0)),
        )
        print((new_tr.get_sample()["v1"], w))
        ```

        **Additional notes on [`Argdiffs`][genjax.core.Argdiffs]**

        Argument changes induce changes to the distribution over samples, internal K and L proposals, and (by virtue of changes to $P$) target distributions. The [`Argdiffs`][genjax.core.Argdiffs] type denotes the type of values attached with a _change type_, a piece of data which indicates how the value has changed from the arguments which created the trace. Generative functions can utilize change type information to inform efficient [`update`][genjax.core.GenerativeFunction.update] implementations.
        """
        raise NotImplementedError

    @abstractmethod
    def assess(
        self,
        sample: "genjax.ChoiceMap",
        args: Arguments,
    ) -> tuple[Score, R]:
        """
        Return [the score][genjax.core.Trace.get_score] and [the return value][genjax.core.Trace.get_retval] when the generative function is invoked with the provided arguments, and constrained to take the provided sample as the sampled value.

        It is an error if the provided sample value is off the support of the distribution over the `Sample` type, or otherwise induces a partial constraint on the execution of the generative function (which would require the generative function to provide an `update` implementation which responds to the `UpdateProblem` induced by the [`importance`][genjax.core.GenerativeFunction.importance] interface).

        Examples:
            This method is similar to density evaluation interfaces for distributions.
            ```python exec="yes" html="true" source="material-block" session="core"
            from genjax import normal
            from genjax import ChoiceMapBuilder as C

            sample = C.v(1.0)
            score, retval = normal.assess(sample, (1.0, 1.0))
            print((score, retval))
            ```

            But it also works with generative functions that sample from spaces with more structure:

            ```python exec="yes" html="true" source="material-block" session="core"
            from genjax import gen
            from genjax import normal
            from genjax import ChoiceMapBuilder as C


            @gen
            def model():
                v1 = normal(0.0, 1.0) @ "v1"
                v2 = normal(v1, 1.0) @ "v2"


            sample = C.kw(v1=1.0, v2=0.0)
            score, retval = model.assess(sample, ())
            print((score, retval))
            ```
        """
        raise NotImplementedError

    def importance(
        self,
        key: PRNGKey,
        constraint: Constraint,
        args: Arguments,
    ) -> tuple[Trace[R], Weight]:
        """
        Returns a properly weighted pair, a [`Trace`][genjax.core.Trace] and a [`Weight`][genjax.core.Weight], properly weighted for the target induced by the generative function for the provided constraint and arguments.

        Examples:
            (**Full constraints**) A simple example using the `importance` interface on distributions:
            ```python exec="yes" html="true" source="material-block" session="core"
            from genjax import normal
            from genjax import ChoiceMapBuilder as C
            from jax.random import PRNGKey

            key = PRNGKey(0)

            tr, w = normal.importance(key, C.v(1.0), (0.0, 1.0))
            print(tr.get_sample().render_html())
            ```

            (**Internal proposal for partial constraints**) Specifying a _partial_ constraint on a [`StaticGenerativeFunction`][genjax.StaticGenerativeFunction]:
            ```python exec="yes" html="true" source="material-block" session="core"
            from genjax import flip, uniform, gen
            from genjax import ChoiceMapBuilder as C


            @gen
            def model():
                p = uniform(0.0, 1.0) @ "p"
                f1 = flip(p) @ "f1"
                f2 = flip(p) @ "f2"


            tr, w = model.importance(key, C.kw(f1=True, f2=True), ())
            print(tr.get_sample().render_html())
            ```

        Under the hood, creates an [`UpdateProblem`][genjax.core.UpdateProblem] which requests that the generative function respond with a move from the _empty_ trace (the only possible value for _empty_ target $\\delta_\\emptyset$) to the target induced by the generative function for constraint $C$ with arguments $a$.
        """
        tr, w, _, _ = self.update(
            key,
            EmptyTrace(self),
            GenericProblem(Diff.unknown_change(args), ImportanceProblem(constraint)),
        )
        return tr, w

    def propose(
        self,
        key: PRNGKey,
        args: Arguments,
    ) -> tuple[Sample, Score, R]:
        """
        Samples a [`Sample`][genjax.core.Sample] and any untraced randomness $r$ from the generative function's distribution over samples ($P$), and returns the [`Score`][genjax.core.Score] of that sample under the distribution, and the `R` of the generative function's return value function $f(r, t, a)$ for the sample and untraced randomness.
        """
        tr = self.simulate(key, args)
        sample = tr.get_sample()
        score = tr.get_score()
        retval = tr.get_retval()
        return sample, score, retval

    # NOTE: Supports pretty printing in penzai.
    def treescope_color(self):
        type_string = str(type(self))
        return formatting_util.color_from_string(type_string)

    ######################################################
    # Convenience: postfix syntax for combinators / DSLs #
    ######################################################

    ###############
    # Combinators #
    ###############

    # TODO think through, or note, that the R that comes out will have to be bounded by pytree.
    def vmap(self, /, *, in_axes: InAxes = 0) -> "GenerativeFunction[R]":
        """
        Returns a [`GenerativeFunction`][genjax.GenerativeFunction] that performs a vectorized map over the argument specified by `in_axes`. Traced values are nested under an index, and the retval is vectorized.

        Args:
            in_axes: Selector specifying which input arguments (or index into them) should be vectorized. Defaults to 0, i.e., the first argument. See [this link](https://jax.readthedocs.io/en/latest/pytrees.html#applying-optional-parameters-to-pytrees) for more detail.

        Returns:
            A new [`GenerativeFunction`][genjax.GenerativeFunction] that accepts an argument of one-higher dimension at the position specified by `in_axes`.

        Examples:
            ```python exec="yes" html="true" source="material-block" session="gen-fn"
            import jax
            import jax.numpy as jnp
            import genjax


            @genjax.gen
            def model(x):
                v = genjax.normal(x, 1.0) @ "v"
                return genjax.normal(v, 0.01) @ "q"


            vmapped = model.vmap(in_axes=0)

            key = jax.random.PRNGKey(314159)
            arr = jnp.ones(100)

            # `vmapped` accepts an array if numbers instead of the original
            # single number that `model` accepted.
            tr = jax.jit(vmapped.simulate)(key, (arr,))

            print(tr.render_html())
            ```
        """
        import genjax

        return genjax.vmap(in_axes=in_axes)(self)

    def repeat(self, /, *, n: Int) -> "GenerativeFunction[R]":
        """
        Returns a [`genjax.GenerativeFunction`][] that samples from `self` `n` times, returning a vector of `n` results.

        The values traced by each call `gen_fn` will be nested under an integer index that matches the loop iteration index that generated it.

        This combinator is useful for creating multiple samples from `self` in a batched manner.

        Args:
            n: The number of times to sample from the generative function.

        Returns:
            A new [`genjax.GenerativeFunction`][] that samples from the original function `n` times.

        Examples:
            ```python exec="yes" html="true" source="material-block" session="repeat"
            import genjax, jax


            @genjax.gen
            def normal_draw(mean):
                return genjax.normal(mean, 1.0) @ "x"


            normal_draws = normal_draw.repeat(n=10)

            key = jax.random.PRNGKey(314159)

            # Generate 10 draws from a normal distribution with mean 2.0
            tr = jax.jit(normal_draws.simulate)(key, (2.0,))
            print(tr.render_html())
            ```
        """
        import genjax

        return genjax.repeat(n=n)(self)

    def scan(
        self: "GenerativeFunction[tuple[Carry, Y]]",
        /,
        *,
        n: Int | None = None,
        reverse: bool = False,
        unroll: int | bool = 1,
    ) -> "GenerativeFunction[tuple[Carry, Y]]":
        """
        When called on a [`genjax.GenerativeFunction`][] of type `(c, a) -> (c, b)`, returns a new [`genjax.GenerativeFunction`][] of type `(c, [a]) -> (c, [b])` where

        - `c` is a loop-carried value, which must hold a fixed shape and dtype across all iterations
        - `a` may be a primitive, an array type or a pytree (container) type with array leaves
        - `b` may be a primitive, an array type or a pytree (container) type with array leaves.

        The values traced by each call to the original generative function will be nested under an integer index that matches the loop iteration index that generated it.

        For any array type specifier `t`, `[t]` represents the type with an additional leading axis, and if `t` is a pytree (container) type with array leaves then `[t]` represents the type with the same pytree structure and corresponding leaves each with an additional leading axis.

        When the type of `xs` in the snippet below (denoted `[a]` above) is an array type or None, and the type of `ys` in the snippet below (denoted `[b]` above) is an array type, the semantics of the returned [`genjax.GenerativeFunction`][] are given roughly by this Python implementation:

        ```python
        def scan(f, init, xs, length=None):
            if xs is None:
                xs = [None] * length
            carry = init
            ys = []
            for x in xs:
                carry, y = f(carry, x)
                ys.append(y)
            return carry, np.stack(ys)
        ```

        Unlike that Python version, both `xs` and `ys` may be arbitrary pytree values, and so multiple arrays can be scanned over at once and produce multiple output arrays. `None` is actually a special case of this, as it represents an empty pytree.

        The loop-carried value `c` must hold a fixed shape and dtype across all iterations (and not just be consistent up to NumPy rank/shape broadcasting and dtype promotion rules, for example). In other words, the type `c` in the type signature above represents an array with a fixed shape and dtype (or a nested tuple/list/dict container data structure with a fixed structure and arrays with fixed shape and dtype at the leaves).

        Args:
            n: optional integer specifying the number of loop iterations, which (if supplied) must agree with the sizes of leading axes of the arrays in the returned function's second argument. If supplied then the returned generative function can take `None` as its second argument.

            reverse: optional boolean specifying whether to run the scan iteration forward (the default) or in reverse, equivalent to reversing the leading axes of the arrays in both `xs` and in `ys`.

            unroll: optional positive int or bool specifying, in the underlying operation of the scan primitive, how many scan iterations to unroll within a single iteration of a loop. If an integer is provided, it determines how many unrolled loop iterations to run within a single rolled iteration of the loop. If a boolean is provided, it will determine if the loop is competely unrolled (i.e. `unroll=True`) or left completely unrolled (i.e. `unroll=False`).

        Returns:
            A new [`genjax.GenerativeFunction`][] that takes a loop-carried value and a new input, and returns a new loop-carried value along with either `None` or an output to be collected into the second return value.

        Examples:
            Scan for 1000 iterations with no array input:
            ```python exec="yes" html="true" source="material-block" session="scan"
            import jax
            import genjax


            @genjax.gen
            def random_walk_step(prev, _):
                x = genjax.normal(prev, 1.0) @ "x"
                return x, None


            random_walk = random_walk_step.scan(n=1000)

            init = 0.5
            key = jax.random.PRNGKey(314159)

            tr = jax.jit(random_walk.simulate)(key, (init, None))
            print(tr.render_html())
            ```

            Scan across an input array:
            ```python exec="yes" html="true" source="material-block" session="scan"
            import jax.numpy as jnp


            @genjax.gen
            def add_and_square_step(sum, x):
                new_sum = sum + x
                return new_sum, sum * sum


            # notice no `n` parameter supplied:
            add_and_square_all = add_and_square_step.scan()
            init = 0.0
            xs = jnp.ones(10)

            tr = jax.jit(add_and_square_all.simulate)(key, (init, xs))

            # The retval has the final carry and an array of all `sum*sum` returned.
            print(tr.render_html())
            ```
        """
        import genjax

        return genjax.scan(n=n, reverse=reverse, unroll=unroll)(self)

    def accumulate(
        self, /, *, reverse: bool = False, unroll: int | bool = 1
    ) -> "GenerativeFunction[R]":
        """
        When called on a [`genjax.GenerativeFunction`][] of type `(c, a) -> c`, returns a new [`genjax.GenerativeFunction`][] of type `(c, [a]) -> [c]` where

        - `c` is a loop-carried value, which must hold a fixed shape and dtype across all iterations
        - `[c]` is an array of all loop-carried values seen during iteration (including the first)
        - `a` may be a primitive, an array type or a pytree (container) type with array leaves

        All traced values are nested under an index.

        For any array type specifier `t`, `[t]` represents the type with an additional leading axis, and if `t` is a pytree (container) type with array leaves then `[t]` represents the type with the same pytree structure and corresponding leaves each with an additional leading axis.

        The semantics of the returned [`genjax.GenerativeFunction`][] are given roughly by this Python implementation (note the similarity to [`itertools.accumulate`](https://docs.python.org/3/library/itertools.html#itertools.accumulate)):

        ```python
        def accumulate(f, init, xs):
            carry = init
            carries = [init]
            for x in xs:
                carry = f(carry, x)
                carries.append(carry)
            return carries
        ```

        Unlike that Python version, both `xs` and `carries` may be arbitrary pytree values, and so multiple arrays can be scanned over at once and produce multiple output arrays.

        The loop-carried value `c` must hold a fixed shape and dtype across all iterations (and not just be consistent up to NumPy rank/shape broadcasting and dtype promotion rules, for example). In other words, the type `c` in the type signature above represents an array with a fixed shape and dtype (or a nested tuple/list/dict container data structure with a fixed structure and arrays with fixed shape and dtype at the leaves).

        Args:
            reverse: optional boolean specifying whether to run the accumulation forward (the default) or in reverse, equivalent to reversing the leading axes of the arrays in both `xs` and in `carries`.

            unroll: optional positive int or bool specifying, in the underlying operation of the scan primitive, how many iterations to unroll within a single iteration of a loop. If an integer is provided, it determines how many unrolled loop iterations to run within a single rolled iteration of the loop. If a boolean is provided, it will determine if the loop is competely unrolled (i.e. `unroll=True`) or left completely unrolled (i.e. `unroll=False`).

        Examples:
            ```python exec="yes" html="true" source="material-block" session="scan"
            import jax
            import genjax
            import jax.numpy as jnp


            @genjax.accumulate()
            @genjax.gen
            def add(sum, x):
                new_sum = sum + x
                return new_sum


            init = 0.0
            key = jax.random.PRNGKey(314159)
            xs = jnp.ones(10)

            tr = jax.jit(add.simulate)(key, (init, xs))
            print(tr.render_html())
            ```
        """
        import genjax

        return genjax.accumulate(reverse=reverse, unroll=unroll)(self)

    def reduce(
        self, /, *, reverse: bool = False, unroll: int | bool = 1
    ) -> "GenerativeFunction[R]":
        """
        When called on a [`genjax.GenerativeFunction`][] of type `(c, a) -> c`, returns a new [`genjax.GenerativeFunction`][] of type `(c, [a]) -> c` where

        - `c` is a loop-carried value, which must hold a fixed shape and dtype across all iterations
        - `a` may be a primitive, an array type or a pytree (container) type with array leaves

        All traced values are nested under an index.

        For any array type specifier `t`, `[t]` represents the type with an additional leading axis, and if `t` is a pytree (container) type with array leaves then `[t]` represents the type with the same pytree structure and corresponding leaves each with an additional leading axis.

        The semantics of the returned [`genjax.GenerativeFunction`][] are given roughly by this Python implementation (note the similarity to [`functools.reduce`](https://docs.python.org/3/library/itertools.html#functools.reduce)):

        ```python
        def reduce(f, init, xs):
            carry = init
            for x in xs:
                carry = f(carry, x)
            return carry
        ```

        Unlike that Python version, both `xs` and `carry` may be arbitrary pytree values, and so multiple arrays can be scanned over at once and produce multiple output arrays.

        The loop-carried value `c` must hold a fixed shape and dtype across all iterations (and not just be consistent up to NumPy rank/shape broadcasting and dtype promotion rules, for example). In other words, the type `c` in the type signature above represents an array with a fixed shape and dtype (or a nested tuple/list/dict container data structure with a fixed structure and arrays with fixed shape and dtype at the leaves).

        Args:
            reverse: optional boolean specifying whether to run the accumulation forward (the default) or in reverse, equivalent to reversing the leading axis of the array `xs`.

            unroll: optional positive int or bool specifying, in the underlying operation of the scan primitive, how many iterations to unroll within a single iteration of a loop. If an integer is provided, it determines how many unrolled loop iterations to run within a single rolled iteration of the loop. If a boolean is provided, it will determine if the loop is competely unrolled (i.e. `unroll=True`) or left completely unrolled (i.e. `unroll=False`).

        Examples:
            sum an array of numbers:
            ```python exec="yes" html="true" source="material-block" session="scan"
            import jax
            import genjax
            import jax.numpy as jnp


            @genjax.reduce()
            @genjax.gen
            def add(sum, x):
                new_sum = sum + x
                return new_sum


            init = 0.0
            key = jax.random.PRNGKey(314159)
            xs = jnp.ones(10)

            tr = jax.jit(add.simulate)(key, (init, xs))
            print(tr.render_html())
            ```
        """
        import genjax

        return genjax.reduce(reverse=reverse, unroll=unroll)(self)

    def iterate(self, /, *, n: Int, unroll: int | bool = 1) -> "GenerativeFunction[R]":
        """
        When called on a [`genjax.GenerativeFunction`][] of type `a -> a`, returns a new [`genjax.GenerativeFunction`][] of type `a -> [a]` where

        - `a` is a loop-carried value, which must hold a fixed shape and dtype across all iterations
        - `[a]` is an array of all `a`, `f(a)`, `f(f(a))` etc. values seen during iteration.

        All traced values are nested under an index.

        The semantics of the returned [`genjax.GenerativeFunction`][] are given roughly by this Python implementation:

        ```python
        def iterate(f, n, init):
            input = init
            seen = [init]
            for _ in range(n):
                input = f(input)
                seen.append(input)
            return seen
        ```

        `init` may be an arbitrary pytree value, and so multiple arrays can be iterated over at once and produce multiple output arrays.

        The iterated value `a` must hold a fixed shape and dtype across all iterations (and not just be consistent up to NumPy rank/shape broadcasting and dtype promotion rules, for example). In other words, the type `a` in the type signature above represents an array with a fixed shape and dtype (or a nested tuple/list/dict container data structure with a fixed structure and arrays with fixed shape and dtype at the leaves).

        Args:
            n: the number of iterations to run.

            unroll: optional positive int or bool specifying, in the underlying operation of the scan primitive, how many iterations to unroll within a single iteration of a loop. If an integer is provided, it determines how many unrolled loop iterations to run within a single rolled iteration of the loop. If a boolean is provided, it will determine if the loop is competely unrolled (i.e. `unroll=True`) or left completely unrolled (i.e. `unroll=False`).

        Examples:
            iterative addition, returning all intermediate sums:
            ```python exec="yes" html="true" source="material-block" session="scan"
            import jax
            import genjax


            @genjax.iterate(n=100)
            @genjax.gen
            def inc(x):
                return x + 1


            init = 0.0
            key = jax.random.PRNGKey(314159)

            tr = jax.jit(inc.simulate)(key, (init,))
            print(tr.render_html())
            ```
        """
        import genjax

        return genjax.iterate(n=n, unroll=unroll)(self)

    def iterate_final(
        self, /, *, n: Int, unroll: int | bool = 1
    ) -> "GenerativeFunction[R]":
        """
        Returns a decorator that wraps a [`genjax.GenerativeFunction`][] of type `a -> a` and returns a new [`genjax.GenerativeFunction`][] of type `a -> a` where

        - `a` is a loop-carried value, which must hold a fixed shape and dtype across all iterations
        - the original function is invoked `n` times with each input coming from the previous invocation's output, so that the new function returns $f^n(a)$

        All traced values are nested under an index.

        The semantics of the returned [`genjax.GenerativeFunction`][] are given roughly by this Python implementation:

        ```python
        def iterate_final(f, n, init):
            ret = init
            for _ in range(n):
                ret = f(ret)
            return ret
        ```

        `init` may be an arbitrary pytree value, and so multiple arrays can be iterated over at once and produce multiple output arrays.

        The iterated value `a` must hold a fixed shape and dtype across all iterations (and not just be consistent up to NumPy rank/shape broadcasting and dtype promotion rules, for example). In other words, the type `a` in the type signature above represents an array with a fixed shape and dtype (or a nested tuple/list/dict container data structure with a fixed structure and arrays with fixed shape and dtype at the leaves).

            Args:
                n: the number of iterations to run.

            unroll: optional positive int or bool specifying, in the underlying operation of the scan primitive, how many iterations to unroll within a single iteration of a loop. If an integer is provided, it determines how many unrolled loop iterations to run within a single rolled iteration of the loop. If a boolean is provided, it will determine if the loop is competely unrolled (i.e. `unroll=True`) or left completely unrolled (i.e. `unroll=False`).

        Examples:
            iterative addition:
            ```python exec="yes" html="true" source="material-block" session="scan"
            import jax
            import genjax


            @genjax.iterate_final(n=100)
            @genjax.gen
            def inc(x):
                return x + 1


            init = 0.0
            key = jax.random.PRNGKey(314159)

            tr = jax.jit(inc.simulate)(key, (init,))
            print(tr.render_html())
            ```
        """
        import genjax

        return genjax.iterate_final(n=n, unroll=unroll)(self)

    def mask(self, /) -> "GenerativeFunction[genjax.Mask[R]]":
        """
        Enables dynamic masking of generative functions. Returns a new [`genjax.GenerativeFunction`][] like `self`, but which accepts an additional boolean first argument.

        If `True`, the invocation of `self` is masked, and its contribution to the score is ignored. If `False`, it has the same semantics as if one was invoking `self` without masking.

        The return value type is a `Mask`, with a flag value equal to the supplied boolean.

        Returns:
            The masked version of the original [`genjax.GenerativeFunction`][].

        Examples:
            Masking a normal draw:
            ```python exec="yes" html="true" source="material-block" session="mask"
            import genjax, jax


            @genjax.gen
            def normal_draw(mean):
                return genjax.normal(mean, 1.0) @ "x"


            masked_normal_draw = normal_draw.mask()

            key = jax.random.PRNGKey(314159)
            tr = jax.jit(masked_normal_draw.simulate)(
                key,
                (
                    False,
                    2.0,
                ),
            )
            print(tr.render_html())
            ```
        """
        import genjax

        return genjax.mask(self)

    def or_else(self, gen_fn: "GenerativeFunction[R]", /) -> "GenerativeFunction[R]":
        """
        Returns a [`GenerativeFunction`][genjax.GenerativeFunction] that accepts

        - a boolean argument
        - an argument tuple for `self`
        - an argument tuple for the supplied `gen_fn`

        and acts like `self` when the boolean is `True` or like `gen_fn` otherwise.

        Args:
            gen_fn: called when the boolean argument is `False`.

        Examples:
            ```python exec="yes" html="true" source="material-block" session="gen-fn"
            import jax
            import jax.numpy as jnp
            import genjax


            @genjax.gen
            def if_model(x):
                return genjax.normal(x, 1.0) @ "if_value"


            @genjax.gen
            def else_model(x):
                return genjax.normal(x, 5.0) @ "else_value"


            @genjax.gen
            def model(toss: bool):
                # Note that the returned model takes a new boolean predicate in
                # addition to argument tuples for each branch.
                return if_model.or_else(else_model)(toss, (1.0,), (10.0,)) @ "tossed"


            key = jax.random.PRNGKey(314159)

            tr = jax.jit(model.simulate)(key, (True,))

            print(tr.render_html())
            ```
        """
        import genjax

        return genjax.or_else(self, gen_fn)

    def switch(
        self, *branches: "GenerativeFunction[R]"
    ) -> "genjax.SwitchCombinator[R]":
        """
        Given `n` [`genjax.GenerativeFunction`][] inputs, returns a new [`genjax.GenerativeFunction`][] that accepts `n+2` arguments:

        - an index in the range $[0, n+1)$
        - a tuple of arguments for `self` and each of the input generative functions (`n+1` total tuples)

        and executes the generative function at the supplied index with its provided arguments.

        If `index` is out of bounds, `index` is clamped to within bounds.

        Examples:
            ```python exec="yes" html="true" source="material-block" session="switch"
            import jax, genjax


            @genjax.gen
            def branch_1():
                x = genjax.normal(0.0, 1.0) @ "x1"


            @genjax.gen
            def branch_2():
                x = genjax.bernoulli(0.3) @ "x2"


            switch = branch_1.switch(branch_2)

            key = jax.random.PRNGKey(314159)
            jitted = jax.jit(switch.simulate)

            # Select `branch_2` by providing 1:
            tr = jitted(key, (1, (), ()))

            print(tr.render_html())
            ```
        """
        import genjax

        return genjax.switch(self, *branches)

    def mix(self, *fns: "GenerativeFunction[R]") -> "GenerativeFunction[R]":
        """
        Takes any number of [`genjax.GenerativeFunction`][]s and returns a new [`genjax.GenerativeFunction`][] that represents a mixture model.

        The returned generative function takes the following arguments:

        - `mixture_logits`: Logits for the categorical distribution used to select a component.
        - `*args`: Argument tuples for `self` and each of the input generative functions

        and samples from `self` or one of the input generative functions based on a draw from a categorical distribution defined by the provided mixture logits.

        Args:
            *fns: Variable number of [`genjax.GenerativeFunction`][]s to be mixed with `self`.

        Returns:
            A new [`genjax.GenerativeFunction`][] representing the mixture model.

        Examples:
            ```python exec="yes" html="true" source="material-block" session="mix"
            import jax
            import genjax


            # Define component generative functions
            @genjax.gen
            def component1(x):
                return genjax.normal(x, 1.0) @ "y"


            @genjax.gen
            def component2(x):
                return genjax.normal(x, 2.0) @ "y"


            # Create mixture model
            mixture = component1.mix(component2)

            # Use the mixture model
            key = jax.random.PRNGKey(0)
            logits = jax.numpy.array([0.3, 0.7])  # Favors component2
            trace = mixture.simulate(key, (logits, (0.0,), (7.0,)))
            print(trace.render_html())
                ```
        """
        import genjax

        return genjax.mix(self, *fns)

    def dimap(
        self,
        /,
        *,
        pre: Callable[..., ArgTuple],
        post: Callable[[ArgTuple, R], S],
        info: String | None = None,
    ) -> "GenerativeFunction[S]":
        """
        Returns a new [`genjax.GenerativeFunction`][] and applies pre- and post-processing functions to its arguments and return value.

        !!! info
            Prefer [`genjax.GenerativeFunction.map`][] if you only need to transform the return value, or [`genjax.GenerativeFunction.contramap`][] if you only need to transform the arguments.

        Args:
            pre: A callable that preprocesses the arguments before passing them to the wrapped function. Note that `pre` must return a _tuple_ of arguments, not a bare argument. Default is the identity function.
            post: A callable that postprocesses the return value of the wrapped function. Default is the identity function.
            info: An optional string providing additional information about the `dimap` operation.

        Returns:
            A new [`genjax.GenerativeFunction`][] with `pre` and `post` applied.

        Examples:
            ```python exec="yes" html="true" source="material-block" session="dimap"
            import jax, genjax


            # Define pre- and post-processing functions
            def pre_process(x, y):
                return (x + 1, y * 2)


            def post_process(args, retval):
                return retval**2


            @genjax.gen
            def model(x, y):
                return genjax.normal(x, y) @ "z"


            dimap_model = model.dimap(
                pre=pre_process, post=post_process, info="Square of normal"
            )

            # Use the dimap model
            key = jax.random.PRNGKey(0)
            trace = dimap_model.simulate(key, (2.0, 3.0))

            print(trace.render_html())
            ```
        """
        import genjax

        return genjax.dimap(pre=pre, post=post, info=info)(self)

    def map(
        self, f: Callable[[R], S], *, info: String | None = None
    ) -> "GenerativeFunction[S]":
        """
        Specialized version of [`genjax.dimap`][] where only the post-processing function is applied.

        Args:
            f: A callable that postprocesses the return value of the wrapped function.
            info: An optional string providing additional information about the `map` operation.

        Returns:
            A [`genjax.GenerativeFunction`][] that acts like `self` with a post-processing function to its return value.

        Examples:
            ```python exec="yes" html="true" source="material-block" session="map"
            import jax, genjax


            # Define a post-processing function
            def square(x):
                return x**2


            @genjax.gen
            def model(x):
                return genjax.normal(x, 1.0) @ "z"


            map_model = model.map(square, info="Square of normal")

            # Use the map model
            key = jax.random.PRNGKey(0)
            trace = map_model.simulate(key, (2.0,))

            print(trace.render_html())
            ```
        """
        import genjax

        return genjax.map(f=f, info=info)(self)

    def contramap(
        self, f: Callable[..., ArgTuple], *, info: String | None = None
    ) -> "GenerativeFunction[R]":
        """
        Specialized version of [`genjax.GenerativeFunction.dimap`][] where only the pre-processing function is applied.

        Args:
            f: A callable that preprocesses the arguments of the wrapped function. Note that `f` must return a _tuple_ of arguments, not a bare argument.
            info: An optional string providing additional information about the `contramap` operation.

        Returns:
            A [`genjax.GenerativeFunction`][] that acts like `self` with a pre-processing function to its arguments.

        Examples:
            ```python exec="yes" html="true" source="material-block" session="contramap"
            import jax, genjax


            # Define a pre-processing function.
            # Note that this function must return a tuple of arguments!
            def add_one(x):
                return (x + 1,)


            @genjax.gen
            def model(x):
                return genjax.normal(x, 1.0) @ "z"


            contramap_model = model.contramap(add_one, info="Add one to input")

            # Use the contramap model
            key = jax.random.PRNGKey(0)
            trace = contramap_model.simulate(key, (2.0,))

            print(trace.render_html())
            ```
        """
        import genjax

        return genjax.contramap(f=f, info=info)(self)

    #####################
    # GenSP / inference #
    #####################

    def marginal(
        self,
        /,
        *,
        selection: Any | None = None,
        algorithm: Any | None = None,
    ) -> "genjax.Marginal[R]":
        from genjax import Selection, marginal

        if selection is None:
            selection = Selection.all()

        return marginal(selection=selection, algorithm=algorithm)(self)


# NOTE: Setup a global handler stack for the `trace` callee sugar.
# C.f. above.
# This stack will not interact with JAX tracers at all
# so it's safe, and will be resolved at JAX tracing time.
GLOBAL_TRACE_OP_HANDLER_STACK: list[Callable[..., Any]] = []


def handle_off_trace_stack(addr, gen_fn: GenerativeFunction[R], args) -> R:
    if GLOBAL_TRACE_OP_HANDLER_STACK:
        handler = GLOBAL_TRACE_OP_HANDLER_STACK[-1]
        return handler(addr, gen_fn, args)
    else:
        raise Exception(
            "Attempting to invoke trace outside of a tracing context.\nIf you want to invoke the generative function closure, and recieve a return value,\ninvoke it with a key."
        )


def push_trace_overload_stack(handler, fn):
    def wrapped(*args):
        GLOBAL_TRACE_OP_HANDLER_STACK.append(handler)
        ret = fn(*args)
        GLOBAL_TRACE_OP_HANDLER_STACK.pop()
        return ret

    return wrapped


@Pytree.dataclass
class IgnoreKwargs(Generic[R], GenerativeFunction[R]):
    wrapped: GenerativeFunction[R]

    def handle_kwargs(self) -> "GenerativeFunction[R]":
        raise NotImplementedError

    def simulate(
        self,
        key: PRNGKey,
        args: Arguments,
    ) -> Trace[R]:
        (args, _kwargs) = args
        return self.wrapped.simulate(key, args)

    def update(
        self, key: PRNGKey, trace: Trace[R], update_problem: GenericProblem
    ) -> tuple[Trace[R], Weight, Retdiff[R], UpdateProblem]:
        (argdiffs, _kwargdiffs) = update_problem.argdiffs
        return self.wrapped.update(
            key, trace, GenericProblem(argdiffs, update_problem.subproblem)
        )


@Pytree.dataclass
class GenerativeFunctionClosure(Generic[R], GenerativeFunction[R]):
    gen_fn: GenerativeFunction[R]
    args: tuple[Any, ...]
    kwargs: dict[Any, Any]

    def get_gen_fn_with_kwargs(self):
        return self.gen_fn.handle_kwargs()

    # NOTE: Supports callee syntax, and the ability to overload it in callers.
    def __matmul__(self, addr) -> R:
        if self.kwargs:
            maybe_kwarged_gen_fn = self.get_gen_fn_with_kwargs()
            return handle_off_trace_stack(
                addr,
                maybe_kwarged_gen_fn,
                (self.args, self.kwargs),
            )
        else:
            return handle_off_trace_stack(
                addr,
                self.gen_fn,
                self.args,
            )

    # This override returns `R`, while the superclass returns a `GenerativeFunctionClosure`; this is
    # a hint that subclassing may not be the right relationship here.
    def __call__(self, key: PRNGKey, *args) -> R:  # pyright: ignore[reportIncompatibleMethodOverride]
        full_args = (*self.args, *args)
        if self.kwargs:
            maybe_kwarged_gen_fn = self.get_gen_fn_with_kwargs()
            return maybe_kwarged_gen_fn.simulate(
                key, (*full_args, self.kwargs)
            ).get_retval()
        else:
            return self.gen_fn.simulate(key, full_args).get_retval()

    def __abstract_call__(self, *args) -> R:
        full_args = (*self.args, *args)
        if self.kwargs:
            maybe_kwarged_gen_fn = self.get_gen_fn_with_kwargs()
            return maybe_kwarged_gen_fn.__abstract_call__(*full_args, **self.kwargs)
        else:
            return self.gen_fn.__abstract_call__(*full_args)

    #############################################
    # Support the interface with reduced syntax #
    #############################################

    def simulate(
        self,
        key: PRNGKey,
        args: tuple[Any, ...],
    ) -> Trace[R]:
        full_args = (*self.args, *args)
        if self.kwargs:
            maybe_kwarged_gen_fn = self.get_gen_fn_with_kwargs()
            return maybe_kwarged_gen_fn.simulate(
                key,
                (full_args, self.kwargs),
            )
        else:
            return self.gen_fn.simulate(key, full_args)

    def update(
        self,
        key: PRNGKey,
        trace: Trace[R],
        update_problem: UpdateProblem,
    ) -> tuple[Trace[R], Weight, Retdiff[R], UpdateProblem]:
        match update_problem:
            case GenericProblem(argdiffs, subproblem):
                full_argdiffs = (*self.args, *argdiffs)
                if self.kwargs:
                    maybe_kwarged_gen_fn = self.get_gen_fn_with_kwargs()
                    return maybe_kwarged_gen_fn.update(
                        key,
                        trace,
                        GenericProblem(
                            (full_argdiffs, self.kwargs),
                            subproblem,
                        ),
                    )
                else:
                    return self.gen_fn.update(key, trace, update_problem)
            case _:
                raise NotImplementedError

    def assess(
        self,
        sample: "genjax.ChoiceMap",
        args: tuple[Any, ...],
    ) -> tuple[Score, R]:
        full_args = (*self.args, *args)
        if self.kwargs:
            maybe_kwarged_gen_fn = self.get_gen_fn_with_kwargs()
            return maybe_kwarged_gen_fn.assess(
                sample,
                (full_args, self.kwargs),
            )
        else:
            return self.gen_fn.assess(sample, full_args)<|MERGE_RESOLUTION|>--- conflicted
+++ resolved
@@ -482,13 +482,6 @@
     def get_trace_shape(self, *args) -> Any:
         return get_trace_shape(self, args)
 
-<<<<<<< HEAD
-    @staticmethod
-    def gfi_boundary(c: _C) -> _C:
-        return gfi_boundary(c)
-
-=======
->>>>>>> d1d899e9
     @abstractmethod
     def simulate(
         self,
