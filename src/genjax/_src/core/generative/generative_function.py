# Copyright 2024 MIT Probabilistic Computing Project
#
# Licensed under the Apache License, Version 2.0 (the "License");
# you may not use this file except in compliance with the License.
# You may obtain a copy of the License at
#
#     https://www.apache.org/licenses/LICENSE-2.0
#
# Unless required by applicable law or agreed to in writing, software
# distributed under the License is distributed on an "AS IS" BASIS,
# WITHOUT WARRANTIES OR CONDITIONS OF ANY KIND, either express or implied.
# See the License for the specific language governing permissions and
# limitations under the License.

from abc import abstractmethod
from typing import TYPE_CHECKING

from genjax._src.core.generative.choice_map import (
    ChoiceMap,
    ChoiceMapConstraint,
)
from genjax._src.core.generative.core import (
    Argdiffs,
    Arguments,
    Constraint,
    EditRequest,
    Projection,
    Retdiff,
    Sample,
    Score,
    Weight,
)
from genjax._src.core.interpreters.incremental import Diff
from genjax._src.core.interpreters.staging import empty_trace
from genjax._src.core.pytree import Pytree
from genjax._src.core.typing import (
    Any,
    Callable,
    Generic,
    InAxes,
    PRNGKey,
    Self,
    TypeVar,
)

# Import `genjax` so static typecheckers can see the circular reference to "genjax.ChoiceMap" below.
if TYPE_CHECKING:
    import genjax

_C = TypeVar("_C", bound=Callable[..., Any])
ArgTuple = TypeVar("ArgTuple", bound=tuple[Any, ...])

# Generative Function type variables
R = TypeVar("R")
"""
Generic denoting the return type of a generative function.
"""
S = TypeVar("S")

Carry = TypeVar("Carry")
Y = TypeVar("Y")


#########
# Trace #
#########


class Trace(Generic[R], Pytree):
    """
    `Trace` is the type of traces of generative functions.

    A trace is a data structure used to represent sampled executions of
    generative functions. Traces track metadata associated with the probabilities
    of choices, as well as other data associated with
    the invocation of a generative function, including the arguments it
    was invoked with, its return value, and the identity of the generative function itself.
    """

    @abstractmethod
    def get_args(self) -> Arguments:
        """Returns the [`Arguments`][genjax.core.Arguments] for the [`GenerativeFunction`][genjax.core.GenerativeFunction] invocation which created the [`Trace`][genjax.core.Trace]."""

    @abstractmethod
    def get_retval(self) -> R:
        """Returns the `R` from the [`GenerativeFunction`][genjax.core.GenerativeFunction] invocation which created the [`Trace`][genjax.core.Trace]."""

    @abstractmethod
    def get_score(self) -> Score:
        """Return the [`Score`][genjax.core.Score] of the `Trace`.

        The score must satisfy a particular mathematical specification: it's either an exact density evaluation of $P$ (the distribution over samples) for the sample returned by [`genjax.Trace.get_sample`][], or _a sample from an estimator_ (a density estimate) if the generative function contains _untraced randomness_.

        Let $s$ be the score, $t$ the sample, and $a$ the arguments: when the generative function contains no _untraced randomness_, the score (in logspace) is given by:

        $$
        \\log s := \\log P(t; a)
        $$

        (**With untraced randomness**) Gen allows for the possibility of sources of randomness _which are not traced_. When these sources are included in generative computations, the score is defined so that the following property holds:

        $$
        \\mathbb{E}_{r\\sim~P(r | t; a)}\\big[\\frac{1}{s}\\big] = \\frac{1}{P(t; a)}
        $$

        This property is the one you'd want to be true if you were using a generative function with untraced randomness _as a proposal_ in a routine which uses importance sampling, for instance.

        In GenJAX, one way you might encounter this is by using pseudo-random routines in your modeling code:
        ```python
        # notice how the key is explicit
        @genjax.gen
        def model_with_untraced_randomness(key: PRNGKey):
            x = genjax.normal(0.0, 1.0) "x"
            v = some_random_process(key, x)
            y = genjax.normal(v, 1.0) @ "y"
        ```

        In this case, the score (in logspace) is given by:

        $$
        \\log s := \\log P(r, t; a) - \\log Q(r; a)
        $$

        which satisfies the requirement by virtue of the fact:

        $$
        \\begin{aligned}
        \\mathbb{E}_{r\\sim~P(r | t; a)}\\big[\\frac{1}{s}\\big] &= \\mathbb{E}_{r\\sim P(r | t; a)}\\big[\\frac{Q(r; a)}{P(r, t; a)} \\big] \\\\ &= \\frac{1}{P(t; a)} \\mathbb{E}_{r\\sim P(r | t; a)}\\big[\\frac{Q(r; a)}{P(r | t; a)}\\big] \\\\
        &= \\frac{1}{P(t; a)}
        \\end{aligned}
        $$

        """

    @abstractmethod
    def get_sample(self) -> Sample:
        """Return the [`Sample`][genjax.core.Sample] sampled from the distribution over samples by the generative function during the invocation which created the [`Trace`][genjax.core.Trace]."""

    @abstractmethod
    def get_choices(self) -> "genjax.ChoiceMap":
        """Version of [`genjax.Trace.get_sample`][] for traces where the sample is an instance of [`genjax.ChoiceMap`][]."""
        pass

    @abstractmethod
    def get_gen_fn(self) -> "GenerativeFunction[R]":
        """Returns the [`GenerativeFunction`][genjax.core.GenerativeFunction] whose invocation created the [`Trace`][genjax.core.Trace]."""
        pass

    def edit(
        self,
        key: PRNGKey,
        request: EditRequest,
        argdiffs: tuple[Any, ...] | None = None,
    ) -> tuple[Self, Weight, Retdiff[R], EditRequest]:
        """
        This method calls out to the underlying [`GenerativeFunction.edit`][genjax.core.GenerativeFunction.edit] method - see [`EditRequest`][genjax.core.EditRequest] and [`edit`][genjax.core.GenerativeFunction.edit] for more information.
        """
        return request.edit(
            key,
            self,
            Diff.no_change(self.get_args()) if argdiffs is None else argdiffs,
        )  # pyright: ignore[reportReturnType]

    def update(
        self,
        key: PRNGKey,
        constraint: ChoiceMap,
        argdiffs: tuple[Any, ...] | None = None,
    ) -> tuple[Self, Weight, Retdiff[R], Constraint]:
        """
        This method calls out to the underlying [`GenerativeFunction.edit`][genjax.core.GenerativeFunction.edit] method - see [`EditRequest`][genjax.core.EditRequest] and [`edit`][genjax.core.GenerativeFunction.edit] for more information.
        """
        return self.get_gen_fn().update(
            key,
            self,
            constraint,
            Diff.no_change(self.get_args()) if argdiffs is None else argdiffs,
        )  # pyright: ignore[reportReturnType]

    def project(
        self,
        key: PRNGKey,
        projection: Projection[Any],
    ) -> Weight:
        gen_fn = self.get_gen_fn()
        return gen_fn.project(
            key,
            self,
            projection,
        )

    ###################
    # Batch semantics #
    ###################

    @property
    def batch_shape(self):
        return len(self.get_score())


#######################
# Generative function #
#######################


class GenerativeFunction(Generic[R], Pytree):
    """
    `GenerativeFunction` is the type of _generative functions_, the main computational object in Gen.

    Generative functions are a type of probabilistic program. In terms of their mathematical specification, they come equipped with a few ingredients:

    * (**Distribution over samples**) $P(\\cdot_t, \\cdot_r; a)$ - a probability distribution over samples $t$ and untraced randomness $r$, indexed by arguments $a$. This ingredient is involved in all the interfaces and specifies the distribution over samples which the generative function represents.
    * (**Family of K/L proposals**) $(K(\\cdot_t, \\cdot_{K_r}; u, t), L(\\cdot_t, \\cdot_{L_r}; u, t)) = \\mathcal{F}(u, t)$ - a family of pairs of probabilistic programs (referred to as K and L), indexed by [`EditRequest`][genjax.core.EditRequest] $u$ and an existing sample $t$. This ingredient supports the [`edit`][genjax.core.GenerativeFunction.edit] and [`importance`][genjax.core.GenerativeFunction.importance] interface, and is used to specify an SMCP3 move which the generative function must provide in response to an edit request. K and L must satisfy additional properties, described further in [`edit`][genjax.core.GenerativeFunction.edit].
    * (**Return value function**) $f(t, r, a)$ - a deterministic return value function, which maps samples and untraced randomness to return values.

    Generative functions also support a family of [`Target`][genjax.inference.Target] distributions - a [`Target`][genjax.inference.Target] distribution is a (possibly unnormalized) distribution, typically induced by inference problems.

    * $\\delta_\\emptyset$ - the empty target, whose only possible value is the empty sample, with density 1.
    * (**Family of targets induced by $P$**) $T_P(a, c)$ - a family of targets indexed by arguments $a$ and [`Constraint`][genjax.core.Constraint] $c$, created by pairing the distribution over samples $P$ with arguments and constraint.

    Generative functions expose computations using these ingredients through the _generative function interface_ (the methods which are documented below).

    Examples:
        The interface methods can be used to implement inference algorithms directly - here's a simple example using bootstrap importance sampling directly:
        ```python exec="yes" html="true" source="material-block" session="core"
        import jax
        from jax.scipy.special import logsumexp
        from jax.random import PRNGKey
        import jax.tree_util as jtu
        from genjax import ChoiceMapBuilder as C
        from genjax import gen, uniform, flip, categorical


        @gen
        def model():
            p = uniform(0.0, 1.0) @ "p"
            f1 = flip(p) @ "f1"
            f2 = flip(p) @ "f2"


        # Bootstrap importance sampling.
        def importance_sampling(key, constraint):
            key, sub_key = jax.random.split(key)
            sub_keys = jax.random.split(sub_key, 5)
            tr, log_weights = jax.vmap(model.importance, in_axes=(0, None, None))(
                sub_keys, constraint, ()
            )
            logits = log_weights - logsumexp(log_weights)
            idx = categorical(logits)(key)
            return jtu.tree_map(lambda v: v[idx], tr.get_sample())


        sub_keys = jax.random.split(PRNGKey(0), 50)
        samples = jax.jit(jax.vmap(importance_sampling, in_axes=(0, None)))(
            sub_keys, C.kw(f1=True, f2=True)
        )
        print(samples.render_html())
        ```
    """

    def __call__(self, *args, **kwargs) -> "GenerativeFunctionClosure[R]":
        return GenerativeFunctionClosure(self, args, kwargs)

    def __abstract_call__(self, *args) -> R:
        """Used to support JAX tracing, although this default implementation involves no
        JAX operations (it takes a fixed-key sample from the return value).

        Generative functions may customize this to improve compilation time.
        """
        return self.get_zero_trace(*args).get_retval()

    def handle_kwargs(self) -> "GenerativeFunction[R]":
        """
        Returns a new GenerativeFunction like `self`, but where all GFI methods accept a tuple of arguments and a dictionary of keyword arguments.

        The returned GenerativeFunction can be invoked with `__call__` with no special argument handling (just like the original).

        In place of `args` tuples in GFI methods, the new GenerativeFunction expects a 2-tuple containing:

        1. A tuple containing the original positional arguments.
        2. A dictionary containing the keyword arguments.

        This allows for more flexible argument passing, especially useful in contexts where
        keyword arguments need to be handled separately or passed through multiple layers.

        Returns:
            A new GenerativeFunction that accepts (args_tuple, kwargs_dict) for all GFI methods.

        Example:
            ```python exec="yes" html="true" source="material-block" session="core"
            import genjax
            import jax


            @genjax.gen
            def model(x, y, z=1.0):
                _ = genjax.normal(x + y, z) @ "v"
                return x + y + z


            key = jax.random.PRNGKey(0)
            kw_model = model.handle_kwargs()

            tr = kw_model.simulate(key, ((1.0, 2.0), {"z": 3.0}))
            print(tr.render_html())
            ```
        """
        return IgnoreKwargs(self)

    def get_zero_trace(self, *args, **_kwargs) -> Trace[R]:
        """
        Returns a trace with zero values for all leaves, generated without executing the generative function.

        This method is useful for static analysis and shape inference without executing the generative function. It returns a trace with the same structure as a real trace, but filled with zero or default values.

        Args:
            *args: The arguments to the generative function.
            **_kwargs: Ignored keyword arguments.

        Returns:
            A trace with zero values, matching the structure of a real trace.

        Note:
            This method uses the `empty_trace` utility function, which creates a trace without spending any FLOPs. The resulting trace has the correct structure but contains placeholder zero values.

        Example:
            ```python exec="yes" html="true" source="material-block" session="core"
            @genjax.gen
            def weather_model():
                temperature = genjax.normal(20.0, 5.0) @ "temperature"
                is_sunny = genjax.bernoulli(0.7) @ "is_sunny"
                return {"temperature": temperature, "is_sunny": is_sunny}


            zero_trace = weather_model.get_zero_trace()
            print("Zero trace structure:")
            print(zero_trace.render_html())

            print("\nActual simulation:")
            key = jax.random.key(0)
            actual_trace = weather_model.simulate(key, ())
            print(actual_trace.render_html())
            ```
        """
        return empty_trace(self, args)

    @abstractmethod
    def simulate(
        self,
        key: PRNGKey,
        args: Arguments,
    ) -> Trace[R]:
        """
        Execute the generative function, sampling from its distribution over samples, and return a [`Trace`][genjax.core.Trace].

        ## More on traces

        The [`Trace`][genjax.core.Trace] returned by `simulate` implements its own interface.

        It is responsible for storing the arguments of the invocation ([`genjax.Trace.get_args`][]), the return value of the generative function ([`genjax.Trace.get_retval`][]), the identity of the generative function which produced the trace ([`genjax.Trace.get_gen_fn`][]), the sample of traced random choices produced during the invocation ([`genjax.Trace.get_sample`][]) and _the score_ of the sample ([`genjax.Trace.get_score`][]).

        Examples:
            ```python exec="yes" html="true" source="material-block" session="core"
            import genjax
            from jax import vmap, jit
            from jax.random import PRNGKey
            from jax.random import split


            @genjax.gen
            def model():
                x = genjax.normal(0.0, 1.0) @ "x"
                return x


            key = PRNGKey(0)
            tr = model.simulate(key, ())
            print(tr.render_html())
            ```

            Another example, using the same model, composed into [`genjax.repeat`](combinators.md#genjax.repeat) - which creates a new generative function, which has the same interface:
            ```python exec="yes" html="true" source="material-block" session="core"
            @genjax.gen
            def model():
                x = genjax.normal(0.0, 1.0) @ "x"
                return x


            key = PRNGKey(0)
            tr = model.repeat(n=10).simulate(key, ())
            print(tr.render_html())
            ```

            (**Fun, flirty, fast ... parallel?**) Feel free to use `jax.jit` and `jax.vmap`!
            ```python exec="yes" html="true" source="material-block" session="core"
            key = PRNGKey(0)
            sub_keys = split(key, 10)
            sim = model.repeat(n=10).simulate
            tr = jit(vmap(sim, in_axes=(0, None)))(sub_keys, ())
            print(tr.render_html())
            ```
        """

    @abstractmethod
    def assess(
        self,
        sample: ChoiceMap,
        args: Arguments,
    ) -> tuple[Score, R]:
        """
        Return [the score][genjax.core.Trace.get_score] and [the return value][genjax.core.Trace.get_retval] when the generative function is invoked with the provided arguments, and constrained to take the provided sample as the sampled value.

        It is an error if the provided sample value is off the support of the distribution over the `Sample` type, or otherwise induces a partial constraint on the execution of the generative function (which would require the generative function to provide an `edit` implementation which responds to the `EditRequest` induced by the [`importance`][genjax.core.GenerativeFunction.importance] interface).

        Examples:
            This method is similar to density evaluation interfaces for distributions.
            ```python exec="yes" html="true" source="material-block" session="core"
            from genjax import normal
            from genjax import ChoiceMapBuilder as C

            sample = C.v(1.0)
            score, retval = normal.assess(sample, (1.0, 1.0))
            print((score, retval))
            ```

            But it also works with generative functions that sample from spaces with more structure:

            ```python exec="yes" html="true" source="material-block" session="core"
            from genjax import gen
            from genjax import normal
            from genjax import ChoiceMapBuilder as C


            @gen
            def model():
                v1 = normal(0.0, 1.0) @ "v1"
                v2 = normal(v1, 1.0) @ "v2"


            sample = C.kw(v1=1.0, v2=0.0)
            score, retval = model.assess(sample, ())
            print((score, retval))
            ```
        """

    @abstractmethod
    def generate(
        self,
        key: PRNGKey,
        constraint: Constraint,
        args: Arguments,
    ) -> tuple[Trace[R], Weight]:
        pass

    @abstractmethod
    def project(
        self,
        key: PRNGKey,
        trace: Trace[R],
        projection: Projection[Any],
    ) -> Weight:
        pass

    @abstractmethod
    def edit(
        self,
        key: PRNGKey,
        trace: Trace[R],
        edit_request: EditRequest,
        argdiffs: Argdiffs,
    ) -> tuple[Trace[R], Weight, Retdiff[R], EditRequest]:
        """
        Update a trace in response to an [`EditRequest`][genjax.core.EditRequest], returning a new [`Trace`][genjax.core.Trace], an incremental [`Weight`][genjax.core.Weight] for the new target, a [`Retdiff`][genjax.core.Retdiff] return value tagged with change information, and a backward [`EditRequest`][genjax.core.EditRequest] which requests the reverse move (to go back to the original trace).

        The specification of this interface is parametric over the kind of `EditRequest` -- responding to an `EditRequest` instance requires that the generative function provides an implementation of a sequential Monte Carlo move in the [SMCP3](https://proceedings.mlr.press/v206/lew23a.html) framework. Users of inference algorithms are not expected to understand the ingredients, but inference algorithm developers are.

        Examples:
            Updating a trace in response to a request for a [`Target`][genjax.inference.Target] change induced by a change to the arguments:
            ```python exec="yes" source="material-block" session="core"
            from genjax import gen
            from genjax import normal
            from genjax import Diff
            from genjax import Update
            from genjax import ChoiceMapConstraint
            from genjax import ChoiceMap as C

            key = PRNGKey(0)


            @gen
            def model(var):
                v1 = normal(0.0, 1.0) @ "v1"
                v2 = normal(v1, var) @ "v2"
                return v2


            # Generating an initial trace properly weighted according
            # to the target induced by the constraint.
            constraint = C.kw(v2=1.0)
            initial_tr, w = model.importance(key, constraint, (1.0,))

            # Updating the trace to a new target.
            new_tr, inc_w, retdiff, bwd_prob = model.edit(
                key,
                initial_tr,
                Update(
                    ChoiceMapConstraint(C.empty()),
                ),
                Diff.unknown_change((3.0,)),
            )
            ```

            Now, let's inspect the trace:
            ```python exec="yes" html="true" source="material-block" session="core"
            # Inspect the trace, the sampled values should not have changed!
            sample = new_tr.get_sample()
            print(sample["v1"], sample["v2"])
            ```

            And the return value diff:
            ```python exec="yes" html="true" source="material-block" session="core"
            # The return value also should not have changed!
            print(retdiff.render_html())
            ```

            As expected, neither have changed -- but the weight is non-zero:
            ```python exec="yes" html="true" source="material-block" session="core"
            print(w)
            ```

        ## Mathematical ingredients behind edit

        The `edit` interface exposes [SMCP3 moves](https://proceedings.mlr.press/v206/lew23a.html). Here, we omit the measure theoretic description, and refer interested readers to [the paper](https://proceedings.mlr.press/v206/lew23a.html). Informally, the ingredients of such a move are:

        * The previous target $T$.
        * The new target $T'$.
        * A pair of kernel probabilistic programs, called $K$ and $L$:
            * The K kernel is a kernel probabilistic program which accepts a previous sample $x_{t-1}$ from $T$ as an argument, may sample auxiliary randomness $u_K$, and returns a new sample $x_t$ approximately distributed according to $T'$, along with transformed randomness $u_L$.
            * The L kernel is a kernel probabilistic program which accepts the new sample $x_t$, and provides a density evaluator for the auxiliary randomness $u_L$ which K returns, and an inverter $x_t \\mapsto x_{t-1}$ which is _almost everywhere_ the identity function.

        The specification of these ingredients are encapsulated in the type signature of the `edit` interface.

        ## Understanding the `edit` interface

        The `edit` interface uses the mathematical ingredients described above to perform probability-aware mutations and incremental [`Weight`][genjax.core.Weight] computations on [`Trace`][genjax.core.Trace] instances, which allows Gen to provide automation to support inference agorithms like importance sampling, SMC, MCMC and many more.

        An `EditRequest` denotes a function $tr \\mapsto (T, T')$ from traces to a pair of targets (the previous [`Target`][genjax.inference.Target] $T$, and the final [`Target`][genjax.inference.Target] $T'$).

        Several common types of moves can be requested via the `Update` type:

        ```python exec="yes" source="material-block" session="core"
        from genjax import Update
        from genjax import ChoiceMap, ChoiceMapConstraint

        g = Update(
            ChoiceMapConstraint(ChoiceMap.empty()),  # Constraint
        )
        ```

        `Update` contains information about changes to the arguments of the generative function ([`Argdiffs`][genjax.core.Argdiffs]) and a constraint which specifies an additional move to be performed.

        ```python exec="yes" html="true" source="material-block" session="core"
        new_tr, inc_w, retdiff, bwd_prob = model.edit(
            key,
            initial_tr,
            Update(
                ChoiceMapConstraint(C.kw(v1=3.0)),
            ),
            Diff.unknown_change((3.0,)),
        )
        print((new_tr.get_sample()["v1"], w))
        ```

        **Additional notes on [`Argdiffs`][genjax.core.Argdiffs]**

        Argument changes induce changes to the distribution over samples, internal K and L proposals, and (by virtue of changes to $P$) target distributions. The [`Argdiffs`][genjax.core.Argdiffs] type denotes the type of values attached with a _change type_, a piece of data which indicates how the value has changed from the arguments which created the trace. Generative functions can utilize change type information to inform efficient [`edit`][genjax.core.GenerativeFunction.edit] implementations.
        """
        pass

    ######################
    # Derived interfaces #
    ######################

    def update(
        self,
        key: PRNGKey,
        trace: Trace[R],
        constraint: ChoiceMap,
        argdiffs: Argdiffs,
    ) -> tuple[Trace[R], Weight, Retdiff[R], Constraint]:
        request = Update(
            ChoiceMapConstraint(constraint),
        )
        tr, w, rd, bwd = request.edit(
            key,
            trace,
            argdiffs,
        )
        assert isinstance(bwd, Update), type(bwd)
        return tr, w, rd, bwd.constraint

    def importance(
        self,
        key: PRNGKey,
        constraint: ChoiceMap | Constraint,
        args: Arguments,
    ) -> tuple[Trace[R], Weight]:
        """
        Returns a properly weighted pair, a [`Trace`][genjax.core.Trace] and a [`Weight`][genjax.core.Weight], properly weighted for the target induced by the generative function for the provided constraint and arguments.

        Examples:
            (**Full constraints**) A simple example using the `importance` interface on distributions:
            ```python exec="yes" html="true" source="material-block" session="core"
            from genjax import normal
            from genjax import ChoiceMapBuilder as C
            from jax.random import PRNGKey

            key = PRNGKey(0)

            tr, w = normal.importance(key, C.v(1.0), (0.0, 1.0))
            print(tr.get_sample().render_html())
            ```

            (**Internal proposal for partial constraints**) Specifying a _partial_ constraint on a [`StaticGenerativeFunction`][genjax.StaticGenerativeFunction]:
            ```python exec="yes" html="true" source="material-block" session="core"
            from genjax import flip, uniform, gen
            from genjax import ChoiceMapBuilder as C


            @gen
            def model():
                p = uniform(0.0, 1.0) @ "p"
                f1 = flip(p) @ "f1"
                f2 = flip(p) @ "f2"


            tr, w = model.importance(key, C.kw(f1=True, f2=True), ())
            print(tr.get_sample().render_html())
            ```

        Under the hood, creates an [`EditRequest`][genjax.core.EditRequest] which requests that the generative function respond with a move from the _empty_ trace (the only possible value for _empty_ target $\\delta_\\emptyset$) to the target induced by the generative function for constraint $C$ with arguments $a$.
        """
        return self.generate(
            key,
            constraint
            if isinstance(constraint, Constraint)
            else ChoiceMapConstraint(constraint),
            args,
        )

    def propose(
        self,
        key: PRNGKey,
        args: Arguments,
    ) -> tuple[Sample, Score, R]:
        """
        Samples a [`Sample`][genjax.core.Sample] and any untraced randomness $r$ from the generative function's distribution over samples ($P$), and returns the [`Score`][genjax.core.Score] of that sample under the distribution, and the `R` of the generative function's return value function $f(r, t, a)$ for the sample and untraced randomness.
        """
        tr = self.simulate(key, args)
        sample = tr.get_sample()
        score = tr.get_score()
        retval = tr.get_retval()
        return sample, score, retval

    ######################################################
    # Convenience: postfix syntax for combinators / DSLs #
    ######################################################

    ###############
    # Combinators #
    ###############

    # TODO think through, or note, that the R that comes out will have to be bounded by pytree.
    def vmap(self, /, *, in_axes: InAxes = 0) -> "GenerativeFunction[R]":
        """
        Returns a [`GenerativeFunction`][genjax.GenerativeFunction] that performs a vectorized map over the argument specified by `in_axes`. Traced values are nested under an index, and the retval is vectorized.

        Args:
            in_axes: Selector specifying which input arguments (or index into them) should be vectorized. Defaults to 0, i.e., the first argument. See [this link](https://jax.readthedocs.io/en/latest/pytrees.html#applying-optional-parameters-to-pytrees) for more detail.

        Returns:
            A new [`GenerativeFunction`][genjax.GenerativeFunction] that accepts an argument of one-higher dimension at the position specified by `in_axes`.

        Examples:
            ```python exec="yes" html="true" source="material-block" session="gen-fn"
            import jax
            import jax.numpy as jnp
            import genjax


            @genjax.gen
            def model(x):
                v = genjax.normal(x, 1.0) @ "v"
                return genjax.normal(v, 0.01) @ "q"


            vmapped = model.vmap(in_axes=0)

            key = jax.random.key(314159)
            arr = jnp.ones(100)

            # `vmapped` accepts an array if numbers instead of the original
            # single number that `model` accepted.
            tr = jax.jit(vmapped.simulate)(key, (arr,))

            print(tr.render_html())
            ```
        """
        import genjax

        return genjax.vmap(in_axes=in_axes)(self)

    def repeat(self, /, *, n: int) -> "GenerativeFunction[R]":
        """
        Returns a [`genjax.GenerativeFunction`][] that samples from `self` `n` times, returning a vector of `n` results.

        The values traced by each call `gen_fn` will be nested under an integer index that matches the loop iteration index that generated it.

        This combinator is useful for creating multiple samples from `self` in a batched manner.

        Args:
            n: The number of times to sample from the generative function.

        Returns:
            A new [`genjax.GenerativeFunction`][] that samples from the original function `n` times.

        Examples:
            ```python exec="yes" html="true" source="material-block" session="repeat"
            import genjax, jax


            @genjax.gen
            def normal_draw(mean):
                return genjax.normal(mean, 1.0) @ "x"


            normal_draws = normal_draw.repeat(n=10)

            key = jax.random.key(314159)

            # Generate 10 draws from a normal distribution with mean 2.0
            tr = jax.jit(normal_draws.simulate)(key, (2.0,))
            print(tr.render_html())
            ```
        """
        import genjax

        return genjax.repeat(n=n)(self)

    def scan(
        self: "GenerativeFunction[tuple[Carry, Y]]",
        /,
        *,
        n: int | None = None,
    ) -> "GenerativeFunction[tuple[Carry, Y]]":
        """
        When called on a [`genjax.GenerativeFunction`][] of type `(c, a) -> (c, b)`, returns a new [`genjax.GenerativeFunction`][] of type `(c, [a]) -> (c, [b])` where

        - `c` is a loop-carried value, which must hold a fixed shape and dtype across all iterations
        - `a` may be a primitive, an array type or a pytree (container) type with array leaves
        - `b` may be a primitive, an array type or a pytree (container) type with array leaves.

        The values traced by each call to the original generative function will be nested under an integer index that matches the loop iteration index that generated it.

        For any array type specifier `t`, `[t]` represents the type with an additional leading axis, and if `t` is a pytree (container) type with array leaves then `[t]` represents the type with the same pytree structure and corresponding leaves each with an additional leading axis.

        When the type of `xs` in the snippet below (denoted `[a]` above) is an array type or None, and the type of `ys` in the snippet below (denoted `[b]` above) is an array type, the semantics of the returned [`genjax.GenerativeFunction`][] are given roughly by this Python implementation:

        ```python
        def scan(f, init, xs, length=None):
            if xs is None:
                xs = [None] * length
            carry = init
            ys = []
            for x in xs:
                carry, y = f(carry, x)
                ys.append(y)
            return carry, np.stack(ys)
        ```

        Unlike that Python version, both `xs` and `ys` may be arbitrary pytree values, and so multiple arrays can be scanned over at once and produce multiple output arrays. `None` is actually a special case of this, as it represents an empty pytree.

        The loop-carried value `c` must hold a fixed shape and dtype across all iterations (and not just be consistent up to NumPy rank/shape broadcasting and dtype promotion rules, for example). In other words, the type `c` in the type signature above represents an array with a fixed shape and dtype (or a nested tuple/list/dict container data structure with a fixed structure and arrays with fixed shape and dtype at the leaves).

        Args:
            n: optional integer specifying the number of loop iterations, which (if supplied) must agree with the sizes of leading axes of the arrays in the returned function's second argument. If supplied then the returned generative function can take `None` as its second argument.

        Returns:
            A new [`genjax.GenerativeFunction`][] that takes a loop-carried value and a new input, and returns a new loop-carried value along with either `None` or an output to be collected into the second return value.

        Examples:
            Scan for 1000 iterations with no array input:
            ```python exec="yes" html="true" source="material-block" session="scan"
            import jax
            import genjax


            @genjax.gen
            def random_walk_step(prev, _):
                x = genjax.normal(prev, 1.0) @ "x"
                return x, None


            random_walk = random_walk_step.scan(n=1000)

            init = 0.5
            key = jax.random.key(314159)

            tr = jax.jit(random_walk.simulate)(key, (init, None))
            print(tr.render_html())
            ```

            Scan across an input array:
            ```python exec="yes" html="true" source="material-block" session="scan"
            import jax.numpy as jnp


            @genjax.gen
            def add_and_square_step(sum, x):
                new_sum = sum + x
                return new_sum, sum * sum


            # notice no `n` parameter supplied:
            add_and_square_all = add_and_square_step.scan()
            init = 0.0
            xs = jnp.ones(10)

            tr = jax.jit(add_and_square_all.simulate)(key, (init, xs))

            # The retval has the final carry and an array of all `sum*sum` returned.
            print(tr.render_html())
            ```
        """
        import genjax

        return genjax.scan(n=n)(self)

    def accumulate(self) -> "GenerativeFunction[R]":
        """
        When called on a [`genjax.GenerativeFunction`][] of type `(c, a) -> c`, returns a new [`genjax.GenerativeFunction`][] of type `(c, [a]) -> [c]` where

        - `c` is a loop-carried value, which must hold a fixed shape and dtype across all iterations
        - `[c]` is an array of all loop-carried values seen during iteration (including the first)
        - `a` may be a primitive, an array type or a pytree (container) type with array leaves

        All traced values are nested under an index.

        For any array type specifier `t`, `[t]` represents the type with an additional leading axis, and if `t` is a pytree (container) type with array leaves then `[t]` represents the type with the same pytree structure and corresponding leaves each with an additional leading axis.

        The semantics of the returned [`genjax.GenerativeFunction`][] are given roughly by this Python implementation (note the similarity to [`itertools.accumulate`](https://docs.python.org/3/library/itertools.html#itertools.accumulate)):

        ```python
        def accumulate(f, init, xs):
            carry = init
            carries = [init]
            for x in xs:
                carry = f(carry, x)
                carries.append(carry)
            return carries
        ```

        Unlike that Python version, both `xs` and `carries` may be arbitrary pytree values, and so multiple arrays can be scanned over at once and produce multiple output arrays.

        The loop-carried value `c` must hold a fixed shape and dtype across all iterations (and not just be consistent up to NumPy rank/shape broadcasting and dtype promotion rules, for example). In other words, the type `c` in the type signature above represents an array with a fixed shape and dtype (or a nested tuple/list/dict container data structure with a fixed structure and arrays with fixed shape and dtype at the leaves).

        Examples:
            ```python exec="yes" html="true" source="material-block" session="scan"
            import jax
            import genjax
            import jax.numpy as jnp


            @genjax.accumulate()
            @genjax.gen
            def add(sum, x):
                new_sum = sum + x
                return new_sum


            init = 0.0
            key = jax.random.key(314159)
            xs = jnp.ones(10)

            tr = jax.jit(add.simulate)(key, (init, xs))
            print(tr.render_html())
            ```
        """
        import genjax

        return genjax.accumulate()(self)

    def reduce(self) -> "GenerativeFunction[R]":
        """
        When called on a [`genjax.GenerativeFunction`][] of type `(c, a) -> c`, returns a new [`genjax.GenerativeFunction`][] of type `(c, [a]) -> c` where

        - `c` is a loop-carried value, which must hold a fixed shape and dtype across all iterations
        - `a` may be a primitive, an array type or a pytree (container) type with array leaves

        All traced values are nested under an index.

        For any array type specifier `t`, `[t]` represents the type with an additional leading axis, and if `t` is a pytree (container) type with array leaves then `[t]` represents the type with the same pytree structure and corresponding leaves each with an additional leading axis.

        The semantics of the returned [`genjax.GenerativeFunction`][] are given roughly by this Python implementation (note the similarity to [`functools.reduce`](https://docs.python.org/3/library/itertools.html#functools.reduce)):

        ```python
        def reduce(f, init, xs):
            carry = init
            for x in xs:
                carry = f(carry, x)
            return carry
        ```

        Unlike that Python version, both `xs` and `carry` may be arbitrary pytree values, and so multiple arrays can be scanned over at once and produce multiple output arrays.

        The loop-carried value `c` must hold a fixed shape and dtype across all iterations (and not just be consistent up to NumPy rank/shape broadcasting and dtype promotion rules, for example). In other words, the type `c` in the type signature above represents an array with a fixed shape and dtype (or a nested tuple/list/dict container data structure with a fixed structure and arrays with fixed shape and dtype at the leaves).

        Examples:
            sum an array of numbers:
            ```python exec="yes" html="true" source="material-block" session="scan"
            import jax
            import genjax
            import jax.numpy as jnp


            @genjax.reduce()
            @genjax.gen
            def add(sum, x):
                new_sum = sum + x
                return new_sum


            init = 0.0
            key = jax.random.key(314159)
            xs = jnp.ones(10)

            tr = jax.jit(add.simulate)(key, (init, xs))
            print(tr.render_html())
            ```
        """
        import genjax

        return genjax.reduce()(self)

    def iterate(
        self,
        /,
        *,
        n: int,
    ) -> "GenerativeFunction[R]":
        """
        When called on a [`genjax.GenerativeFunction`][] of type `a -> a`, returns a new [`genjax.GenerativeFunction`][] of type `a -> [a]` where

        - `a` is a loop-carried value, which must hold a fixed shape and dtype across all iterations
        - `[a]` is an array of all `a`, `f(a)`, `f(f(a))` etc. values seen during iteration.

        All traced values are nested under an index.

        The semantics of the returned [`genjax.GenerativeFunction`][] are given roughly by this Python implementation:

        ```python
        def iterate(f, n, init):
            input = init
            seen = [init]
            for _ in range(n):
                input = f(input)
                seen.append(input)
            return seen
        ```

        `init` may be an arbitrary pytree value, and so multiple arrays can be iterated over at once and produce multiple output arrays.

        The iterated value `a` must hold a fixed shape and dtype across all iterations (and not just be consistent up to NumPy rank/shape broadcasting and dtype promotion rules, for example). In other words, the type `a` in the type signature above represents an array with a fixed shape and dtype (or a nested tuple/list/dict container data structure with a fixed structure and arrays with fixed shape and dtype at the leaves).

        Args:
            n: the number of iterations to run.

        Examples:
            iterative addition, returning all intermediate sums:
            ```python exec="yes" html="true" source="material-block" session="scan"
            import jax
            import genjax


            @genjax.iterate(n=100)
            @genjax.gen
            def inc(x):
                return x + 1


            init = 0.0
            key = jax.random.key(314159)

            tr = jax.jit(inc.simulate)(key, (init,))
            print(tr.render_html())
            ```
        """
        import genjax

        return genjax.iterate(n=n)(self)

    def iterate_final(
        self,
        /,
        *,
        n: int,
    ) -> "GenerativeFunction[R]":
        """
        Returns a decorator that wraps a [`genjax.GenerativeFunction`][] of type `a -> a` and returns a new [`genjax.GenerativeFunction`][] of type `a -> a` where

        - `a` is a loop-carried value, which must hold a fixed shape and dtype across all iterations
        - the original function is invoked `n` times with each input coming from the previous invocation's output, so that the new function returns $f^n(a)$

        All traced values are nested under an index.

        The semantics of the returned [`genjax.GenerativeFunction`][] are given roughly by this Python implementation:

        ```python
        def iterate_final(f, n, init):
            ret = init
            for _ in range(n):
                ret = f(ret)
            return ret
        ```

        `init` may be an arbitrary pytree value, and so multiple arrays can be iterated over at once and produce multiple output arrays.

        The iterated value `a` must hold a fixed shape and dtype across all iterations (and not just be consistent up to NumPy rank/shape broadcasting and dtype promotion rules, for example). In other words, the type `a` in the type signature above represents an array with a fixed shape and dtype (or a nested tuple/list/dict container data structure with a fixed structure and arrays with fixed shape and dtype at the leaves).

        Args:
            n: the number of iterations to run.

        Examples:
            iterative addition:
            ```python exec="yes" html="true" source="material-block" session="scan"
            import jax
            import genjax


            @genjax.iterate_final(n=100)
            @genjax.gen
            def inc(x):
                return x + 1


            init = 0.0
            key = jax.random.key(314159)

            tr = jax.jit(inc.simulate)(key, (init,))
            print(tr.render_html())
            ```
        """
        import genjax

        return genjax.iterate_final(n=n)(self)

    def mask(self, /) -> "GenerativeFunction[genjax.Mask[R]]":
        """
        Enables dynamic masking of generative functions. Returns a new [`genjax.GenerativeFunction`][] like `self`, but which accepts an additional boolean first argument.

        If `True`, the invocation of `self` is masked, and its contribution to the score is ignored. If `False`, it has the same semantics as if one was invoking `self` without masking.

        The return value type is a `Mask`, with a flag value equal to the supplied boolean.

        Returns:
            The masked version of the original [`genjax.GenerativeFunction`][].

        Examples:
            Masking a normal draw:
            ```python exec="yes" html="true" source="material-block" session="mask"
            import genjax, jax


            @genjax.gen
            def normal_draw(mean):
                return genjax.normal(mean, 1.0) @ "x"


            masked_normal_draw = normal_draw.mask()

            key = jax.random.key(314159)
            tr = jax.jit(masked_normal_draw.simulate)(
                key,
                (
                    False,
                    2.0,
                ),
            )
            print(tr.render_html())
            ```
        """
        import genjax

        return genjax.mask(self)

    def or_else(self, gen_fn: "GenerativeFunction[R]", /) -> "GenerativeFunction[R]":
        """
        Returns a [`GenerativeFunction`][genjax.GenerativeFunction] that accepts

        - a boolean argument
        - an argument tuple for `self`
        - an argument tuple for the supplied `gen_fn`

        and acts like `self` when the boolean is `True` or like `gen_fn` otherwise.

        Args:
            gen_fn: called when the boolean argument is `False`.

        Examples:
            ```python exec="yes" html="true" source="material-block" session="gen-fn"
            import jax
            import jax.numpy as jnp
            import genjax


            @genjax.gen
            def if_model(x):
                return genjax.normal(x, 1.0) @ "if_value"


            @genjax.gen
            def else_model(x):
                return genjax.normal(x, 5.0) @ "else_value"


            @genjax.gen
            def model(toss: bool):
                # Note that the returned model takes a new boolean predicate in
                # addition to argument tuples for each branch.
                return if_model.or_else(else_model)(toss, (1.0,), (10.0,)) @ "tossed"


            key = jax.random.key(314159)

            tr = jax.jit(model.simulate)(key, (True,))

            print(tr.render_html())
            ```
        """
        import genjax

        return genjax.or_else(self, gen_fn)

    def switch(
        self, *branches: "GenerativeFunction[R]"
    ) -> "genjax.SwitchCombinator[R]":
        """
        Given `n` [`genjax.GenerativeFunction`][] inputs, returns a new [`genjax.GenerativeFunction`][] that accepts `n+2` arguments:

        - an index in the range $[0, n+1)$
        - a tuple of arguments for `self` and each of the input generative functions (`n+1` total tuples)

        and executes the generative function at the supplied index with its provided arguments.

        If `index` is out of bounds, `index` is clamped to within bounds.

        Examples:
            ```python exec="yes" html="true" source="material-block" session="switch"
            import jax, genjax


            @genjax.gen
            def branch_1():
                x = genjax.normal(0.0, 1.0) @ "x1"


            @genjax.gen
            def branch_2():
                x = genjax.bernoulli(0.3) @ "x2"


            switch = branch_1.switch(branch_2)

            key = jax.random.key(314159)
            jitted = jax.jit(switch.simulate)

            # Select `branch_2` by providing 1:
            tr = jitted(key, (1, (), ()))

            print(tr.render_html())
            ```
        """
        import genjax

        return genjax.switch(self, *branches)

    def mix(self, *fns: "GenerativeFunction[R]") -> "GenerativeFunction[R]":
        """
        Takes any number of [`genjax.GenerativeFunction`][]s and returns a new [`genjax.GenerativeFunction`][] that represents a mixture model.

        The returned generative function takes the following arguments:

        - `mixture_logits`: Logits for the categorical distribution used to select a component.
        - `*args`: Argument tuples for `self` and each of the input generative functions

        and samples from `self` or one of the input generative functions based on a draw from a categorical distribution defined by the provided mixture logits.

        Args:
            *fns: Variable number of [`genjax.GenerativeFunction`][]s to be mixed with `self`.

        Returns:
            A new [`genjax.GenerativeFunction`][] representing the mixture model.

        Examples:
            ```python exec="yes" html="true" source="material-block" session="mix"
            import jax
            import genjax


            # Define component generative functions
            @genjax.gen
            def component1(x):
                return genjax.normal(x, 1.0) @ "y"


            @genjax.gen
            def component2(x):
                return genjax.normal(x, 2.0) @ "y"


            # Create mixture model
            mixture = component1.mix(component2)

            # Use the mixture model
            key = jax.random.key(0)
            logits = jax.numpy.array([0.3, 0.7])  # Favors component2
            trace = mixture.simulate(key, (logits, (0.0,), (7.0,)))
            print(trace.render_html())
                ```
        """
        import genjax

        return genjax.mix(self, *fns)

    def dimap(
        self,
        /,
        *,
        pre: Callable[..., ArgTuple],
        post: Callable[[ArgTuple, R], S],
        info: str | None = None,
    ) -> "GenerativeFunction[S]":
        """
        Returns a new [`genjax.GenerativeFunction`][] and applies pre- and post-processing functions to its arguments and return value.

        !!! info
            Prefer [`genjax.GenerativeFunction.map`][] if you only need to transform the return value, or [`genjax.GenerativeFunction.contramap`][] if you only need to transform the arguments.

        Args:
            pre: A callable that preprocesses the arguments before passing them to the wrapped function. Note that `pre` must return a _tuple_ of arguments, not a bare argument. Default is the identity function.
            post: A callable that postprocesses the return value of the wrapped function. Default is the identity function.
            info: An optional string providing additional information about the `dimap` operation.

        Returns:
            A new [`genjax.GenerativeFunction`][] with `pre` and `post` applied.

        Examples:
            ```python exec="yes" html="true" source="material-block" session="dimap"
            import jax, genjax


            # Define pre- and post-processing functions
            def pre_process(x, y):
                return (x + 1, y * 2)


            def post_process(args, retval):
                return retval**2


            @genjax.gen
            def model(x, y):
                return genjax.normal(x, y) @ "z"


            dimap_model = model.dimap(
                pre=pre_process, post=post_process, info="Square of normal"
            )

            # Use the dimap model
            key = jax.random.key(0)
            trace = dimap_model.simulate(key, (2.0, 3.0))

            print(trace.render_html())
            ```
        """
        import genjax

        return genjax.dimap(pre=pre, post=post, info=info)(self)

    def map(
        self, f: Callable[[R], S], *, info: str | None = None
    ) -> "GenerativeFunction[S]":
        """
        Specialized version of [`genjax.dimap`][] where only the post-processing function is applied.

        Args:
            f: A callable that postprocesses the return value of the wrapped function.
            info: An optional string providing additional information about the `map` operation.

        Returns:
            A [`genjax.GenerativeFunction`][] that acts like `self` with a post-processing function to its return value.

        Examples:
            ```python exec="yes" html="true" source="material-block" session="map"
            import jax, genjax


            # Define a post-processing function
            def square(x):
                return x**2


            @genjax.gen
            def model(x):
                return genjax.normal(x, 1.0) @ "z"


            map_model = model.map(square, info="Square of normal")

            # Use the map model
            key = jax.random.key(0)
            trace = map_model.simulate(key, (2.0,))

            print(trace.render_html())
            ```
        """
        import genjax

        return genjax.map(f=f, info=info)(self)

    def contramap(
        self, f: Callable[..., ArgTuple], *, info: str | None = None
    ) -> "GenerativeFunction[R]":
        """
        Specialized version of [`genjax.GenerativeFunction.dimap`][] where only the pre-processing function is applied.

        Args:
            f: A callable that preprocesses the arguments of the wrapped function. Note that `f` must return a _tuple_ of arguments, not a bare argument.
            info: An optional string providing additional information about the `contramap` operation.

        Returns:
            A [`genjax.GenerativeFunction`][] that acts like `self` with a pre-processing function to its arguments.

        Examples:
            ```python exec="yes" html="true" source="material-block" session="contramap"
            import jax, genjax


            # Define a pre-processing function.
            # Note that this function must return a tuple of arguments!
            def add_one(x):
                return (x + 1,)


            @genjax.gen
            def model(x):
                return genjax.normal(x, 1.0) @ "z"


            contramap_model = model.contramap(add_one, info="Add one to input")

            # Use the contramap model
            key = jax.random.key(0)
            trace = contramap_model.simulate(key, (2.0,))

            print(trace.render_html())
            ```
        """
        import genjax

        return genjax.contramap(f=f, info=info)(self)

    #####################
    # GenSP / inference #
    #####################

    def marginal(
        self,
        /,
        *,
        selection: Any | None = None,
        algorithm: Any | None = None,
    ) -> "genjax.Marginal[R]":
        from genjax import Selection, marginal

        if selection is None:
            selection = Selection.all()

        return marginal(selection=selection, algorithm=algorithm)(self)


# NOTE: Setup a global handler stack for the `trace` callee sugar.
# C.f. above.
# This stack will not interact with JAX tracers at all
# so it's safe, and will be resolved at JAX tracing time.
GLOBAL_TRACE_OP_HANDLER_STACK: list[Callable[..., Any]] = []


def handle_off_trace_stack(addr, gen_fn: GenerativeFunction[R], args) -> R:
    if GLOBAL_TRACE_OP_HANDLER_STACK:
        handler = GLOBAL_TRACE_OP_HANDLER_STACK[-1]
        return handler(addr, gen_fn, args)
    else:
        raise Exception(
            "Attempting to invoke trace outside of a tracing context.\nIf you want to invoke the generative function closure, and recieve a return value,\ninvoke it with a key."
        )


def push_trace_overload_stack(handler, fn):
    def wrapped(*args):
        GLOBAL_TRACE_OP_HANDLER_STACK.append(handler)
        ret = fn(*args)
        GLOBAL_TRACE_OP_HANDLER_STACK.pop()
        return ret

    return wrapped


@Pytree.dataclass
class IgnoreKwargs(Generic[R], GenerativeFunction[R]):
    """
    A wrapper for a [`genjax.GenerativeFunction`][] that ignores keyword arguments.

    This class wraps another [`genjax.GenerativeFunction`][] and modifies its GFI methods to accept
    a tuple of (args, kwargs) as the 'args' parameter. The kwargs are then ignored in the
    actual GFI calls to the wrapped GenerativeFunction.

    This class is used to implement the default behavior of [`genjax.GenerativeFunction.handle_kwargs`][].

    Attributes:
        wrapped: The original GenerativeFunction being wrapped.
    """

    wrapped: GenerativeFunction[R]

    def handle_kwargs(self) -> "GenerativeFunction[R]":
        return self.wrapped.handle_kwargs()

    def __call__(self, *args, **kwargs):
        return self.wrapped(*args, **kwargs)

    def __abstract_call__(self, *args, **kwargs) -> R:
        return self.wrapped.__abstract_call__(*args, **kwargs)

    def simulate(
        self,
        key: PRNGKey,
        args: Arguments,
    ) -> Trace[R]:
        (args, _kwargs) = args
        return self.wrapped.simulate(key, args)

    def assess(
        self,
        sample: ChoiceMap,
        args: Arguments,
    ) -> tuple[Score, R]:
        (args, _kwargs) = args
        return self.wrapped.assess(sample, args)

    def generate(
        self,
        key: PRNGKey,
        constraint: Constraint,
        args: Arguments,
    ) -> tuple[Trace[Any], Weight]:
        (args, _kwargs) = args
        return self.wrapped.generate(key, constraint, args)

    def project(
        self,
        key: PRNGKey,
        trace: Trace[Any],
        projection: Projection[Any],
    ) -> Weight:
        return self.wrapped.project(key, trace, projection)

    def edit(
        self,
        key: PRNGKey,
        trace: Trace[R],
        edit_request: EditRequest,
        argdiffs: Argdiffs,
    ) -> tuple[Trace[R], Weight, Retdiff[R], EditRequest]:
        (argdiffs, _kwargs) = argdiffs
        return self.wrapped.edit(key, trace, edit_request, argdiffs)


@Pytree.dataclass
class GenerativeFunctionClosure(Generic[R], GenerativeFunction[R]):
    gen_fn: GenerativeFunction[R]
    args: tuple[Any, ...]
<<<<<<< HEAD
    kwargs: dict[String, Any]
=======
    kwargs: dict[str, Any]
>>>>>>> 67d49cf9

    def _with_kwargs(self):
        "Returns a kwarg-handling version of the wrapped `gen_fn`."
        return self.gen_fn.handle_kwargs()

    # NOTE: Supports callee syntax, and the ability to overload it in callers.
    def __matmul__(self, addr) -> R:
        if self.kwargs:
            maybe_kwarged_gen_fn = self._with_kwargs()
            return handle_off_trace_stack(
                addr,
                maybe_kwarged_gen_fn,
                (self.args, self.kwargs),
            )
        else:
            return handle_off_trace_stack(
                addr,
                self.gen_fn,
                self.args,
            )

    # This override returns `R`, while the superclass returns a `GenerativeFunctionClosure`; this is
    # a hint that subclassing may not be the right relationship here.
    def __call__(self, key: PRNGKey, *args, **kwargs) -> R:  # pyright: ignore[reportIncompatibleMethodOverride]
        full_args = self.args + args
        full_kwargs = self.kwargs | kwargs

        if full_kwargs:
            kwarg_fn = self._with_kwargs()
            return kwarg_fn.simulate(key, (full_args, full_kwargs)).get_retval()
        else:
            return self.gen_fn.simulate(key, full_args).get_retval()

    def __abstract_call__(self, *args, **kwargs) -> R:
        full_args = self.args + args
        full_kwargs = kwargs | self.kwargs

        if full_kwargs:
            kwarg_fn = self._with_kwargs()
            return kwarg_fn.__abstract_call__(full_args, full_kwargs)
        else:
            return self.gen_fn.__abstract_call__(*full_args)

    #############################################
    # Support the interface with reduced syntax #
    #############################################

    def simulate(
        self,
        key: PRNGKey,
        args: tuple[Any, ...],
    ) -> Trace[R]:
        full_args = self.args + args
        if self.kwargs:
            maybe_kwarged_gen_fn = self._with_kwargs()
            return maybe_kwarged_gen_fn.simulate(
                key,
                (full_args, self.kwargs),
            )
        else:
            return self.gen_fn.simulate(key, full_args)

    def generate(
        self,
        key: PRNGKey,
        constraint: Constraint,
        args: Arguments,
    ) -> tuple[Trace[Any], Weight]:
        full_args = self.args + args
        if self.kwargs:
            maybe_kwarged_gen_fn = self._with_kwargs()
            return maybe_kwarged_gen_fn.generate(
                key,
                constraint,
                (full_args, self.kwargs),
            )
        else:
            return self.gen_fn.generate(key, constraint, full_args)

    def project(
        self,
        key: PRNGKey,
        trace: Trace[Any],
        projection: Projection[Any],
    ):
        return self.gen_fn.project(key, trace, projection)

    def edit(
        self,
        key: PRNGKey,
        trace: Trace[R],
        edit_request: EditRequest,
        argdiffs: Argdiffs,
    ) -> tuple[Trace[R], Weight, Retdiff[R], EditRequest]:
        self_diffs = Diff.unknown_change(self.args)
        full_args = self_diffs + argdiffs
        if self.kwargs:
            maybe_kwarged_gen_fn = self._with_kwargs()
            return maybe_kwarged_gen_fn.edit(
                key,
                trace,
                edit_request,
                (full_args, Diff.unknown_change(self.kwargs)),
            )
        else:
            return self.gen_fn.edit(key, trace, edit_request, argdiffs)

    def assess(
        self,
        sample: ChoiceMap,
        args: tuple[Any, ...],
    ) -> tuple[Score, R]:
        full_args = self.args + args
        if self.kwargs:
            maybe_kwarged_gen_fn = self._with_kwargs()
            return maybe_kwarged_gen_fn.assess(
                sample,
                (full_args, self.kwargs),
            )
        else:
            return self.gen_fn.assess(sample, full_args)


@Pytree.dataclass(match_args=True)
class Update(EditRequest):
    constraint: ChoiceMapConstraint

    def edit(
        self,
        key: PRNGKey,
        tr: Trace[R],
        argdiffs: Argdiffs,
    ) -> tuple[Trace[R], Weight, Retdiff[R], "EditRequest"]:
        gen_fn = tr.get_gen_fn()
        return gen_fn.edit(key, tr, self, argdiffs)<|MERGE_RESOLUTION|>--- conflicted
+++ resolved
@@ -1491,11 +1491,7 @@
 class GenerativeFunctionClosure(Generic[R], GenerativeFunction[R]):
     gen_fn: GenerativeFunction[R]
     args: tuple[Any, ...]
-<<<<<<< HEAD
-    kwargs: dict[String, Any]
-=======
     kwargs: dict[str, Any]
->>>>>>> 67d49cf9
 
     def _with_kwargs(self):
         "Returns a kwarg-handling version of the wrapped `gen_fn`."
