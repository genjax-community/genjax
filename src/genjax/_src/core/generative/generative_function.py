# Copyright 2024 MIT Probabilistic Computing Project
#
# Licensed under the Apache License, Version 2.0 (the "License");
# you may not use this file except in compliance with the License.
# You may obtain a copy of the License at
#
#     https://www.apache.org/licenses/LICENSE-2.0
#
# Unless required by applicable law or agreed to in writing, software
# distributed under the License is distributed on an "AS IS" BASIS,
# WITHOUT WARRANTIES OR CONDITIONS OF ANY KIND, either express or implied.
# See the License for the specific language governing permissions and
# limitations under the License.

from abc import abstractmethod
from typing import TYPE_CHECKING

<<<<<<< HEAD
import jax
import jax.numpy as jnp

=======
>>>>>>> c06e16e6
from genjax._src.core.generative.choice_map import (
    ChoiceMap,
    ChoiceMapConstraint,
)
from genjax._src.core.generative.core import (
    Argdiffs,
    Arguments,
    Constraint,
    Projection,
    Retdiff,
    Sample,
    Score,
    Weight,
)
from genjax._src.core.interpreters.incremental import Diff
from genjax._src.core.interpreters.staging import empty_trace
from genjax._src.core.pytree import Pytree
from genjax._src.core.typing import (
    Any,
    Callable,
    Generic,
    InAxes,
    Int,
    PRNGKey,
    Self,
    String,
    TypeVar,
)

# Import `genjax` so static typecheckers can see the circular reference to "genjax.ChoiceMap" below.
if TYPE_CHECKING:
    import genjax

_C = TypeVar("_C", bound=Callable[..., Any])
ArgTuple = TypeVar("ArgTuple", bound=tuple[Any, ...])

# Generative Function type variables
R = TypeVar("R")
"""
Generic denoting the return type of a generative function.
"""
S = TypeVar("S")

Carry = TypeVar("Carry")
Y = TypeVar("Y")


#########
# Trace #
#########


class TraceTangent(Pytree):
    @abstractmethod
    def __mul__(self, other: "TraceTangent") -> "TraceTangent":
        pass

    @abstractmethod
    def get_delta_score(self) -> Score:
        pass


@Pytree.dataclass
class UnitTangent(TraceTangent):
    """
    this is the "unit" element in the monoid so that:
        Monoid.action(tr, IdentityTangent()) = tr
        IdentityTangent * dtr = dtr * IdentityTangent = dtr
    """

    def __mul__(self, other: TraceTangent) -> TraceTangent:
        return other

    def __rmul__(self, other: TraceTangent) -> TraceTangent:
        return other

    def get_delta_score(self) -> Score:
        return jnp.array(0.0)


class TraceTangentMonoidOperationException(Exception):
    attempt: TraceTangent


class TraceTangentMonoidActionException(Exception):
    attempt: TraceTangent


class Trace(Generic[R], TraceTangent):
    """
    `Trace` is the type of traces of generative functions.

    A trace is a data structure used to represent sampled executions of
    generative functions. Traces track metadata associated with the probabilities
    of choices, as well as other data associated with
    the invocation of a generative function, including the arguments it
    was invoked with, its return value, and the identity of the generative function itself.
    """

    @abstractmethod
    def get_args(self) -> Arguments:
        """Returns the [`Arguments`][genjax.core.Arguments] for the [`GenerativeFunction`][genjax.core.GenerativeFunction] invocation which created the [`Trace`][genjax.core.Trace]."""

    @abstractmethod
    def get_retval(self) -> R:
        """Returns the `R` from the [`GenerativeFunction`][genjax.core.GenerativeFunction] invocation which created the [`Trace`][genjax.core.Trace]."""

    @abstractmethod
    def get_score(self) -> Score:
        """Return the [`Score`][genjax.core.Score] of the `Trace`.

        The score must satisfy a particular mathematical specification: it's either an exact density evaluation of $P$ (the distribution over samples) for the sample returned by [`genjax.Trace.get_sample`][], or _a sample from an estimator_ (a density estimate) if the generative function contains _untraced randomness_.

        Let $s$ be the score, $t$ the sample, and $a$ the arguments: when the generative function contains no _untraced randomness_, the score (in logspace) is given by:

        $$
        \\log s := \\log P(t; a)
        $$

        (**With untraced randomness**) Gen allows for the possibility of sources of randomness _which are not traced_. When these sources are included in generative computations, the score is defined so that the following property holds:

        $$
        \\mathbb{E}_{r\\sim~P(r | t; a)}\\big[\\frac{1}{s}\\big] = \\frac{1}{P(t; a)}
        $$

        This property is the one you'd want to be true if you were using a generative function with untraced randomness _as a proposal_ in a routine which uses importance sampling, for instance.

        In GenJAX, one way you might encounter this is by using pseudo-random routines in your modeling code:
        ```python
        # notice how the key is explicit
        @genjax.gen
        def model_with_untraced_randomness(key: PRNGKey):
            x = genjax.normal(0.0, 1.0) "x"
            v = some_random_process(key, x)
            y = genjax.normal(v, 1.0) @ "y"
        ```

        In this case, the score (in logspace) is given by:

        $$
        \\log s := \\log P(r, t; a) - \\log Q(r; a)
        $$

        which satisfies the requirement by virtue of the fact:

        $$
        \\begin{aligned}
        \\mathbb{E}_{r\\sim~P(r | t; a)}\\big[\\frac{1}{s}\\big] &= \\mathbb{E}_{r\\sim P(r | t; a)}\\big[\\frac{Q(r; a)}{P(r, t; a)} \\big] \\\\ &= \\frac{1}{P(t; a)} \\mathbb{E}_{r\\sim P(r | t; a)}\\big[\\frac{Q(r; a)}{P(r | t; a)}\\big] \\\\
        &= \\frac{1}{P(t; a)}
        \\end{aligned}
        $$

        """

    @abstractmethod
    def get_sample(self) -> Sample:
        """Return the [`Sample`][genjax.core.Sample] sampled from the distribution over samples by the generative function during the invocation which created the [`Trace`][genjax.core.Trace]."""

    @abstractmethod
    def get_choices(self) -> "genjax.ChoiceMap":
        """Version of [`genjax.Trace.get_sample`][] for traces where the sample is an instance of [`genjax.ChoiceMap`][]."""
        pass

    @abstractmethod
    def get_gen_fn(self) -> "GenerativeFunction[R]":
        """Returns the [`GenerativeFunction`][genjax.core.GenerativeFunction] whose invocation created the [`Trace`][genjax.core.Trace]."""
        pass

    # Monoid action.
    @abstractmethod
    def pull(self, pull_request: TraceTangent) -> "Trace[R]":
        pass

    def __add__(self, other: "TraceTangent") -> "Trace[R]":
        return self.pull(other)

    def __mul__(self, other: "TraceTangent") -> "TraceTangent":
        return self.pull(other)

    def get_delta_score(self) -> Score:
        return self.get_score()

    def edit(
        self,
        key: PRNGKey,
        request: "EditRequest",
        argdiffs: tuple[Any, ...] | None = None,
    ) -> tuple["TraceTangent", Weight, Retdiff[R], "EditRequest"]:
        """
        This method calls out to the underlying [`GenerativeFunction.edit`][genjax.core.GenerativeFunction.edit] method - see [`EditRequest`][genjax.core.EditRequest] and [`edit`][genjax.core.GenerativeFunction.edit] for more information.
        """
        return request.edit(
            key,
            UnitTracediff(self),
            Diff.tree_diff_no_change(self.get_args()) if argdiffs is None else argdiffs,
        )  # pyright: ignore[reportReturnType]

    def update(
        self,
        key: PRNGKey,
        constraint: ChoiceMap,
        argdiffs: tuple[Any, ...] | None = None,
    ) -> tuple[Self, Weight, Retdiff[R], Constraint]:
        """
        This method calls out to the underlying [`GenerativeFunction.edit`][genjax.core.GenerativeFunction.edit] method - see [`EditRequest`][genjax.core.EditRequest] and [`edit`][genjax.core.GenerativeFunction.edit] for more information.
        """
        return self.get_gen_fn().update(
            key,
            self,
            constraint,
            Diff.tree_diff_no_change(self.get_args()) if argdiffs is None else argdiffs,
        )  # pyright: ignore[reportReturnType]

    def project(
        self,
        key: PRNGKey,
        projection: Projection[Any],
    ) -> Weight:
        gen_fn = self.get_gen_fn()
        return gen_fn.project(
            key,
            self,
            projection,
        )

    ###################
    # Batch semantics #
    ###################

    @property
    def batch_shape(self):
        return len(self.get_score())


Ta = TypeVar("Ta", bound=TraceTangent)


@Pytree.dataclass(match_args=True)
class Tracediff(Generic[R, Ta], Trace[R]):
    """
    A `Tracediff` represents a "dual trace" (Tr, ΔTr) where Tr is a trace,
    and ΔTr is a trace tangent, a type of change to a trace.
    """

    primal: Trace[R]
    tangent: Ta

    def get_primal(self) -> Trace[R]:
        return self.primal

    def get_tangent(self) -> Ta:
        return self.tangent

    def unzip(self) -> tuple[Trace[R], Ta]:
        return self.primal, self.tangent

    def get_args(self) -> tuple[Any, ...]:
        return self.get_primal().pull(self.get_tangent()).get_args()

    def get_score(self) -> Score:
        return self.get_primal().pull(self.get_tangent()).get_score()

    def get_gen_fn(self) -> "GenerativeFunction[R]":
        return self.get_primal().pull(self.get_tangent()).get_gen_fn()

    def get_retval(self) -> R:
        return self.get_primal().pull(self.get_tangent()).get_retval()

    def get_sample(self) -> Sample:
        return self.get_primal().pull(self.get_tangent()).get_sample()

    def get_choices(self) -> ChoiceMap:
        return self.get_primal().pull(self.get_tangent()).get_choices()

    def pull(self, pull_request: TraceTangent):
        return Tracediff(self.get_primal(), pull_request * self.get_tangent())


def UnitTracediff(
    primal: Trace[R],
) -> Tracediff[R, UnitTangent]:
    return Tracediff(primal, UnitTangent())


#######################
# Generative function #
#######################


class GenerativeFunction(Generic[R], Pytree):
    """
    `GenerativeFunction` is the type of _generative functions_, the main computational object in Gen.

    Generative functions are a type of probabilistic program. In terms of their mathematical specification, they come equipped with a few ingredients:

    * (**Distribution over samples**) $P(\\cdot_t, \\cdot_r; a)$ - a probability distribution over samples $t$ and untraced randomness $r$, indexed by arguments $a$. This ingredient is involved in all the interfaces and specifies the distribution over samples which the generative function represents.
    * (**Family of K/L proposals**) $(K(\\cdot_t, \\cdot_{K_r}; u, t), L(\\cdot_t, \\cdot_{L_r}; u, t)) = \\mathcal{F}(u, t)$ - a family of pairs of probabilistic programs (referred to as K and L), indexed by [`EditRequest`][genjax.core.EditRequest] $u$ and an existing sample $t$. This ingredient supports the [`edit`][genjax.core.GenerativeFunction.edit] and [`importance`][genjax.core.GenerativeFunction.importance] interface, and is used to specify an SMCP3 move which the generative function must provide in response to an edit request. K and L must satisfy additional properties, described further in [`edit`][genjax.core.GenerativeFunction.edit].
    * (**Return value function**) $f(t, r, a)$ - a deterministic return value function, which maps samples and untraced randomness to return values.

    Generative functions also support a family of [`Target`][genjax.inference.Target] distributions - a [`Target`][genjax.inference.Target] distribution is a (possibly unnormalized) distribution, typically induced by inference problems.

    * $\\delta_\\emptyset$ - the empty target, whose only possible value is the empty sample, with density 1.
    * (**Family of targets induced by $P$**) $T_P(a, c)$ - a family of targets indexed by arguments $a$ and [`Constraint`][genjax.core.Constraint] $c$, created by pairing the distribution over samples $P$ with arguments and constraint.

    Generative functions expose computations using these ingredients through the _generative function interface_ (the methods which are documented below).

    Examples:
        The interface methods can be used to implement inference algorithms directly - here's a simple example using bootstrap importance sampling directly:
        ```python exec="yes" html="true" source="material-block" session="core"
        import jax
        from jax.scipy.special import logsumexp
        from jax.random import PRNGKey
        import jax.tree_util as jtu
        from genjax import ChoiceMapBuilder as C
        from genjax import gen, uniform, flip, categorical


        @gen
        def model():
            p = uniform(0.0, 1.0) @ "p"
            f1 = flip(p) @ "f1"
            f2 = flip(p) @ "f2"


        # Bootstrap importance sampling.
        def importance_sampling(key, constraint):
            key, sub_key = jax.random.split(key)
            sub_keys = jax.random.split(sub_key, 5)
            tr, log_weights = jax.vmap(model.importance, in_axes=(0, None, None))(
                sub_keys, constraint, ()
            )
            logits = log_weights - logsumexp(log_weights)
            idx = categorical(logits)(key)
            return jtu.tree_map(lambda v: v[idx], tr.get_sample())


        sub_keys = jax.random.split(PRNGKey(0), 50)
        samples = jax.jit(jax.vmap(importance_sampling, in_axes=(0, None)))(
            sub_keys, C.kw(f1=True, f2=True)
        )
        print(samples.render_html())
        ```
    """

    def __call__(self, *args, **kwargs) -> "GenerativeFunctionClosure[R]":
        return GenerativeFunctionClosure(self, args, kwargs)

    def __abstract_call__(self, *args) -> R:
        """Used to support JAX tracing, although this default implementation involves no
        JAX operations (it takes a fixed-key sample from the return value).

        Generative functions may customize this to improve compilation time.
        """
        return self.get_zero_trace(*args).get_retval()

    def handle_kwargs(self) -> "GenerativeFunction[R]":
        return IgnoreKwargs(self)

    def get_zero_trace(self, *args, **_kwargs) -> Trace[R]:
        """
        Returns a trace with zero values for all leaves, generated without executing the generative function.

        This method is useful for static analysis and shape inference without executing the generative function. It returns a trace with the same structure as a real trace, but filled with zero or default values.

        Args:
            *args: The arguments to the generative function.
            **_kwargs: Ignored keyword arguments.

        Returns:
            A trace with zero values, matching the structure of a real trace.

        Note:
            This method uses the `empty_trace` utility function, which creates a trace without spending any FLOPs. The resulting trace has the correct structure but contains placeholder zero values.

        Example:
            ```python exec="yes" html="true" source="material-block" session="core"
            @genjax.gen
            def weather_model():
                temperature = genjax.normal(20.0, 5.0) @ "temperature"
                is_sunny = genjax.bernoulli(0.7) @ "is_sunny"
                return {"temperature": temperature, "is_sunny": is_sunny}


            zero_trace = weather_model.get_zero_trace()
            print("Zero trace structure:")
            print(zero_trace.render_html())

            print("\nActual simulation:")
            key = jax.random.PRNGKey(0)
            actual_trace = weather_model.simulate(key, ())
            print(actual_trace.render_html())
            ```
        """
        return empty_trace(self, args)

    @abstractmethod
    def simulate(
        self,
        key: PRNGKey,
        args: Arguments,
    ) -> Trace[R]:
        """
        Execute the generative function, sampling from its distribution over samples, and return a [`Trace`][genjax.core.Trace].

        ## More on traces

        The [`Trace`][genjax.core.Trace] returned by `simulate` implements its own interface.

        It is responsible for storing the arguments of the invocation ([`genjax.Trace.get_args`][]), the return value of the generative function ([`genjax.Trace.get_retval`][]), the identity of the generative function which produced the trace ([`genjax.Trace.get_gen_fn`][]), the sample of traced random choices produced during the invocation ([`genjax.Trace.get_sample`][]) and _the score_ of the sample ([`genjax.Trace.get_score`][]).

        Examples:
            ```python exec="yes" html="true" source="material-block" session="core"
            import genjax
            from jax import vmap, jit
            from jax.random import PRNGKey
            from jax.random import split


            @genjax.gen
            def model():
                x = genjax.normal(0.0, 1.0) @ "x"
                return x


            key = PRNGKey(0)
            tr = model.simulate(key, ())
            print(tr.render_html())
            ```

            Another example, using the same model, composed into [`genjax.repeat`](combinators.md#genjax.repeat) - which creates a new generative function, which has the same interface:
            ```python exec="yes" html="true" source="material-block" session="core"
            @genjax.gen
            def model():
                x = genjax.normal(0.0, 1.0) @ "x"
                return x


            key = PRNGKey(0)
            tr = model.repeat(n=10).simulate(key, ())
            print(tr.render_html())
            ```

            (**Fun, flirty, fast ... parallel?**) Feel free to use `jax.jit` and `jax.vmap`!
            ```python exec="yes" html="true" source="material-block" session="core"
            key = PRNGKey(0)
            sub_keys = split(key, 10)
            sim = model.repeat(n=10).simulate
            tr = jit(vmap(sim, in_axes=(0, None)))(sub_keys, ())
            print(tr.render_html())
            ```
        """

    @abstractmethod
    def assess(
        self,
        sample: ChoiceMap,
        args: Arguments,
    ) -> tuple[Score, R]:
        """
        Return [the score][genjax.core.Trace.get_score] and [the return value][genjax.core.Trace.get_retval] when the generative function is invoked with the provided arguments, and constrained to take the provided sample as the sampled value.

        It is an error if the provided sample value is off the support of the distribution over the `Sample` type, or otherwise induces a partial constraint on the execution of the generative function (which would require the generative function to provide an `edit` implementation which responds to the `EditRequest` induced by the [`importance`][genjax.core.GenerativeFunction.importance] interface).

        Examples:
            This method is similar to density evaluation interfaces for distributions.
            ```python exec="yes" html="true" source="material-block" session="core"
            from genjax import normal
            from genjax import ChoiceMapBuilder as C

            sample = C.v(1.0)
            score, retval = normal.assess(sample, (1.0, 1.0))
            print((score, retval))
            ```

            But it also works with generative functions that sample from spaces with more structure:

            ```python exec="yes" html="true" source="material-block" session="core"
            from genjax import gen
            from genjax import normal
            from genjax import ChoiceMapBuilder as C


            @gen
            def model():
                v1 = normal(0.0, 1.0) @ "v1"
                v2 = normal(v1, 1.0) @ "v2"


            sample = C.kw(v1=1.0, v2=0.0)
            score, retval = model.assess(sample, ())
            print((score, retval))
            ```
        """

    @abstractmethod
    def generate(
        self,
        key: PRNGKey,
        constraint: Constraint,
        args: Arguments,
    ) -> tuple[Trace[R], Weight]:
        pass

    @abstractmethod
    def project(
        self,
        key: PRNGKey,
        trace: Trace[R],
        projection: Projection[Any],
    ) -> Weight:
        pass

    @abstractmethod
    def edit(
        self,
        key: PRNGKey,
        tracediff: Tracediff[Any, Any],
        edit_request: "EditRequest",
        argdiffs: Argdiffs,
    ) -> tuple[TraceTangent, Weight, Retdiff[R], "EditRequest"]:
        """
        Update a trace in response to an [`EditRequest`][genjax.core.EditRequest], returning a new [`Trace`][genjax.core.Trace], an incremental [`Weight`][genjax.core.Weight] for the new target, a [`Retdiff`][genjax.core.Retdiff] return value tagged with change information, and a backward [`EditRequest`][genjax.core.EditRequest] which requests the reverse move (to go back to the original trace).

        The specification of this interface is parametric over the kind of `EditRequest` -- responding to an `EditRequest` instance requires that the generative function provides an implementation of a sequential Monte Carlo move in the [SMCP3](https://proceedings.mlr.press/v206/lew23a.html) framework. Users of inference algorithms are not expected to understand the ingredients, but inference algorithm developers are.

        Examples:
            Updating a trace in response to a request for a [`Target`][genjax.inference.Target] change induced by a change to the arguments:
            ```python exec="yes" source="material-block" session="core"
            from genjax import gen
            from genjax import normal
            from genjax import Diff
            from genjax import Update
            from genjax import ChoiceMapConstraint
            from genjax import ChoiceMap as C

            key = PRNGKey(0)


            @gen
            def model(var):
                v1 = normal(0.0, 1.0) @ "v1"
                v2 = normal(v1, var) @ "v2"
                return v2


            # Generating an initial trace properly weighted according
            # to the target induced by the constraint.
            constraint = C.kw(v2=1.0)
            initial_tr, w = model.importance(key, constraint, (1.0,))

            # Updating the trace to a new target.
            new_tr, inc_w, retdiff, bwd_prob = model.edit(
                key,
                initial_tr,
                Update(
                    ChoiceMapConstraint(C.empty()),
                ),
                Diff.unknown_change((3.0,)),
            )
            ```

            Now, let's inspect the trace:
            ```python exec="yes" html="true" source="material-block" session="core"
            # Inspect the trace, the sampled values should not have changed!
            sample = new_tr.get_sample()
            print(sample["v1"], sample["v2"])
            ```

            And the return value diff:
            ```python exec="yes" html="true" source="material-block" session="core"
            # The return value also should not have changed!
            print(retdiff.render_html())
            ```

            As expected, neither have changed -- but the weight is non-zero:
            ```python exec="yes" html="true" source="material-block" session="core"
            print(w)
            ```

        ## Mathematical ingredients behind edit

        The `edit` interface exposes [SMCP3 moves](https://proceedings.mlr.press/v206/lew23a.html). Here, we omit the measure theoretic description, and refer interested readers to [the paper](https://proceedings.mlr.press/v206/lew23a.html). Informally, the ingredients of such a move are:

        * The previous target $T$.
        * The new target $T'$.
        * A pair of kernel probabilistic programs, called $K$ and $L$:
            * The K kernel is a kernel probabilistic program which accepts a previous sample $x_{t-1}$ from $T$ as an argument, may sample auxiliary randomness $u_K$, and returns a new sample $x_t$ approximately distributed according to $T'$, along with transformed randomness $u_L$.
            * The L kernel is a kernel probabilistic program which accepts the new sample $x_t$, and provides a density evaluator for the auxiliary randomness $u_L$ which K returns, and an inverter $x_t \\mapsto x_{t-1}$ which is _almost everywhere_ the identity function.

        The specification of these ingredients are encapsulated in the type signature of the `edit` interface.

        ## Understanding the `edit` interface

        The `edit` interface uses the mathematical ingredients described above to perform probability-aware mutations and incremental [`Weight`][genjax.core.Weight] computations on [`Trace`][genjax.core.Trace] instances, which allows Gen to provide automation to support inference agorithms like importance sampling, SMC, MCMC and many more.

        An `EditRequest` denotes a function $tr \\mapsto (T, T')$ from traces to a pair of targets (the previous [`Target`][genjax.inference.Target] $T$, and the final [`Target`][genjax.inference.Target] $T'$).

        Several common types of moves can be requested via the `Update` type:

        ```python exec="yes" source="material-block" session="core"
        from genjax import Update
        from genjax import ChoiceMap, ChoiceMapConstraint

        g = Update(
            ChoiceMapConstraint(ChoiceMap.empty()),  # Constraint
        )
        ```

        `Update` contains information about changes to the arguments of the generative function ([`Argdiffs`][genjax.core.Argdiffs]) and a constraint which specifies an additional move to be performed.

        ```python exec="yes" html="true" source="material-block" session="core"
        new_tr, inc_w, retdiff, bwd_prob = model.edit(
            key,
            initial_tr,
            Update(
                ChoiceMapConstraint(C.kw(v1=3.0)),
            ),
            Diff.unknown_change((3.0,)),
        )
        print((new_tr.get_sample()["v1"], w))
        ```

        **Additional notes on [`Argdiffs`][genjax.core.Argdiffs]**

        Argument changes induce changes to the distribution over samples, internal K and L proposals, and (by virtue of changes to $P$) target distributions. The [`Argdiffs`][genjax.core.Argdiffs] type denotes the type of values attached with a _change type_, a piece of data which indicates how the value has changed from the arguments which created the trace. Generative functions can utilize change type information to inform efficient [`edit`][genjax.core.GenerativeFunction.edit] implementations.
        """
        pass

    ######################
    # Derived interfaces #
    ######################

    def update(
        self,
        key: PRNGKey,
        trace: Trace[R],
        constraint: ChoiceMap,
        argdiffs: Argdiffs,
    ) -> tuple[Trace[R], Weight, Retdiff[R], Constraint]:
        request = Update(
            ChoiceMapConstraint(constraint),
        )
        tracediff = UnitTracediff(trace)
        tangent, w, rd, bwd = request.edit(
            key,
            tracediff,
            argdiffs,
        )
        final = trace.pull(tangent)
        assert isinstance(bwd, Update), type(bwd)
        return final, w, rd, bwd.constraint

    def importance(
        self,
        key: PRNGKey,
        constraint: ChoiceMap | Constraint,
        args: Arguments,
    ) -> tuple[Trace[R], Weight]:
        """
        Returns a properly weighted pair, a [`Trace`][genjax.core.Trace] and a [`Weight`][genjax.core.Weight], properly weighted for the target induced by the generative function for the provided constraint and arguments.

        Examples:
            (**Full constraints**) A simple example using the `importance` interface on distributions:
            ```python exec="yes" html="true" source="material-block" session="core"
            from genjax import normal
            from genjax import ChoiceMapBuilder as C
            from jax.random import PRNGKey

            key = PRNGKey(0)

            tr, w = normal.importance(key, C.v(1.0), (0.0, 1.0))
            print(tr.get_sample().render_html())
            ```

            (**Internal proposal for partial constraints**) Specifying a _partial_ constraint on a [`StaticGenerativeFunction`][genjax.StaticGenerativeFunction]:
            ```python exec="yes" html="true" source="material-block" session="core"
            from genjax import flip, uniform, gen
            from genjax import ChoiceMapBuilder as C


            @gen
            def model():
                p = uniform(0.0, 1.0) @ "p"
                f1 = flip(p) @ "f1"
                f2 = flip(p) @ "f2"


            tr, w = model.importance(key, C.kw(f1=True, f2=True), ())
            print(tr.get_sample().render_html())
            ```

        Under the hood, creates an [`EditRequest`][genjax.core.EditRequest] which requests that the generative function respond with a move from the _empty_ trace (the only possible value for _empty_ target $\\delta_\\emptyset$) to the target induced by the generative function for constraint $C$ with arguments $a$.
        """
        return self.generate(
            key,
            constraint
            if isinstance(constraint, Constraint)
            else ChoiceMapConstraint(constraint),
            args,
        )

    def propose(
        self,
        key: PRNGKey,
        args: Arguments,
    ) -> tuple[Sample, Score, R]:
        """
        Samples a [`Sample`][genjax.core.Sample] and any untraced randomness $r$ from the generative function's distribution over samples ($P$), and returns the [`Score`][genjax.core.Score] of that sample under the distribution, and the `R` of the generative function's return value function $f(r, t, a)$ for the sample and untraced randomness.
        """
        tr = self.simulate(key, args)
        sample = tr.get_sample()
        score = tr.get_score()
        retval = tr.get_retval()
        return sample, score, retval

    ######################################################
    # Convenience: postfix syntax for combinators / DSLs #
    ######################################################

    ###############
    # Combinators #
    ###############

    # TODO think through, or note, that the R that comes out will have to be bounded by pytree.
    def vmap(self, /, *, in_axes: InAxes = 0) -> "GenerativeFunction[R]":
        """
        Returns a [`GenerativeFunction`][genjax.GenerativeFunction] that performs a vectorized map over the argument specified by `in_axes`. Traced values are nested under an index, and the retval is vectorized.

        Args:
            in_axes: Selector specifying which input arguments (or index into them) should be vectorized. Defaults to 0, i.e., the first argument. See [this link](https://jax.readthedocs.io/en/latest/pytrees.html#applying-optional-parameters-to-pytrees) for more detail.

        Returns:
            A new [`GenerativeFunction`][genjax.GenerativeFunction] that accepts an argument of one-higher dimension at the position specified by `in_axes`.

        Examples:
            ```python exec="yes" html="true" source="material-block" session="gen-fn"
            import jax
            import jax.numpy as jnp
            import genjax


            @genjax.gen
            def model(x):
                v = genjax.normal(x, 1.0) @ "v"
                return genjax.normal(v, 0.01) @ "q"


            vmapped = model.vmap(in_axes=0)

            key = jax.random.PRNGKey(314159)
            arr = jnp.ones(100)

            # `vmapped` accepts an array if numbers instead of the original
            # single number that `model` accepted.
            tr = jax.jit(vmapped.simulate)(key, (arr,))

            print(tr.render_html())
            ```
        """
        import genjax

        return genjax.vmap(in_axes=in_axes)(self)

    def repeat(self, /, *, n: Int) -> "GenerativeFunction[R]":
        """
        Returns a [`genjax.GenerativeFunction`][] that samples from `self` `n` times, returning a vector of `n` results.

        The values traced by each call `gen_fn` will be nested under an integer index that matches the loop iteration index that generated it.

        This combinator is useful for creating multiple samples from `self` in a batched manner.

        Args:
            n: The number of times to sample from the generative function.

        Returns:
            A new [`genjax.GenerativeFunction`][] that samples from the original function `n` times.

        Examples:
            ```python exec="yes" html="true" source="material-block" session="repeat"
            import genjax, jax


            @genjax.gen
            def normal_draw(mean):
                return genjax.normal(mean, 1.0) @ "x"


            normal_draws = normal_draw.repeat(n=10)

            key = jax.random.PRNGKey(314159)

            # Generate 10 draws from a normal distribution with mean 2.0
            tr = jax.jit(normal_draws.simulate)(key, (2.0,))
            print(tr.render_html())
            ```
        """
        import genjax

        return genjax.repeat(n=n)(self)

    def scan(
        self: "GenerativeFunction[tuple[Carry, Y]]",
        /,
        *,
        n: Int | None = None,
    ) -> "GenerativeFunction[tuple[Carry, Y]]":
        """
        When called on a [`genjax.GenerativeFunction`][] of type `(c, a) -> (c, b)`, returns a new [`genjax.GenerativeFunction`][] of type `(c, [a]) -> (c, [b])` where

        - `c` is a loop-carried value, which must hold a fixed shape and dtype across all iterations
        - `a` may be a primitive, an array type or a pytree (container) type with array leaves
        - `b` may be a primitive, an array type or a pytree (container) type with array leaves.

        The values traced by each call to the original generative function will be nested under an integer index that matches the loop iteration index that generated it.

        For any array type specifier `t`, `[t]` represents the type with an additional leading axis, and if `t` is a pytree (container) type with array leaves then `[t]` represents the type with the same pytree structure and corresponding leaves each with an additional leading axis.

        When the type of `xs` in the snippet below (denoted `[a]` above) is an array type or None, and the type of `ys` in the snippet below (denoted `[b]` above) is an array type, the semantics of the returned [`genjax.GenerativeFunction`][] are given roughly by this Python implementation:

        ```python
        def scan(f, init, xs, length=None):
            if xs is None:
                xs = [None] * length
            carry = init
            ys = []
            for x in xs:
                carry, y = f(carry, x)
                ys.append(y)
            return carry, np.stack(ys)
        ```

        Unlike that Python version, both `xs` and `ys` may be arbitrary pytree values, and so multiple arrays can be scanned over at once and produce multiple output arrays. `None` is actually a special case of this, as it represents an empty pytree.

        The loop-carried value `c` must hold a fixed shape and dtype across all iterations (and not just be consistent up to NumPy rank/shape broadcasting and dtype promotion rules, for example). In other words, the type `c` in the type signature above represents an array with a fixed shape and dtype (or a nested tuple/list/dict container data structure with a fixed structure and arrays with fixed shape and dtype at the leaves).

        Args:
            n: optional integer specifying the number of loop iterations, which (if supplied) must agree with the sizes of leading axes of the arrays in the returned function's second argument. If supplied then the returned generative function can take `None` as its second argument.

        Returns:
            A new [`genjax.GenerativeFunction`][] that takes a loop-carried value and a new input, and returns a new loop-carried value along with either `None` or an output to be collected into the second return value.

        Examples:
            Scan for 1000 iterations with no array input:
            ```python exec="yes" html="true" source="material-block" session="scan"
            import jax
            import genjax


            @genjax.gen
            def random_walk_step(prev, _):
                x = genjax.normal(prev, 1.0) @ "x"
                return x, None


            random_walk = random_walk_step.scan(n=1000)

            init = 0.5
            key = jax.random.PRNGKey(314159)

            tr = jax.jit(random_walk.simulate)(key, (init, None))
            print(tr.render_html())
            ```

            Scan across an input array:
            ```python exec="yes" html="true" source="material-block" session="scan"
            import jax.numpy as jnp


            @genjax.gen
            def add_and_square_step(sum, x):
                new_sum = sum + x
                return new_sum, sum * sum


            # notice no `n` parameter supplied:
            add_and_square_all = add_and_square_step.scan()
            init = 0.0
            xs = jnp.ones(10)

            tr = jax.jit(add_and_square_all.simulate)(key, (init, xs))

            # The retval has the final carry and an array of all `sum*sum` returned.
            print(tr.render_html())
            ```
        """
        import genjax

        return genjax.scan(n=n)(self)

    def accumulate(self) -> "GenerativeFunction[R]":
        """
        When called on a [`genjax.GenerativeFunction`][] of type `(c, a) -> c`, returns a new [`genjax.GenerativeFunction`][] of type `(c, [a]) -> [c]` where

        - `c` is a loop-carried value, which must hold a fixed shape and dtype across all iterations
        - `[c]` is an array of all loop-carried values seen during iteration (including the first)
        - `a` may be a primitive, an array type or a pytree (container) type with array leaves

        All traced values are nested under an index.

        For any array type specifier `t`, `[t]` represents the type with an additional leading axis, and if `t` is a pytree (container) type with array leaves then `[t]` represents the type with the same pytree structure and corresponding leaves each with an additional leading axis.

        The semantics of the returned [`genjax.GenerativeFunction`][] are given roughly by this Python implementation (note the similarity to [`itertools.accumulate`](https://docs.python.org/3/library/itertools.html#itertools.accumulate)):

        ```python
        def accumulate(f, init, xs):
            carry = init
            carries = [init]
            for x in xs:
                carry = f(carry, x)
                carries.append(carry)
            return carries
        ```

        Unlike that Python version, both `xs` and `carries` may be arbitrary pytree values, and so multiple arrays can be scanned over at once and produce multiple output arrays.

        The loop-carried value `c` must hold a fixed shape and dtype across all iterations (and not just be consistent up to NumPy rank/shape broadcasting and dtype promotion rules, for example). In other words, the type `c` in the type signature above represents an array with a fixed shape and dtype (or a nested tuple/list/dict container data structure with a fixed structure and arrays with fixed shape and dtype at the leaves).

        Examples:
            ```python exec="yes" html="true" source="material-block" session="scan"
            import jax
            import genjax
            import jax.numpy as jnp


            @genjax.accumulate()
            @genjax.gen
            def add(sum, x):
                new_sum = sum + x
                return new_sum


            init = 0.0
            key = jax.random.PRNGKey(314159)
            xs = jnp.ones(10)

            tr = jax.jit(add.simulate)(key, (init, xs))
            print(tr.render_html())
            ```
        """
        import genjax

        return genjax.accumulate()(self)

    def reduce(self) -> "GenerativeFunction[R]":
        """
        When called on a [`genjax.GenerativeFunction`][] of type `(c, a) -> c`, returns a new [`genjax.GenerativeFunction`][] of type `(c, [a]) -> c` where

        - `c` is a loop-carried value, which must hold a fixed shape and dtype across all iterations
        - `a` may be a primitive, an array type or a pytree (container) type with array leaves

        All traced values are nested under an index.

        For any array type specifier `t`, `[t]` represents the type with an additional leading axis, and if `t` is a pytree (container) type with array leaves then `[t]` represents the type with the same pytree structure and corresponding leaves each with an additional leading axis.

        The semantics of the returned [`genjax.GenerativeFunction`][] are given roughly by this Python implementation (note the similarity to [`functools.reduce`](https://docs.python.org/3/library/itertools.html#functools.reduce)):

        ```python
        def reduce(f, init, xs):
            carry = init
            for x in xs:
                carry = f(carry, x)
            return carry
        ```

        Unlike that Python version, both `xs` and `carry` may be arbitrary pytree values, and so multiple arrays can be scanned over at once and produce multiple output arrays.

        The loop-carried value `c` must hold a fixed shape and dtype across all iterations (and not just be consistent up to NumPy rank/shape broadcasting and dtype promotion rules, for example). In other words, the type `c` in the type signature above represents an array with a fixed shape and dtype (or a nested tuple/list/dict container data structure with a fixed structure and arrays with fixed shape and dtype at the leaves).

        Examples:
            sum an array of numbers:
            ```python exec="yes" html="true" source="material-block" session="scan"
            import jax
            import genjax
            import jax.numpy as jnp


            @genjax.reduce()
            @genjax.gen
            def add(sum, x):
                new_sum = sum + x
                return new_sum


            init = 0.0
            key = jax.random.PRNGKey(314159)
            xs = jnp.ones(10)

            tr = jax.jit(add.simulate)(key, (init, xs))
            print(tr.render_html())
            ```
        """
        import genjax

        return genjax.reduce()(self)

    def iterate(
        self,
        /,
        *,
        n: Int,
    ) -> "GenerativeFunction[R]":
        """
        When called on a [`genjax.GenerativeFunction`][] of type `a -> a`, returns a new [`genjax.GenerativeFunction`][] of type `a -> [a]` where

        - `a` is a loop-carried value, which must hold a fixed shape and dtype across all iterations
        - `[a]` is an array of all `a`, `f(a)`, `f(f(a))` etc. values seen during iteration.

        All traced values are nested under an index.

        The semantics of the returned [`genjax.GenerativeFunction`][] are given roughly by this Python implementation:

        ```python
        def iterate(f, n, init):
            input = init
            seen = [init]
            for _ in range(n):
                input = f(input)
                seen.append(input)
            return seen
        ```

        `init` may be an arbitrary pytree value, and so multiple arrays can be iterated over at once and produce multiple output arrays.

        The iterated value `a` must hold a fixed shape and dtype across all iterations (and not just be consistent up to NumPy rank/shape broadcasting and dtype promotion rules, for example). In other words, the type `a` in the type signature above represents an array with a fixed shape and dtype (or a nested tuple/list/dict container data structure with a fixed structure and arrays with fixed shape and dtype at the leaves).

        Args:
            n: the number of iterations to run.

        Examples:
            iterative addition, returning all intermediate sums:
            ```python exec="yes" html="true" source="material-block" session="scan"
            import jax
            import genjax


            @genjax.iterate(n=100)
            @genjax.gen
            def inc(x):
                return x + 1


            init = 0.0
            key = jax.random.PRNGKey(314159)

            tr = jax.jit(inc.simulate)(key, (init,))
            print(tr.render_html())
            ```
        """
        import genjax

        return genjax.iterate(n=n)(self)

    def iterate_final(
        self,
        /,
        *,
        n: Int,
    ) -> "GenerativeFunction[R]":
        """
        Returns a decorator that wraps a [`genjax.GenerativeFunction`][] of type `a -> a` and returns a new [`genjax.GenerativeFunction`][] of type `a -> a` where

        - `a` is a loop-carried value, which must hold a fixed shape and dtype across all iterations
        - the original function is invoked `n` times with each input coming from the previous invocation's output, so that the new function returns $f^n(a)$

        All traced values are nested under an index.

        The semantics of the returned [`genjax.GenerativeFunction`][] are given roughly by this Python implementation:

        ```python
        def iterate_final(f, n, init):
            ret = init
            for _ in range(n):
                ret = f(ret)
            return ret
        ```

        `init` may be an arbitrary pytree value, and so multiple arrays can be iterated over at once and produce multiple output arrays.

        The iterated value `a` must hold a fixed shape and dtype across all iterations (and not just be consistent up to NumPy rank/shape broadcasting and dtype promotion rules, for example). In other words, the type `a` in the type signature above represents an array with a fixed shape and dtype (or a nested tuple/list/dict container data structure with a fixed structure and arrays with fixed shape and dtype at the leaves).

        Args:
            n: the number of iterations to run.

        Examples:
            iterative addition:
            ```python exec="yes" html="true" source="material-block" session="scan"
            import jax
            import genjax


            @genjax.iterate_final(n=100)
            @genjax.gen
            def inc(x):
                return x + 1


            init = 0.0
            key = jax.random.PRNGKey(314159)

            tr = jax.jit(inc.simulate)(key, (init,))
            print(tr.render_html())
            ```
        """
        import genjax

        return genjax.iterate_final(n=n)(self)

    def mask(self, /) -> "GenerativeFunction[genjax.Mask[R]]":
        """
        Enables dynamic masking of generative functions. Returns a new [`genjax.GenerativeFunction`][] like `self`, but which accepts an additional boolean first argument.

        If `True`, the invocation of `self` is masked, and its contribution to the score is ignored. If `False`, it has the same semantics as if one was invoking `self` without masking.

        The return value type is a `Mask`, with a flag value equal to the supplied boolean.

        Returns:
            The masked version of the original [`genjax.GenerativeFunction`][].

        Examples:
            Masking a normal draw:
            ```python exec="yes" html="true" source="material-block" session="mask"
            import genjax, jax


            @genjax.gen
            def normal_draw(mean):
                return genjax.normal(mean, 1.0) @ "x"


            masked_normal_draw = normal_draw.mask()

            key = jax.random.PRNGKey(314159)
            tr = jax.jit(masked_normal_draw.simulate)(
                key,
                (
                    False,
                    2.0,
                ),
            )
            print(tr.render_html())
            ```
        """
        import genjax

        return genjax.mask(self)

    def dimap(
        self,
        /,
        *,
        pre: Callable[..., ArgTuple],
        post: Callable[[ArgTuple, R], S],
        info: String | None = None,
    ) -> "GenerativeFunction[S]":
        """
        Returns a new [`genjax.GenerativeFunction`][] and applies pre- and post-processing functions to its arguments and return value.

        !!! info
            Prefer [`genjax.GenerativeFunction.map`][] if you only need to transform the return value, or [`genjax.GenerativeFunction.contramap`][] if you only need to transform the arguments.

        Args:
            pre: A callable that preprocesses the arguments before passing them to the wrapped function. Note that `pre` must return a _tuple_ of arguments, not a bare argument. Default is the identity function.
            post: A callable that postprocesses the return value of the wrapped function. Default is the identity function.
            info: An optional string providing additional information about the `dimap` operation.

        Returns:
            A new [`genjax.GenerativeFunction`][] with `pre` and `post` applied.

        Examples:
            ```python exec="yes" html="true" source="material-block" session="dimap"
            import jax, genjax


            # Define pre- and post-processing functions
            def pre_process(x, y):
                return (x + 1, y * 2)


            def post_process(args, retval):
                return retval**2


            @genjax.gen
            def model(x, y):
                return genjax.normal(x, y) @ "z"


            dimap_model = model.dimap(
                pre=pre_process, post=post_process, info="Square of normal"
            )

            # Use the dimap model
            key = jax.random.PRNGKey(0)
            trace = dimap_model.simulate(key, (2.0, 3.0))

            print(trace.render_html())
            ```
        """
        import genjax

        return genjax.dimap(pre=pre, post=post, info=info)(self)

    def map(
        self, f: Callable[[R], S], *, info: String | None = None
    ) -> "GenerativeFunction[S]":
        """
        Specialized version of [`genjax.dimap`][] where only the post-processing function is applied.

        Args:
            f: A callable that postprocesses the return value of the wrapped function.
            info: An optional string providing additional information about the `map` operation.

        Returns:
            A [`genjax.GenerativeFunction`][] that acts like `self` with a post-processing function to its return value.

        Examples:
            ```python exec="yes" html="true" source="material-block" session="map"
            import jax, genjax


            # Define a post-processing function
            def square(x):
                return x**2


            @genjax.gen
            def model(x):
                return genjax.normal(x, 1.0) @ "z"


            map_model = model.map(square, info="Square of normal")

            # Use the map model
            key = jax.random.PRNGKey(0)
            trace = map_model.simulate(key, (2.0,))

            print(trace.render_html())
            ```
        """
        import genjax

        return genjax.map(f=f, info=info)(self)

    def contramap(
        self, f: Callable[..., ArgTuple], *, info: String | None = None
    ) -> "GenerativeFunction[R]":
        """
        Specialized version of [`genjax.GenerativeFunction.dimap`][] where only the pre-processing function is applied.

        Args:
            f: A callable that preprocesses the arguments of the wrapped function. Note that `f` must return a _tuple_ of arguments, not a bare argument.
            info: An optional string providing additional information about the `contramap` operation.

        Returns:
            A [`genjax.GenerativeFunction`][] that acts like `self` with a pre-processing function to its arguments.

        Examples:
            ```python exec="yes" html="true" source="material-block" session="contramap"
            import jax, genjax


            # Define a pre-processing function.
            # Note that this function must return a tuple of arguments!
            def add_one(x):
                return (x + 1,)


            @genjax.gen
            def model(x):
                return genjax.normal(x, 1.0) @ "z"


            contramap_model = model.contramap(add_one, info="Add one to input")

            # Use the contramap model
            key = jax.random.PRNGKey(0)
            trace = contramap_model.simulate(key, (2.0,))

            print(trace.render_html())
            ```
        """
        import genjax

        return genjax.contramap(f=f, info=info)(self)

    #####################
    # GenSP / inference #
    #####################

    def marginal(
        self,
        /,
        *,
        selection: Any | None = None,
        algorithm: Any | None = None,
    ) -> "genjax.Marginal[R]":
        from genjax import Selection, marginal

        if selection is None:
            selection = Selection.all()

        return marginal(selection=selection, algorithm=algorithm)(self)


# NOTE: Setup a global handler stack for the `trace` callee sugar.
# C.f. above.
# This stack will not interact with JAX tracers at all
# so it's safe, and will be resolved at JAX tracing time.
GLOBAL_TRACE_OP_HANDLER_STACK: list[Callable[..., Any]] = []


def handle_off_trace_stack(addr, gen_fn: GenerativeFunction[R], args) -> R:
    if GLOBAL_TRACE_OP_HANDLER_STACK:
        handler = GLOBAL_TRACE_OP_HANDLER_STACK[-1]
        return handler(addr, gen_fn, args)
    else:
        raise Exception(
            "Attempting to invoke trace outside of a tracing context.\nIf you want to invoke the generative function closure, and recieve a return value,\ninvoke it with a key."
        )


def push_trace_overload_stack(handler, fn):
    def wrapped(*args):
        GLOBAL_TRACE_OP_HANDLER_STACK.append(handler)
        ret = fn(*args)
        GLOBAL_TRACE_OP_HANDLER_STACK.pop()
        return ret

    return wrapped


@Pytree.dataclass
class IgnoreKwargs(Generic[R], GenerativeFunction[R]):
    wrapped: GenerativeFunction[R]

    def handle_kwargs(self) -> "GenerativeFunction[R]":
        raise NotImplementedError

    def simulate(
        self,
        key: PRNGKey,
        args: Arguments,
    ) -> Trace[R]:
        (args, _kwargs) = args
        return self.wrapped.simulate(key, args)

    def assess(
        self,
        sample: ChoiceMap,
        args: Arguments,
    ) -> tuple[Score, R]:
        (args, _kwargs) = args
        return self.wrapped.assess(sample, args)

    def generate(
        self,
        key: PRNGKey,
        constraint: Constraint,
        args: Arguments,
    ) -> tuple[Trace[Any], Weight]:
        raise NotImplementedError

    def project(
        self,
        key: PRNGKey,
        trace: Trace[Any],
        projection: Projection[Any],
    ) -> Weight:
        raise NotImplementedError

    def edit(
        self,
        key: PRNGKey,
        tracediff: Tracediff[Any, Any],
        edit_request: "EditRequest",
        argdiffs: Argdiffs,
    ) -> tuple[TraceTangent, Weight, Retdiff[R], "EditRequest"]:
        raise NotImplementedError


@Pytree.dataclass
class GenerativeFunctionClosure(Generic[R], GenerativeFunction[R]):
    gen_fn: GenerativeFunction[R]
    args: tuple[Any, ...]
    kwargs: dict[Any, Any]

    def get_gen_fn_with_kwargs(self):
        return self.gen_fn.handle_kwargs()

    # NOTE: Supports callee syntax, and the ability to overload it in callers.
    def __matmul__(self, addr) -> R:
        if self.kwargs:
            maybe_kwarged_gen_fn = self.get_gen_fn_with_kwargs()
            return handle_off_trace_stack(
                addr,
                maybe_kwarged_gen_fn,
                (self.args, self.kwargs),
            )
        else:
            return handle_off_trace_stack(
                addr,
                self.gen_fn,
                self.args,
            )

    # This override returns `R`, while the superclass returns a `GenerativeFunctionClosure`; this is
    # a hint that subclassing may not be the right relationship here.
    def __call__(self, key: PRNGKey, *args) -> R:  # pyright: ignore[reportIncompatibleMethodOverride]
        full_args = (*self.args, *args)
        if self.kwargs:
            maybe_kwarged_gen_fn = self.get_gen_fn_with_kwargs()
            return maybe_kwarged_gen_fn.simulate(
                key, (*full_args, self.kwargs)
            ).get_retval()
        else:
            return self.gen_fn.simulate(key, full_args).get_retval()

    def __abstract_call__(self, *args) -> R:
        full_args = (*self.args, *args)
        if self.kwargs:
            maybe_kwarged_gen_fn = self.get_gen_fn_with_kwargs()
            return maybe_kwarged_gen_fn.__abstract_call__(*full_args, **self.kwargs)
        else:
            return self.gen_fn.__abstract_call__(*full_args)

    #############################################
    # Support the interface with reduced syntax #
    #############################################

    def simulate(
        self,
        key: PRNGKey,
        args: tuple[Any, ...],
    ) -> Trace[R]:
        full_args = (*self.args, *args)
        if self.kwargs:
            maybe_kwarged_gen_fn = self.get_gen_fn_with_kwargs()
            return maybe_kwarged_gen_fn.simulate(
                key,
                (full_args, self.kwargs),
            )
        else:
            return self.gen_fn.simulate(key, full_args)

    def generate(
        self,
        key: PRNGKey,
        constraint: Constraint,
        args: Arguments,
    ) -> tuple[Trace[Any], Weight]:
        full_args = (*self.args, *args)
        if self.kwargs:
            maybe_kwarged_gen_fn = self.get_gen_fn_with_kwargs()
            return maybe_kwarged_gen_fn.generate(
                key,
                constraint,
                (full_args, self.kwargs),
            )
        else:
            return self.gen_fn.generate(key, constraint, full_args)

    def project(
        self,
        key: PRNGKey,
        trace: Trace[Any],
        projection: Projection[Any],
    ):
        raise NotImplementedError

    def edit(
        self,
        key: PRNGKey,
        tracediff: Tracediff[Any, Any],
        edit_request: "EditRequest",
        argdiffs: Argdiffs,
    ) -> tuple[TraceTangent, Weight, Retdiff[R], "EditRequest"]:
        raise NotImplementedError

    def assess(
        self,
        sample: ChoiceMap,
        args: tuple[Any, ...],
    ) -> tuple[Score, R]:
        full_args = (*self.args, *args)
        if self.kwargs:
            maybe_kwarged_gen_fn = self.get_gen_fn_with_kwargs()
            return maybe_kwarged_gen_fn.assess(
                sample,
                (full_args, self.kwargs),
            )
        else:
            return self.gen_fn.assess(sample, full_args)


#################
# Edit requests #
#################


class EditRequest(Pytree):
    """
    An `EditRequest` is a request to edit a trace of a generative function. Generative functions respond to instances of subtypes of `EditRequest` by providing an [`edit`][genjax.core.GenerativeFunction.edit] implementation.

    Updating a trace is a common operation in inference processes, but naively mutating the trace will invalidate the mathematical invariants that Gen retains. `EditRequest` instances denote requests for _SMC moves_ in the framework of [SMCP3](https://proceedings.mlr.press/v206/lew23a.html), which preserve these invariants.
    """

    @abstractmethod
    def edit(
        self,
        key: PRNGKey,
        tracediff: "genjax.Tracediff[Any, Any]",
        argdiffs: Argdiffs,
    ) -> tuple["genjax.TraceTangent", Weight, Retdiff[R], "EditRequest"]:
        pass

    def do(
        self,
        key: PRNGKey,
        trace: "genjax.Trace",  # pyright: ignore
        argdiffs: Argdiffs,
    ) -> tuple["genjax.Trace", Weight, Retdiff[R], "EditRequest"]:  # pyright: ignore
        from genjax import UnitTracediff

        tracediff = UnitTracediff(trace)
        tangent, w, retdiff, bwd_request = self.edit(key, tracediff, argdiffs)
        new_trace = trace.pull(tangent)
        return new_trace, w, retdiff, bwd_request


class IncrementalDerivativeException(Exception):
    request: EditRequest
    primal_type: Any
    tangent_type: Any


@Pytree.dataclass(match_args=True)
class Update(EditRequest):
    constraint: ChoiceMapConstraint

    def edit(
        self,
        key: PRNGKey,
        tracediff: Tracediff[Any, Any],
        argdiffs: Argdiffs,
    ) -> tuple[TraceTangent, Weight, Retdiff[R], "EditRequest"]:
        trace = tracediff.get_primal()
        gen_fn = trace.get_gen_fn()
        return gen_fn.edit(key, tracediff, self, argdiffs)<|MERGE_RESOLUTION|>--- conflicted
+++ resolved
@@ -15,12 +15,9 @@
 from abc import abstractmethod
 from typing import TYPE_CHECKING
 
-<<<<<<< HEAD
 import jax
 import jax.numpy as jnp
 
-=======
->>>>>>> c06e16e6
 from genjax._src.core.generative.choice_map import (
     ChoiceMap,
     ChoiceMapConstraint,
