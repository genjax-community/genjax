# Copyright 2024 MIT Probabilistic Computing Project
#
# Licensed under the Apache License, Version 2.0 (the "License");
# you may not use this file except in compliance with the License.
# You may obtain a copy of the License at
#
#     https://www.apache.org/licenses/LICENSE-2.0
#
# Unless required by applicable law or agreed to in writing, software
# distributed under the License is distributed on an "AS IS" BASIS,
# WITHOUT WARRANTIES OR CONDITIONS OF ANY KIND, either express or implied.
# See the License for the specific language governing permissions and
# limitations under the License.

from .choice_map import (
    Address,
    AddressComponent,
    ChoiceMap,
    ChoiceMapBuilder,
    ChoiceMapConstraint,
    Selection,
    SelectionBuilder,
    StaticAddress,
    StaticAddressComponent,
)
from .core import (
    Argdiffs,
    Arguments,
    Constraint,
    EditRequest,
    EmptyConstraint,
    EmptySample,
    MaskedConstraint,
    MaskedSample,
    NotSupportedEditRequest,
    Projection,
    R,
    Retdiff,
    Sample,
    Score,
    Weight,
)
from .functional_types import Mask
from .generative_function import (
    ChoiceMapChange,
    GenerativeFunction,
    GenerativeFunctionClosure,
    IgnoreKwargs,
    IncrementalChoiceMapRequest,
    Trace,
)
from .requests import (
    ChoiceMapEditRequest,
    EmptyRequest,
    Regenerate,
)

__all__ = [
    "Address",
    "AddressComponent",
    "Argdiffs",
    "Arguments",
    "ChoiceMap",
    "ChoiceMapBuilder",
    "ChoiceMapChange",
    "ChoiceMapConstraint",
    "ChoiceMapEditRequest",
    "Constraint",
    "EditRequest",
    "EmptyConstraint",
<<<<<<< HEAD
    "EmptyRequest",
    "EmptyRequest",
=======
>>>>>>> d9d5b877
    "EmptySample",
    "GenerativeFunction",
    "GenerativeFunctionClosure",
    "IgnoreKwargs",
<<<<<<< HEAD
=======
    "IncrementalChoiceMapRequest",
>>>>>>> d9d5b877
    "Mask",
    "MaskedConstraint",
    "MaskedConstraint",
    "MaskedSample",
    "NotSupportedEditRequest",
    "Projection",
    "R",
    "Regenerate",
    "Retdiff",
    "Sample",
    "Score",
    "Selection",
    "SelectionBuilder",
    "StaticAddress",
    "StaticAddressComponent",
    "Trace",
    "Weight",
]<|MERGE_RESOLUTION|>--- conflicted
+++ resolved
@@ -68,19 +68,12 @@
     "Constraint",
     "EditRequest",
     "EmptyConstraint",
-<<<<<<< HEAD
     "EmptyRequest",
     "EmptyRequest",
-=======
->>>>>>> d9d5b877
     "EmptySample",
     "GenerativeFunction",
     "GenerativeFunctionClosure",
     "IgnoreKwargs",
-<<<<<<< HEAD
-=======
-    "IncrementalChoiceMapRequest",
->>>>>>> d9d5b877
     "Mask",
     "MaskedConstraint",
     "MaskedConstraint",
