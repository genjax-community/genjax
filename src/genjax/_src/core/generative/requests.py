# Copyright 2024 MIT Probabilistic Computing Project
#
# Licensed under the Apache License, Version 2.0 (the "License");
# you may not use this file except in compliance with the License.
# You may obtain a copy of the License at
#
#     https://www.apache.org/licenses/LICENSE-2.0
#
# Unless required by applicable law or agreed to in writing, software
# distributed under the License is distributed on an "AS IS" BASIS,
# WITHOUT WARRANTIES OR CONDITIONS OF ANY KIND, either express or implied.
# See the License for the specific language governing permissions and
# limitations under the License.


import jax.numpy as jnp

from genjax._src.core.generative.choice_map import (
    Selection,
)
from genjax._src.core.generative.core import (
    Argdiffs,
    EditRequest,
    PrimitiveEditRequest,
    Retdiff,
    Weight,
)
from genjax._src.core.generative.generative_function import Trace
from genjax._src.core.interpreters.incremental import Diff
from genjax._src.core.pytree import Pytree
from genjax._src.core.typing import (
    PRNGKey,
    TypeVar,
)

# Type variables
R = TypeVar("R")


@Pytree.dataclass(match_args=True)
class EmptyRequest(EditRequest):
    def edit(
        self,
        key: PRNGKey,
        tr: Trace[R],
        argdiffs: Argdiffs,
    ) -> tuple[Trace[R], Weight, Retdiff[R], "EditRequest"]:
        return tr, jnp.array(0.0), Diff.no_change(tr.get_retval()), EmptyRequest()


@Pytree.dataclass(match_args=True)
<<<<<<< HEAD
class Regenerate(PrimitiveEditRequest):
    selection: Selection
=======
class Regenerate(EditRequest):
    selection: Selection

    def edit(
        self,
        key: PRNGKey,
        tr: Trace[R],
        argdiffs: Argdiffs,
    ) -> tuple[Trace[R], Weight, Retdiff[R], "EditRequest"]:
        gen_fn = tr.get_gen_fn()
        return gen_fn.edit(key, tr, self, argdiffs)
>>>>>>> 9df2fabe
<|MERGE_RESOLUTION|>--- conflicted
+++ resolved
@@ -49,19 +49,5 @@
 
 
 @Pytree.dataclass(match_args=True)
-<<<<<<< HEAD
 class Regenerate(PrimitiveEditRequest):
-    selection: Selection
-=======
-class Regenerate(EditRequest):
-    selection: Selection
-
-    def edit(
-        self,
-        key: PRNGKey,
-        tr: Trace[R],
-        argdiffs: Argdiffs,
-    ) -> tuple[Trace[R], Weight, Retdiff[R], "EditRequest"]:
-        gen_fn = tr.get_gen_fn()
-        return gen_fn.edit(key, tr, self, argdiffs)
->>>>>>> 9df2fabe
+    selection: Selection