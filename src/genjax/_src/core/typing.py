--- conflicted
+++ resolved
@@ -61,19 +61,13 @@
 # Trace-time-checked primitives #
 #################################
 
-<<<<<<< HEAD
 
 def is_scalar_shaped(arr: object) -> bool:
     return jnp.array(arr, copy=False).shape == ()
 
 
 ScalarShaped = Is[is_scalar_shaped]
-ScalarBool = Annotated[Bool | BoolArray, ScalarShaped]
-=======
-ScalarShaped = Is[lambda arr: jnp.array(arr, copy=False).shape == ()]
 ScalarFlag = Annotated[Flag, ScalarShaped]
-
->>>>>>> 37b68e05
 
 ############
 # Generics #
