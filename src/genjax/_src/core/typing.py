--- conflicted
+++ resolved
@@ -39,8 +39,6 @@
 BoolArray = jtyping.Bool[jtyping.Array, "..."]
 Callable = btyping.Callable
 Sequence = btyping.Sequence
-<<<<<<< HEAD
-tuple = btyping.Tuple
 Dict = btyping.Dict
 List = btyping.List
 Optional = btyping.Optional
@@ -51,9 +49,6 @@
 
 runtime_checkable = btyping.runtime_checkable
 overload = btyping.overload
-=======
-Optional = btyping.Optional
->>>>>>> d32617a2
 
 # JAX Type alias.
 InAxes = int | None | Sequence[Any]
@@ -160,12 +155,7 @@
     return static_check_is_array(v) and v.dtype == np.float32
 
 
-<<<<<<< HEAD
 def static_check_shape_dtype_equivalence(vs: List[Array]) -> Bool:
-=======
-@typecheck
-def static_check_shape_dtype_equivalence(vs: list[Array]) -> Bool:
->>>>>>> d32617a2
     shape_dtypes = [(v.shape, v.dtype) for v in vs]
     num_unique = set(shape_dtypes)
     return len(num_unique) == 1
@@ -187,24 +177,16 @@
     "Int",
     "IntArray",
     "Is",
-<<<<<<< HEAD
     "List",
     "Literal",
     "PRNGKey",
     "ParamSpec",
     "Protocol",
-=======
-    "PRNGKey",
-    "ParamSpec",
->>>>>>> d32617a2
     "ScalarBool",
     "ScalarShaped",
     "Self",
     "Sequence",
-<<<<<<< HEAD
     "Type",
-=======
->>>>>>> d32617a2
     "TypeVar",
     "Value",
     "overload",
