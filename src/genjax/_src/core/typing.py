--- conflicted
+++ resolved
@@ -42,11 +42,8 @@
 BoolArray = jtyping.Bool[jtyping.Array, "..."]
 Callable = btyping.Callable
 Sequence = btyping.Sequence
-<<<<<<< HEAD
 Final = btyping.Final
-=======
 Generator = btyping.Generator
->>>>>>> d1d899e9
 
 # JAX Type alias.
 InAxes = int | None | Sequence[Any]
