--- conflicted
+++ resolved
@@ -51,11 +51,9 @@
 # Utilities #
 #############
 
-
 ########################
 # Generative datatypes #
 ########################
-
 
 #############
 # Selection #
@@ -779,20 +777,11 @@
             import jax
             import jax.numpy as jnp
             import genjax
-<<<<<<< HEAD
-            console = genjax.console(enforce_checkify=True)
-
-            masked = genjax.mask(False, jnp.ones(5))
-            with console:
-                err, _ = checkify(masked.unmask)()
-                err.throw()
-=======
 
             with genjax.console(enforce_checkify=True) as console:
                 masked = genjax.mask(False, jnp.ones(5))
                 err, _ = checkify.checkify(masked.unmask)()
                 print(console.render(err))
->>>>>>> cefcf570
             ```
         """
 
@@ -1037,11 +1026,7 @@
             import genjax
             console = genjax.console()
 
-<<<<<<< HEAD
             @Static
-=======
-            @genjax.Static
->>>>>>> cefcf570
             def model():
                 x = genjax.normal(0.0, 1.0) @ "x"
                 y = genjax.normal(x, 1.0) @ "y"
@@ -1504,5 +1489,4 @@
 # def choice_map(addrs: List[Any], submaps: List[ChoiceMap]):
 #    return dynamic_choice_map(addrs, submaps)
 
-
 select = HierarchicalSelection.from_addresses