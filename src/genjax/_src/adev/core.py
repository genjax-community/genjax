# Copyright 2024 MIT Probabilistic Computing Project
#
# Licensed under the Apache License, Version 2.0 (the "License");
# you may not use this file except in compliance with the License.
# You may obtain a copy of the License at
#
#     https://www.apache.org/licenses/LICENSE-2.0
#
# Unless required by applicable law or agreed to in writing, software
# distributed under the License is distributed on an "AS IS" BASIS,
# WITHOUT WARRANTIES OR CONDITIONS OF ANY KIND, either express or implied.
# See the License for the specific language governing permissions and
# limitations under the License.

from abc import abstractmethod
from functools import wraps

import jax
import jax.numpy as jnp
import jax.tree_util as jtu
from jax import core as jc
from jax import util as jax_util
from jax.extend import linear_util as lu
from jax.extend import source_info_util as src_util
from jax.interpreters import ad as jax_autodiff
from jax.interpreters import batching

from genjax._src.core.interpreters.forward import (
    Environment,
    InitialStylePrimitive,
    batch_fun,
    initial_style_bind,
)
from genjax._src.core.interpreters.staging import stage
from genjax._src.core.pytree import Pytree
from genjax._src.core.typing import (
    Annotated,
    Any,
    ArrayLike,
    Callable,
    Is,
    PRNGKey,
)

DualTree = Annotated[
    Any,
    Is[lambda v: Dual.static_check_dual_tree(v)],
]
"""
`DualTree` is the type of `Pytree` argument values with `Dual` leaves.
"""

###################
# ADEV primitives #
###################


class ADEVPrimitive(Pytree):
    """
    An `ADEVPrimitive` is a primitive sampler equipped with a JVP gradient estimator strategy. These objects support forward sampling, but also come equipped with a strategy that interacts with ADEV's AD transformation to return a JVP estimate.
    """

    @abstractmethod
    def sample(self, key, *args):
        raise NotImplementedError

    @abstractmethod
    def jvp_estimate(
        self,
        key: PRNGKey,
        dual_tree: DualTree,  # Pytree with Dual leaves.
        konts: tuple[Callable[..., Any], Callable[..., Any]],
    ) -> "Dual":
        pass

    def get_batched_prim(self, dims: tuple[Any, ...]):
        """
        To use ADEV primitives inside of `vmap`, they must provide a custom batched primitive version of themselves.

        This method returns the batched primitive, which contains customized gradient estimator strategies which are compatible with batching.
        """
        raise NotImplementedError

    def __call__(self, *args):
        return sample_primitive(self, *args)


class TailCallADEVPrimitive(ADEVPrimitive):
    @abstractmethod
    def before_tail_call(
        self,
        key: PRNGKey,
        dual_tree: DualTree,  # Pytree with Dual leaves.
    ) -> "Dual":
        raise NotImplementedError

    def jvp_estimate(
        self,
        key: PRNGKey,
        dual_tree: DualTree,  # Pytree with Dual leaves.
        konts: tuple[Callable[..., Any], Callable[..., Any]],
    ) -> "Dual":
        _, kdual = konts
        return kdual(key, self.before_tail_call(key, dual_tree))

    def get_batched_prim(self, dims: tuple[Any, ...]):
        return TailCallBatchedADEVPrimitive(self, dims)


@Pytree.dataclass
class TailCallBatchedADEVPrimitive(TailCallADEVPrimitive):
    original_prim: TailCallADEVPrimitive
    dims: tuple[Any, ...] = Pytree.static()

    def sample(self, key, *args):
        return jax.vmap(self.original_prim.sample, in_axes=self.dims)(key, *args)

    def before_tail_call(
        self,
        key: PRNGKey,
        dual_tree: DualTree,  # Pytree with Dual leaves.
    ) -> "Dual":
        key_dim, tree_dim = jax_util.split_list(self.dims, [1])
        tree_primals = Dual.tree_primal(dual_tree)
        tree_tangents = Dual.tree_tangent(dual_tree)

        def _before_tail_call(key, tree_primals, tree_tangents):
            dual_tree = Dual.dual_tree(tree_primals, tree_tangents)
            return self.original_prim.before_tail_call(key, dual_tree)

        return jax.vmap(
            _before_tail_call,
            in_axes=(key_dim, tree_dim, tree_dim),
        )(key, tree_primals, tree_tangents)


####################
# Sample intrinsic #
####################


sample_p = InitialStylePrimitive("sample")


def sample_primitive(adev_prim: ADEVPrimitive, *args, key=jax.random.PRNGKey(0)):
    def _adev_prim_call(adev_prim, *args):
        # When used for abstract tracing, value of the key doesn't matter.
        # However, we support overloading the key for other transformations,
        # which will rely on the default semantics of `initial_style_bind`,
        # which is to call this function -- then, the value of the key will matter.
        v = adev_prim.sample(key, *args)
        return v

    return initial_style_bind(sample_p)(_adev_prim_call)(
        adev_prim,
        *args,
    )


# TODO: this is gnarly as fuck.
def batch_primitive(args, dims, **params):
    def fun_impl(*args, **params):
        consts, args = jax_util.split_list(args, [params["num_consts"]])
        return jc.eval_jaxpr(params["_jaxpr"], consts, *args)

    batched, out_dims = batch_fun(lu.wrap_init(fun_impl, params), dims)

    # populate the out_dims generator
    _ = batched.call_wrapped(*args)  # pyright: ignore

    # Now, we construct our actual batch primitive, and insert it
    # into the IR by binding it via `sample_primitive`.
    in_tree = params["in_tree"]
    key, *rest = args
    adev_prim, *primals = jtu.tree_unflatten(in_tree, rest)
    batched_prim = adev_prim.get_batched_prim(dims)

    # Insert into the IR.
    v = sample_primitive(
        batched_prim,
        *primals,
        key=key,
    )

    # TODO: static check on out_dims?
    return jtu.tree_leaves(v), out_dims()


batching.primitive_batchers[sample_p] = batch_primitive


####################
# ADEV interpreter #
####################


@Pytree.dataclass
class Dual(Pytree):
    primal: Any
    tangent: Any

    @staticmethod
    def tree_pure(v):
        def _inner(v):
            if isinstance(v, Dual):
                return v
            else:
                return Dual(v, jnp.zeros_like(v))

        return jtu.tree_map(_inner, v, is_leaf=lambda v: isinstance(v, Dual))

    @staticmethod
    def dual_tree(primals, tangents):
        return jtu.tree_map(lambda v1, v2: Dual(v1, v2), primals, tangents)

    @staticmethod
    def tree_primal(v):
        def _inner(v):
            if isinstance(v, Dual):
                return v.primal
            else:
                return v

        return jtu.tree_map(_inner, v, is_leaf=lambda v: isinstance(v, Dual))

    @staticmethod
    def tree_tangent(v):
        def _inner(v):
            if isinstance(v, Dual):
                return v.tangent
            else:
                return v

        return jtu.tree_map(_inner, v, is_leaf=lambda v: isinstance(v, Dual))

    @staticmethod
    def tree_leaves(v):
        v = Dual.tree_pure(v)
        return jtu.tree_leaves(v, is_leaf=lambda v: isinstance(v, Dual))

    @staticmethod
    def tree_unzip(v):
        primals = jtu.tree_leaves(Dual.tree_primal(v))
        tangents = jtu.tree_leaves(Dual.tree_tangent(v))
        return tuple(primals), tuple(tangents)

    @staticmethod
    def static_check_is_dual(v):
        return isinstance(v, Dual)

    @staticmethod
    def static_check_dual_tree(v):
        return all(
            map(
                lambda v: isinstance(v, Dual),
                jtu.tree_leaves(v, is_leaf=Dual.static_check_is_dual),
            )
        )


@Pytree.dataclass
class ADInterpreter(Pytree):
    """The `ADInterpreter` takes a `Jaxpr`,
    propagates dual numbers through it, while also performing a CPS transformation,
    to compute forward mode AD.

    When this interpreter hits
    the `sample_p` primitive, it creates a pair of continuation closures which is passed to the gradient strategy which the primitive is using.
    """

    @staticmethod
    def flat_unzip(duals: list[Any]):
        primals, tangents = jax_util.unzip2((t.primal, t.tangent) for t in duals)
        return list(primals), list(tangents)

    @staticmethod
    def _eval_jaxpr_adev_jvp(
        key: PRNGKey,
        jaxpr: jc.Jaxpr,
        consts: list[ArrayLike],
        flat_duals: list[Dual],
    ):
        dual_env = Environment()
        jax_util.safe_map(dual_env.write, jaxpr.constvars, Dual.tree_pure(consts))
        jax_util.safe_map(dual_env.write, jaxpr.invars, flat_duals)

        # TODO: Pure evaluation.
        def eval_jaxpr_iterate_pure(key, eqns, pure_env, invars, flat_args):
            jax_util.safe_map(pure_env.write, invars, flat_args)
            for eqn in eqns:
                in_vals = jax_util.safe_map(pure_env.read, eqn.invars)
                subfuns, params = eqn.primitive.get_bind_params(eqn.params)
                args = subfuns + in_vals
                if eqn.primitive is sample_p:
                    pass
                else:
                    outs = eqn.primitive.bind(*args, **params)
                    if not eqn.primitive.multiple_results:
                        outs = [outs]
                    jax_util.safe_map(pure_env.write, eqn.outvars, outs)

            return jax_util.safe_map(pure_env.read, jaxpr.outvars)

        # Dual evaluation.
        def eval_jaxpr_iterate_dual(key, eqns, dual_env, invars, flat_duals):
            jax_util.safe_map(dual_env.write, invars, flat_duals)

            for eqn_idx, eqn in list(enumerate(eqns)):
                with src_util.user_context(eqn.source_info.traceback):
                    in_vals = jax_util.safe_map(dual_env.read, eqn.invars)
                    subfuns, params = eqn.primitive.get_bind_params(eqn.params)
                    duals = subfuns + in_vals

                    # Our sample_p primitive.
                    if eqn.primitive is sample_p:
                        dual_env = dual_env.copy()
                        pure_env = Dual.tree_primal(dual_env)

                        # Create pure continuation.
                        def _sample_pure_kont(key, *args):
                            return eval_jaxpr_iterate_pure(
                                key,
                                eqns[eqn_idx + 1 :],
                                pure_env,
                                eqn.outvars,
                                [*args],
                            )

                        # Create dual continuation.
                        def _sample_dual_kont(key, dual_tree):
                            dual_leaves = Dual.tree_leaves(dual_tree)
                            return eval_jaxpr_iterate_dual(
                                key,
                                eqns[eqn_idx + 1 :],
                                dual_env,
                                eqn.outvars,
                                dual_leaves,
                            )

                        in_tree = params["in_tree"]
                        num_consts = params["num_consts"]

                        flat_primals, flat_tangents = ADInterpreter.flat_unzip(
                            Dual.tree_leaves(Dual.tree_pure(duals[num_consts:]))
                        )
                        adev_prim, *primals = jtu.tree_unflatten(in_tree, flat_primals)
                        _, *tangents = jtu.tree_unflatten(in_tree, flat_tangents)
                        dual_tree = Dual.dual_tree(primals, tangents)

                        return adev_prim.jvp_estimate(
                            key,
                            dual_tree,
                            (_sample_pure_kont, _sample_dual_kont),
                        )

                    # Handle branching.
                    elif eqn.primitive is jax.lax.cond_p:
                        pure_env = Dual.tree_primal(dual_env)

                        # Create dual continuation for the computation after the cond_p.
                        def _cond_dual_kont(dual_tree: list[Any]):
                            dual_leaves = Dual.tree_pure(dual_tree)
                            return eval_jaxpr_iterate_dual(
                                key,
                                eqns[eqn_idx + 1 :],
                                dual_env,
                                eqn.outvars,
                                dual_leaves,
                            )

                        branch_adev_functions = list(
                            map(
                                lambda fn: ADInterpreter.forward_mode(
                                    jc.jaxpr_as_fun(fn),
                                    _cond_dual_kont,
                                ),
                                params["branches"],
                            )
                        )

                        # NOTE: the branches are stored in the params
                        # in reverse order, so we need to reverse them
                        # This could totally be something which breaks in the future...
                        return jax.lax.cond(
                            Dual.tree_primal(in_vals[0]),
                            *reversed(branch_adev_functions),
                            key,
                            in_vals[1:],
                        )

                    # Default JVP rule for other JAX primitives.
                    else:
                        flat_primals, flat_tangents = ADInterpreter.flat_unzip(
                            Dual.tree_leaves(Dual.tree_pure(duals))
                        )
                        if len(flat_primals) == 0:
                            primal_outs = eqn.primitive.bind(*flat_primals, **params)
                            tangent_outs = jtu.tree_map(jnp.zeros_like, primal_outs)
                        else:
                            jvp = jax_autodiff.primitive_jvps.get(eqn.primitive)
                            if not jvp:
                                msg = f"differentiation rule for '{eqn.primitive}' not implemented"
                                raise NotImplementedError(msg)
                            primal_outs, tangent_outs = jvp(
                                flat_primals, flat_tangents, **params
                            )

                if not eqn.primitive.multiple_results:
                    primal_outs = [primal_outs]
                    tangent_outs = [tangent_outs]

                jax_util.safe_map(
                    dual_env.write,
                    eqn.outvars,
                    Dual.dual_tree(primal_outs, tangent_outs),
                )
            (out_dual,) = jax_util.safe_map(dual_env.read, jaxpr.outvars)
            if not isinstance(out_dual, Dual):
                out_dual = Dual(out_dual, jnp.zeros_like(out_dual))
            return out_dual

        return eval_jaxpr_iterate_dual(
            key, jaxpr.eqns, dual_env, jaxpr.invars, flat_duals
        )

    @staticmethod
    def forward_mode(f, kont=lambda v: v):
        def _inner(key, dual_tree: DualTree):
            primals = jtu.tree_leaves(Dual.tree_primal(dual_tree))
            closed_jaxpr, (_, _, out_tree) = stage(f)(*primals)
            jaxpr, consts = closed_jaxpr.jaxpr, closed_jaxpr.literals
            dual_leaves = Dual.tree_leaves(Dual.tree_pure(dual_tree))
            out_duals = ADInterpreter._eval_jaxpr_adev_jvp(
                key,
                jaxpr,
                consts,
                dual_leaves,
            )
            out_tree_def = out_tree()
            tree_primals, tree_tangents = Dual.tree_unzip(out_duals)
            out_dual_tree = Dual.dual_tree(
                jtu.tree_unflatten(out_tree_def, tree_primals),
                jtu.tree_unflatten(out_tree_def, tree_tangents),
            )
            vs = kont(out_dual_tree)
            return vs

        # Force coercion to JAX arrays.
        def maybe_array(v):
            return jnp.array(v, copy=False)

        def _dual(key, dual_tree: DualTree):
            dual_tree = jtu.tree_map(maybe_array, dual_tree)
            return _inner(key, dual_tree)

        return _dual


#################
# ADEV programs #
#################


@Pytree.dataclass
class ADEVProgram(Pytree):
    source: Callable[..., Any] = Pytree.static()

    def _jvp_estimate(
        self,
        key: PRNGKey,
        dual_tree: DualTree,  # Pytree with Dual leaves.
        dual_kont: Callable[..., Any],
    ) -> Dual:
        def adev_jvp(f):
            @wraps(f)
            def wrapped(dual_tree: DualTree):
                return ADInterpreter.forward_mode(self.source, dual_kont)(
                    key, dual_tree
                )

            return wrapped

        return adev_jvp(self.source)(dual_tree)

<<<<<<< HEAD
    def debug_transform_adev(
        self,
        key: PRNGKey,
        primals: tuple[Any, ...],
        tangents: tuple[Any, ...],
        mapping: Callable[..., Any],
    ):
        raise NotImplementedError()

=======
>>>>>>> e86eebde

###############
# Expectation #
###############


@Pytree.dataclass
class Expectation(Pytree):
    prog: ADEVProgram

    def jvp_estimate(self, key: PRNGKey, dual_tree: DualTree):
        # Trivial continuation.
        def _identity(v):
            return v

        return self.prog._jvp_estimate(key, dual_tree, _identity)

    def estimate(self, key, args):
        tangents = jtu.tree_map(lambda _: 0.0, args)
        return self.jvp_estimate(key, tangents).primal

    ##################################
    # JAX's native `grad` interface. #
    ##################################

    # The JVP rules here are registered below.
    # (c.f. Register custom forward mode with JAX)
    def grad_estimate(self, key: PRNGKey, primals: tuple[Any, ...]):
        def _invoke_closed_over(primals):
            return invoke_closed_over(self, key, primals)

        return jax.grad(_invoke_closed_over)(primals)

<<<<<<< HEAD
    #################
    # For debugging #
    #################

    def debug_transform_adev(
        self,
        key: PRNGKey,
        primals: tuple[Any, ...],
        tangents: tuple[Any, ...],
    ):
        def _identity(x):
            return x

        return self.prog.debug_transform_adev(key, primals, tangents, _identity)

=======
>>>>>>> e86eebde

def expectation(source: Callable[..., Any]):
    prog = ADEVProgram(source)
    return Expectation(prog)


#########################################
# Register custom forward mode with JAX #
#########################################


# These two functions are defined to external to `Expectation`
# to ignore complexities with defining custom JVP rules for Pytree classes.
@jax.custom_jvp
def invoke_closed_over(instance, key, args):
    return instance.estimate(key, args)


def invoke_closed_over_jvp(primals, tangents):
    (instance, key, primals) = primals
    (_, _, tangents) = tangents
    duals = Dual.dual_tree(primals, tangents)
    out_dual = instance.jvp_estimate(key, duals)
    (v,), (tangent,) = Dual.tree_unzip(out_dual)
    return v, tangent


invoke_closed_over.defjvp(invoke_closed_over_jvp, symbolic_zeros=False)<|MERGE_RESOLUTION|>--- conflicted
+++ resolved
@@ -482,18 +482,6 @@
 
         return adev_jvp(self.source)(dual_tree)
 
-<<<<<<< HEAD
-    def debug_transform_adev(
-        self,
-        key: PRNGKey,
-        primals: tuple[Any, ...],
-        tangents: tuple[Any, ...],
-        mapping: Callable[..., Any],
-    ):
-        raise NotImplementedError()
-
-=======
->>>>>>> e86eebde
 
 ###############
 # Expectation #
@@ -527,24 +515,6 @@
 
         return jax.grad(_invoke_closed_over)(primals)
 
-<<<<<<< HEAD
-    #################
-    # For debugging #
-    #################
-
-    def debug_transform_adev(
-        self,
-        key: PRNGKey,
-        primals: tuple[Any, ...],
-        tangents: tuple[Any, ...],
-    ):
-        def _identity(x):
-            return x
-
-        return self.prog.debug_transform_adev(key, primals, tangents, _identity)
-
-=======
->>>>>>> e86eebde
 
 def expectation(source: Callable[..., Any]):
     prog = ADEVProgram(source)
