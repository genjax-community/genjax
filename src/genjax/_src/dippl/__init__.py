--- conflicted
+++ resolved
@@ -23,11 +23,7 @@
 from adevjax import adev
 from adevjax import flip_enum
 from adevjax import geometric_reinforce
-<<<<<<< HEAD
 from adevjax import grab_key
-=======
-from adevjax import grab_tracer_indicator
->>>>>>> 8858a9fa
 from adevjax import mv_normal_diag_reparam
 from adevjax import mv_normal_reparam
 from adevjax import normal_reinforce
