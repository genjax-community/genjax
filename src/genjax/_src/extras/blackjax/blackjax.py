--- conflicted
+++ resolved
@@ -54,14 +54,9 @@
         gen_fn = trace.get_gen_fn()
         stripped = trace.strip()
         fixed = stripped.filter(self.selection.complement())
-<<<<<<< HEAD
-        initial_chm_position = stripped.filter(self.selection)
-        scorer, _ = gen_fn.unzip(fixed)
-=======
         initial_choice_position = stripped.filter(self.selection)
         key, sub_key = jax.random.split(key)
         scorer, _ = gen_fn.unzip(sub_key, fixed)
->>>>>>> 463cf5ed
 
         # These go into the gradient interfaces.
         grad, nograd = Pytree.tree_grad_split(
@@ -124,14 +119,9 @@
         gen_fn = trace.get_gen_fn()
         stripped = trace.strip()
         fixed = stripped.filter(self.selection.complement())
-<<<<<<< HEAD
-        initial_chm_position = stripped.filter(self.selection)
-        scorer, _ = gen_fn.unzip(fixed)
-=======
         initial_choice_position = stripped.filter(self.selection)
         key, sub_key = jax.random.split(key)
         scorer, _ = gen_fn.unzip(sub_key, fixed)
->>>>>>> 463cf5ed
 
         # These go into the gradient interfaces.
         grad, nograd = Pytree.tree_grad_split(
