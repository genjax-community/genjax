# Copyright 2024 MIT Probabilistic Computing Project
#
# Licensed under the Apache License, Version 2.0 (the "License");
# you may not use this file except in compliance with the License.
# You may obtain a copy of the License at
#
#     https://www.apache.org/licenses/LICENSE-2.0
#
# Unless required by applicable law or agreed to in writing, software
# distributed under the License is distributed on an "AS IS" BASIS,
# WITHOUT WARRANTIES OR CONDITIONS OF ANY KIND, either express or implied.
# See the License for the specific language governing permissions and
# limitations under the License.


import jax
import jax.numpy as jnp
from tensorflow_probability.substrates import jax as tfp

from genjax._src.adev.core import (
    ADEVPrimitive,
    expectation,
    sample_primitive,
)
from genjax._src.adev.primitives import (
    categorical_enum_parallel,
    flip_enum,
    flip_mvd,
    geometric_reinforce,
    mv_normal_diag_reparam,
    normal_reinforce,
    normal_reparam,
)
from genjax._src.core.generative import Arguments, ChoiceMap
from genjax._src.core.typing import (
    Any,
    Callable,
    FloatArray,
    Int,
    PRNGKey,
<<<<<<< HEAD
    tuple,
=======
    typecheck,
>>>>>>> d32617a2
)
from genjax._src.generative_functions.distributions.distribution import (
    ExactDensity,
    exact_density,
)
from genjax._src.generative_functions.distributions.tensorflow_probability import (
    flip,
    geometric,
)
from genjax._src.inference.smc import Importance, ImportanceK
from genjax._src.inference.sp import SampleDistribution, Target

tfd = tfp.distributions


##########################################
# Differentiable distribution primitives #
##########################################


def adev_distribution(
    adev_primitive: ADEVPrimitive,
    differentiable_logpdf: Callable[..., Any],
) -> ExactDensity:
    """Return an [`ExactDensity`][genjax.ExactDensity] distribution whose
    sampler invokes an ADEV sampling primitive, with a provided differentiable
    log density function.

    Exact densities created using this function can be used as distributions in
    variational guide programs.

    """

    def sampler(key: PRNGKey, *arguments: Any) -> Any:
        return sample_primitive(adev_primitive, *arguments, key=key)

    def logpdf(v: Any, *arguments: Any) -> FloatArray:
        lp = differentiable_logpdf(v, *arguments)
        # Branching here is statically resolved.
        if lp.shape:
            return jnp.sum(lp)
        else:
            return lp

    return exact_density(sampler, logpdf)


def logpdf(gen_fn):
    return lambda v, *arguments: gen_fn.assess(
        jax.random.PRNGKey(0),
        ChoiceMap.value(v),
        arguments,
    )[0]


# We import ADEV specific sampling primitives, but then wrap them in
# adev_distribution, for usage inside of generative functions.
flip_enum = adev_distribution(
    flip_enum,
    logpdf(flip),
)

flip_mvd = adev_distribution(
    flip_mvd,
    logpdf(flip),
)

categorical_enum = adev_distribution(
    categorical_enum_parallel,
    lambda v, probs: tfd.Categorical(probs=probs).log_prob(v),
)

normal_reinforce = adev_distribution(
    normal_reinforce,
    lambda v, mu, sigma: tfd.Normal(loc=mu, scale=sigma).log_prob(v),
)

normal_reparam = adev_distribution(
    normal_reparam,
    lambda v, mu, sigma: tfd.Normal(loc=mu, scale=sigma).log_prob(v),
)

mv_normal_diag_reparam = adev_distribution(
    mv_normal_diag_reparam,
    lambda v, loc, scale_diag: tfd.MultivariateNormalDiag(
        loc=loc, scale_diag=scale_diag
    ).log_prob(v),
)

geometric_reinforce = adev_distribution(
    geometric_reinforce,
    logpdf(geometric),
)


##############
# Loss terms #
##############

GradientEstimate = Any
"""The type of gradient estimates returned by sampling from gradient estimators
for loss terms."""


def ELBO(
    guide: SampleDistribution,
    make_target: Callable[..., Target],
) -> Callable[[PRNGKey, Arguments], GradientEstimate]:
    """Return a function that computes the value and gradient estimate of the
    ELBO loss term."""

    def grad_estimate(
        key: PRNGKey,
<<<<<<< HEAD
        arguments: tuple,
=======
        args: tuple,
>>>>>>> d32617a2
    ) -> tuple:
        # In the source language of ADEV.
        @expectation
        def _loss(*arguments):
            target = make_target(*arguments)
            guide_alg = Importance(target, guide)
            w = guide_alg.estimate_normalizing_constant(key, target)
            return -w

        return _loss.value_and_grad_estimate(key, arguments)

    return grad_estimate


def IWELBO(
    proposal: SampleDistribution,
    make_target: Callable[[Any], Target],
    N: Int,
) -> Callable[[PRNGKey, Arguments], GradientEstimate]:
    """Return a function that computes the gradient estimate of the IWELBO loss
    term."""

    def grad_estimate(
        key: PRNGKey,
        arguments: Arguments,
    ) -> GradientEstimate:
        # In the source language of ADEV.
        @expectation
        def _loss(*arguments):
            target = make_target(*arguments)
            guide = ImportanceK(target, proposal, N)
            w = guide.estimate_normalizing_constant(key, target)
            return -w

        return _loss.grad_estimate(key, arguments)

    return grad_estimate


def PWake(
    posterior_approx: SampleDistribution,
    make_target: Callable[[Any], Target],
) -> Callable[[PRNGKey, Arguments], GradientEstimate]:
    """Return a function that computes the gradient estimate of the PWake loss
    term."""

    def grad_estimate(
        key: PRNGKey,
<<<<<<< HEAD
        arguments: tuple,
=======
        args: tuple,
>>>>>>> d32617a2
    ) -> tuple:
        key, sub_key1, sub_key2 = jax.random.split(key, 3)

        # In the source language of ADEV.
        @expectation
        def _loss(*target_args):
            target = make_target(*target_args)
            _, sample = posterior_approx.random_weighted(sub_key1, target)
            tr, _ = target.importance(sub_key2, sample)
            return -tr.get_score()

        return _loss.grad_estimate(key, arguments)

    return grad_estimate


def QWake(
    proposal: SampleDistribution,
    posterior_approx: SampleDistribution,
    make_target: Callable[[Any], Target],
) -> Callable[[PRNGKey, Arguments], GradientEstimate]:
    """Return a function that computes the gradient estimate of the QWake loss
    term."""

    def grad_estimate(
        key: PRNGKey,
<<<<<<< HEAD
        arguments: tuple,
=======
        args: tuple,
>>>>>>> d32617a2
    ) -> tuple:
        key, sub_key1, sub_key2 = jax.random.split(key, 3)

        # In the source language of ADEV.
        @expectation
        def _loss(*target_args):
            target = make_target(*target_args)
            _, sample = posterior_approx.random_weighted(sub_key1, target)
            w = proposal.estimate_logpdf(sub_key2, sample, target)
            return -w

        return _loss.grad_estimate(key, arguments)

    return grad_estimate<|MERGE_RESOLUTION|>--- conflicted
+++ resolved
@@ -38,11 +38,6 @@
     FloatArray,
     Int,
     PRNGKey,
-<<<<<<< HEAD
-    tuple,
-=======
-    typecheck,
->>>>>>> d32617a2
 )
 from genjax._src.generative_functions.distributions.distribution import (
     ExactDensity,
@@ -156,11 +151,7 @@
 
     def grad_estimate(
         key: PRNGKey,
-<<<<<<< HEAD
         arguments: tuple,
-=======
-        args: tuple,
->>>>>>> d32617a2
     ) -> tuple:
         # In the source language of ADEV.
         @expectation
@@ -209,11 +200,7 @@
 
     def grad_estimate(
         key: PRNGKey,
-<<<<<<< HEAD
         arguments: tuple,
-=======
-        args: tuple,
->>>>>>> d32617a2
     ) -> tuple:
         key, sub_key1, sub_key2 = jax.random.split(key, 3)
 
@@ -240,11 +227,7 @@
 
     def grad_estimate(
         key: PRNGKey,
-<<<<<<< HEAD
         arguments: tuple,
-=======
-        args: tuple,
->>>>>>> d32617a2
     ) -> tuple:
         key, sub_key1, sub_key2 = jax.random.split(key, 3)
 
