# Copyright 2024 MIT Probabilistic Computing Project
#
# Licensed under the Apache License, Version 2.0 (the "License");
# you may not use this file except in compliance with the License.
# You may obtain a copy of the License at
#
#     https://www.apache.org/licenses/LICENSE-2.0
#
# Unless required by applicable law or agreed to in writing, software
# distributed under the License is distributed on an "AS IS" BASIS,
# WITHOUT WARRANTIES OR CONDITIONS OF ANY KIND, either express or implied.
# See the License for the specific language governing permissions and
# limitations under the License.
"""Sequential Monte Carlo ([Chopin & Papaspiliopoulos, 2020](https://link.springer.com/book/10.1007/978-3-030-47845-2), [Del Moral, Doucet, & Jasram 2006](https://academic.oup.com/jrsssb/article/68/3/411/7110641)) is an approximate inference framework based on approximating a sequence of target distributions using a weighted collection of particles.

In this module, we provide a set of ingredients for implementing SMC algorithms, including pseudomarginal / recursive auxiliary variants, and variants expressible using SMCP3 ([Lew & Matheos, et al, 2024](https://proceedings.mlr.press/v206/lew23a/lew23a.pdf)) moves.
"""

from abc import abstractmethod

from jax import numpy as jnp
from jax import random as jrandom
from jax import tree_util as jtu
from jax import vmap
from jax.scipy.special import logsumexp

from genjax._src.core.generative import (
    ChoiceMap,
    Constraint,
    EmptySample,
    GenerativeFunction,
    Retdiff,
    Sample,
    Trace,
    UpdateProblem,
    Weight,
)
from genjax._src.core.generative.core import GenericProblem
from genjax._src.core.pytree import Pytree
from genjax._src.core.typing import (
    Any,
    ArrayLike,
    BoolArray,
    Callable,
    FloatArray,
    Int,
    PRNGKey,
    typecheck,
)
from genjax._src.generative_functions.distributions.tensorflow_probability import (
    categorical,
)
from genjax._src.generative_functions.static import (
    StaticGenerativeFunction,
    gen,
)
from genjax._src.inference.sp import (
    Algorithm,
    SampleDistribution,
    Target,
)


# Utility, for CSMC stacking.
@typecheck
def stack_to_first_dim(arr1: ArrayLike, arr2: ArrayLike):
    # Coerce to array, if literal.
    arr1 = jnp.array(arr1, copy=False)
    arr2 = jnp.array(arr2, copy=False)
    # Ensure both arrays are at least 2D
    if arr1.ndim <= 1:
        arr1 = arr1.reshape(-1, 1)
    if arr2.ndim <= 1:
        arr2 = arr2.reshape(-1, 1)

    # Stack the arrays along the first dimension
    result = jnp.concatenate([arr1, arr2], axis=0)
    return jnp.squeeze(result)


#######################
# Particle collection #
#######################


@Pytree.dataclass
class ParticleCollection(Pytree):
    """A collection of weighted particles.

    Stores the particles (which are `Trace` instances), the log importance weights, the log marginal likelihood estimate, as well as an indicator flag denoting whether the collection is runtime valid or not (`ParticleCollection.is_valid`).
    """

    particles: Trace
    log_weights: FloatArray
    is_valid: BoolArray

    def get_particles(self) -> Trace:
        return self.particles

    def get_particle(self, idx) -> Trace:
        return jtu.tree_map(lambda v: v[idx], self.particles)

    def get_log_weights(self) -> FloatArray:
        return self.log_weights

    def get_log_marginal_likelihood_estimate(self) -> FloatArray:
        return logsumexp(self.log_weights) - jnp.log(len(self.log_weights))

    def __getitem__(self, idx) -> tuple[Any, ...]:
        return jtu.tree_map(lambda v: v[idx], (self.particles, self.log_weights))

    def sample_particle(self, key) -> Trace:
        """
        Samples a particle from the collection, with probability proportional to its weight.
        """
        log_weights = self.get_log_weights()
        logits = log_weights - logsumexp(log_weights)
        _, idx = categorical.random_weighted(key, logits)
        return self.get_particle(idx)


####################################
# Abstract type for SMC algorithms #
####################################


class SMCAlgorithm(Algorithm):
    """Abstract class for SMC algorithms."""

    @abstractmethod
    def get_num_particles(self):
        raise NotImplementedError

    @abstractmethod
    def get_final_target(self):
        raise NotImplementedError

    @abstractmethod
    def run_smc(
        self,
        key: PRNGKey,
    ) -> ParticleCollection:
        raise NotImplementedError

    @abstractmethod
    def run_csmc(
        self,
        key: PRNGKey,
        retained: ChoiceMap,
    ) -> ParticleCollection:
        raise NotImplementedError

    # Convenience method for returning an estimate of the normalizing constant
    # of the target.
    def log_marginal_likelihood_estimate(self, key, target: Target | None = None):
        if target:
            algorithm = ChangeTarget(self, target)
        else:
            algorithm = self
        key, sub_key = jrandom.split(key)
        particle_collection = algorithm.run_smc(sub_key)
        return particle_collection.get_log_marginal_likelihood_estimate()

    #########
    # GenSP #
    #########

    @typecheck
    def random_weighted(
        self,
        key: PRNGKey,
        *args: Target,
    ) -> tuple[FloatArray, ChoiceMap]:
        (target,) = args
        algorithm = ChangeTarget(self, target)
        key, sub_key = jrandom.split(key)
        particle_collection = algorithm.run_smc(key)
        particle = particle_collection.sample_particle(sub_key)
        log_density_estimate = (
            particle.get_score()
            - particle_collection.get_log_marginal_likelihood_estimate()
        )
        chm = target.filter_to_unconstrained(particle.get_sample())
        return log_density_estimate, chm

    @typecheck
    def estimate_logpdf(
        self,
        key: PRNGKey,
        v: ChoiceMap,
        *args: Target,
    ) -> FloatArray:
        (target,) = args
        algorithm = ChangeTarget(self, target)
        key, sub_key = jrandom.split(key)
        particle_collection = algorithm.run_csmc(key, v)
        particle = particle_collection.sample_particle(sub_key)
        log_density_estimate = (
            particle.get_score()
            - particle_collection.get_log_marginal_likelihood_estimate()
        )
        return log_density_estimate

    ################
    # VI via GRASP #
    ################

    @typecheck
    def estimate_normalizing_constant(
        self,
        key: PRNGKey,
        target: Target,
    ) -> FloatArray:
        algorithm = ChangeTarget(self, target)
        key, sub_key = jrandom.split(key)
        particle_collection = algorithm.run_smc(sub_key)
        return particle_collection.get_log_marginal_likelihood_estimate()

    @typecheck
    def estimate_reciprocal_normalizing_constant(
        self,
        key: PRNGKey,
        target: Target,
        latent_choices: ChoiceMap,
        w: FloatArray,
    ) -> FloatArray:
        algorithm = ChangeTarget(self, target)
        # Special, for ChangeTarget -- to avoid a redundant reweighting step,
        # when we have `w` which (with `latent_choices`) is already properly weighted
        # for the `target`.
        return algorithm.run_csmc_for_normalizing_constant(key, latent_choices, w)


#######################
# Importance sampling #
#######################


@Pytree.dataclass
class Importance(SMCAlgorithm):
    """Accepts as input a `target: Target` and, optionally, a proposal `q: SampleDistribution`.
    `q` should accept a `Target` as input and return a choicemap on a subset
    of the addresses in `target.gen_fn` not in `target.constraints`.

    This initializes a 1-particle `ParticleCollection` by importance sampling from `target` using `q`.

    Any choices in `target.p` not in `q` will be sampled from the internal proposal distribution of `p`,
    given `target.constraints` and the choices sampled by `q`.
    """

    target: Target
    q: SampleDistribution | None = Pytree.field(default=None)

    def get_num_particles(self):
        return 1

    def get_final_target(self):
        return self.target

    def run_smc(self, key: PRNGKey):
        key, sub_key = jrandom.split(key)
        if self.q is not None:
            log_weight, choice = self.q.random_weighted(sub_key, self.target)
            tr, target_score = self.target.importance(key, choice)
        else:
            log_weight = 0.0
            tr, target_score = self.target.importance(key, ChoiceMap.empty())
        return ParticleCollection(
            jtu.tree_map(lambda v: jnp.expand_dims(v, axis=0), tr),
            jnp.array([target_score - log_weight]),
            jnp.array(True),
        )

    def run_csmc(self, key: PRNGKey, retained: ChoiceMap):
        key, sub_key = jrandom.split(key)
        if self.q:
            q_score = self.q.estimate_logpdf(sub_key, retained, self.target)
        else:
            q_score = 0.0
        target_trace, target_score = self.target.importance(key, retained)
        return ParticleCollection(
            jtu.tree_map(lambda v: jnp.expand_dims(v, axis=0), target_trace),
            jnp.array([target_score - q_score]),
            jnp.array(True),
        )


@Pytree.dataclass
class ImportanceK(SMCAlgorithm):
    """Given a `target: Target` and a proposal `q: SampleDistribution`, as well as the
    number of particles `k_particles: Int`, initialize a particle collection using
    importance sampling."""

    target: Target
    q: SampleDistribution | None = Pytree.field(default=None)
    k_particles: Int = Pytree.static(default=2)

    def get_num_particles(self):
        return self.k_particles

    def get_final_target(self):
        return self.target

    def run_smc(self, key: PRNGKey):
        key, sub_key = jrandom.split(key)
        sub_keys = jrandom.split(sub_key, self.get_num_particles())
        if self.q is not None:
            log_weights, choices = vmap(self.q.random_weighted, in_axes=(0, None))(
                sub_keys, self.target
            )
            trs, target_scores = vmap(self.target.importance)(sub_keys, choices)
        else:
            log_weights = 0.0
            trs, target_scores = vmap(self.target.importance, in_axes=(0, None))(
                sub_keys, ChoiceMap.empty()
            )
        return ParticleCollection(
            trs,
            target_scores - log_weights,
            jnp.array(True),
        )

    def run_csmc(self, key: PRNGKey, retained: ChoiceMap):
        key, sub_key = jrandom.split(key)
        sub_keys = jrandom.split(sub_key, self.get_num_particles() - 1)
        if self.q:
            log_scores, choices = vmap(self.q.random_weighted, in_axes=(0, None))(
                sub_keys, self.target
            )
            retained_choice_score = self.q.estimate_logpdf(key, retained, self.target)
            stacked_choices = jtu.tree_map(stack_to_first_dim, choices, retained)
            stacked_scores = jtu.tree_map(
                stack_to_first_dim, log_scores, retained_choice_score
            )
            sub_keys = jrandom.split(key, self.get_num_particles())
            target_traces, target_scores = vmap(self.target.importance)(
                sub_keys, stacked_choices
            )
        else:
            ignored_traces, ignored_scores = vmap(
                self.target.importance, in_axes=(0, None)
            )(sub_keys, ChoiceMap.empty())
            retained_trace, retained_choice_score = self.target.importance(
                key, retained
            )
            target_scores = jtu.tree_map(
                stack_to_first_dim, ignored_scores, retained_choice_score
            )
            stacked_scores = 0.0
            target_traces = jtu.tree_map(
                stack_to_first_dim, ignored_traces, retained_trace
            )
        return ParticleCollection(
            target_traces,
            target_scores - stacked_scores,
            jnp.array(True),
        )


#################
# Change target #
#################


@Pytree.dataclass
class ChangeTarget(SMCAlgorithm):
    prev: SMCAlgorithm
    target: Target

    def get_num_particles(self):
        return self.prev.get_num_particles()

    def get_final_target(self):
        return self.target

    def run_smc(
        self,
        key: PRNGKey,
    ) -> ParticleCollection:
        collection = self.prev.run_smc(key)

        # Convert the existing set of particles and weights
        # to a new set which is properly weighted for the new target.
        def _reweight(key, particle, weight):
            latents = self.prev.get_final_target().filter_to_unconstrained(
                particle.get_sample()
            )
            new_trace, new_weight = self.target.importance(key, latents)
            this_weight = new_weight - particle.get_score() + weight
            return (new_trace, this_weight)

        sub_keys = jrandom.split(key, self.get_num_particles())
        new_particles, new_weights = vmap(_reweight)(
            sub_keys,
            collection.get_particles(),
            collection.get_log_weights(),
        )
        return ParticleCollection(
            new_particles,
            new_weights,
            jnp.array(True),
        )

    def run_csmc(
        self,
        key: PRNGKey,
        retained: ChoiceMap,
    ) -> ParticleCollection:
        collection = self.prev.run_csmc(key, retained)

        # Convert the existing set of particles and weights
        # to a new set which is properly weighted for the new target.
        def _reweight(key, particle, weight):
            latents = self.prev.get_final_target().filter_to_unconstrained(
                particle.get_sample()
            )
            new_trace, new_score = self.target.importance(key, latents)
            this_weight = new_score - particle.get_score() + weight
            return (new_trace, this_weight)

        sub_keys = jrandom.split(key, self.get_num_particles())
        new_particles, new_weights = vmap(_reweight)(
            sub_keys,
            collection.get_particles(),
            collection.get_log_weights(),
        )
        return ParticleCollection(
            new_particles,
            new_weights,
            jnp.array(True),
        )

    # NOTE: This method is specialized to support the variational inference interface
    # `estimate_reciprocal_normalizing_constant` - by avoiding an extra target
    # reweighting step (which will add extra variance to any derived gradient estimators)
    # It is only available for `ChangeTarget`.
    @typecheck
    def run_csmc_for_normalizing_constant(
        self,
        key: PRNGKey,
        latent_choices: ChoiceMap,
        w: FloatArray,
    ) -> FloatArray:
        key, sub_key = jrandom.split(key)
        particle_collection = self.prev.run_csmc(sub_key, latent_choices)

        # Convert the existing set of particles and weights
        # to a new set which is properly weighted for the new target.
        def _reweight(key, particle, weight):
            latents = self.prev.get_final_target().filter_to_unconstrained(
                particle.get_sample()
            )
            _, new_score = self.target.importance(key, latents)
            this_weight = new_score - particle.get_score() + weight
            return this_weight

        num_particles = self.get_num_particles()
        sub_keys = jrandom.split(key, num_particles - 1)
        new_rejected_weights = vmap(_reweight)(
            sub_keys,
            jtu.tree_map(lambda v: v[:-1], particle_collection.get_particles()),
            jtu.tree_map(lambda v: v[:-1], particle_collection.get_log_weights()),
        )
        retained_score = particle_collection.get_particle(-1).get_score()
        retained_weight = particle_collection.get_log_weights()[-1]
        all_weights = stack_to_first_dim(
            new_rejected_weights,
            w - retained_score + retained_weight,
        )
        total_weight = logsumexp(all_weights)
        return retained_score - (total_weight - jnp.log(num_particles))


########################################################
# Encapsulating SMC moves as re-usable inference logic #
########################################################


@Pytree.dataclass
<<<<<<< HEAD
=======
class KernelTrace(Trace):
    gen_fn: "KernelGenerativeFunction"
    inner: Trace

    def get_args(self) -> tuple[Any, ...]:
        return self.inner.get_args()

    def get_retval(self) -> Any:
        return self.inner.get_retval()

    def get_gen_fn(self) -> GenerativeFunction:
        return self.gen_fn

    def get_score(self) -> FloatArray:
        return self.inner.get_score()

    def get_sample(self) -> Sample:
        return self.inner.get_sample()


@Pytree.dataclass
>>>>>>> 97c36717
class KernelGenerativeFunction(GenerativeFunction):
    source: StaticGenerativeFunction

    def simulate(
        self,
        key: PRNGKey,
        args: tuple[Any, ...],
    ) -> Trace:
        gen_fn = gen(self.source)
        tr = gen_fn.simulate(key, args)
        return tr

    def importance(
        self,
        key: PRNGKey,
        constraint: Constraint,
        args: tuple[Any, ...],
    ) -> tuple[Trace, Weight]:
        raise NotImplementedError

    def update(
        self,
        key: PRNGKey,
        trace: Trace,
        update_problem: UpdateProblem,
    ) -> tuple[Trace, Weight, Retdiff, UpdateProblem]:
        raise NotImplementedError


@typecheck
def kernel_gen_fn(
    source: Callable[
        [Sample, Target],
        tuple[UpdateProblem, Sample],
    ],
) -> KernelGenerativeFunction:
    return KernelGenerativeFunction(gen(source))


class SMCMove(Pytree):
    @abstractmethod
    def weight_correction(
        self,
        old_latents: Sample,
        new_latents: Sample,
        K_aux: Sample,
        K_aux_score: FloatArray,
    ) -> FloatArray:
        pass


@Pytree.dataclass
class SMCP3Move(SMCMove):
    K: KernelGenerativeFunction
    L: KernelGenerativeFunction

    @typecheck
    def weight_correction(
        self,
        old_latents: Sample,
        new_latents: Sample,
        K_aux: Sample,
        K_aux_score: FloatArray,
    ) -> FloatArray:
        return jnp.array(0.0)


@Pytree.dataclass
class DirectOverload(SMCMove):
    impl: Callable[..., Any]

    @typecheck
    def weight_correction(
        self,
        old_latents: Sample,
        new_latents: Sample,
        K_aux: Sample,
        K_aux_score: FloatArray,
    ) -> FloatArray:
        return jnp.array(0.0)


@Pytree.dataclass
class DeferToInternal(SMCMove):
    @typecheck
    def weight_correction(
        self,
        old_latents: Sample,
        new_latents: Sample,
        K_aux: Sample,
        K_aux_score: FloatArray,
    ) -> FloatArray:
        return jnp.array(0.0)


@Pytree.dataclass
class AttachTrace(Trace):
    gen_fn: "AttachCombinator"
    inner: Trace

    def get_args(self) -> tuple[Any, ...]:
        return self.inner.get_args()

    def get_retval(self) -> Any:
        return self.inner.get_retval()

    def get_gen_fn(self) -> GenerativeFunction:
        return self.gen_fn


@Pytree.dataclass
@typecheck
class AttachCombinator(GenerativeFunction):
    gen_fn: GenerativeFunction
    importance_move: SMCMove = Pytree.static(default=DeferToInternal())
    update_move: SMCMove = Pytree.static(default=DeferToInternal())

    @GenerativeFunction.gfi_boundary
    @typecheck
    def simulate(
        self,
        key: PRNGKey,
        args: tuple[Any, ...],
    ) -> Trace:
        tr = self.gen_fn.simulate(key, args)
        return AttachTrace(self, tr)

    @GenerativeFunction.gfi_boundary
    @typecheck
    def importance(
        self,
        key: PRNGKey,
        constraint: Constraint,
        args: tuple[Any, ...],
    ) -> tuple[Trace, Weight]:
        move = self.importance_move(constraint)
        match move:
            case SMCP3Move(K, _):
                K_tr = K.simulate(key, (EmptySample(), constraint))
                K_aux_score = K_tr.get_score()
                (new_latents, aux) = K_tr.get_retval()
                w_smc = move.weight_correction(
                    EmptySample(),  # old latents
                    new_latents,  # new latents
                    aux,  # aux from K
                    K_aux_score,
                )
                tr, w = self.gen_fn.importance(key, new_latents, args)
                return tr, w + w_smc

            case DirectOverload(importance_impl):
                return importance_impl(key, constraint, args)

            case DeferToInternal():
                return self.gen_fn.importance(key, constraint, args)

            case _:
                raise Exception("Invalid move type")

    @GenerativeFunction.gfi_boundary
    @typecheck
    def update(
        self,
        key: PRNGKey,
        trace: AttachTrace,
        update_problem: GenericProblem,
    ) -> tuple[Trace, Weight, Retdiff, UpdateProblem]:
        gen_fn_trace = trace.inner
        move = self.update_move(update_problem)
        previous_latents = move.get_previous_latents()
        new_constraint = move.get_new_constraint()
        match move:
            case SMCP3Move(K, _):
                K_tr = K.simulate(key, (previous_latents, new_constraint))
                K_aux_score = K_tr.get_score()
                (new_latents, K_aux) = K_tr.get_retval()
                old_latents = trace.get_sample()
                w_smc = move.weight_correction(
                    old_latents,  # old latents
                    new_latents,  # new latents
                    K_aux,  # aux from K
                    K_aux_score,
                )
                tr, w, retdiff, bwd_problem = self.gen_fn.update(
                    key,
                    gen_fn_trace,
                    GenericProblem(update_problem.argdiffs, new_latents),
                )
                return tr, w + w_smc, retdiff, bwd_problem

            case DirectOverload(update_impl):
                return update_impl(key)

            case DeferToInternal():
                return self.gen_fn.update(key, gen_fn_trace, update_problem)

            case _:
                raise Exception("Invalid move type")


@typecheck
def attach(
    importance_move: SMCMove = DeferToInternal(),
    update_move: SMCMove = DeferToInternal(),
) -> Callable[[GenerativeFunction], AttachCombinator]:
    def decorator(gen_fn) -> AttachCombinator:
        return AttachCombinator(gen_fn, importance_move, update_move)

    return decorator<|MERGE_RESOLUTION|>--- conflicted
+++ resolved
@@ -477,8 +477,6 @@
 
 
 @Pytree.dataclass
-<<<<<<< HEAD
-=======
 class KernelTrace(Trace):
     gen_fn: "KernelGenerativeFunction"
     inner: Trace
@@ -500,7 +498,6 @@
 
 
 @Pytree.dataclass
->>>>>>> 97c36717
 class KernelGenerativeFunction(GenerativeFunction):
     source: StaticGenerativeFunction
 
