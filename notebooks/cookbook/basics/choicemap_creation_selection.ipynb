{
 "cells": [
  {
   "cell_type": "raw",
   "metadata": {
    "vscode": {
     "languageId": "raw"
    }
   },
   "source": [
    "---\n",
    "title: Choice maps\n",
    "subtitle: What's a choice map, and how do I create one or select from it?\n",
    "---"
   ]
  },
  {
   "cell_type": "code",
   "execution_count": null,
   "metadata": {},
   "outputs": [],
   "source": [
    "import jax\n",
    "import jax.numpy as jnp\n",
    "import jax.random as random\n",
    "\n",
    "import genjax\n",
    "from genjax import ChoiceMapBuilder as C\n",
    "from genjax import (\n",
    "    bernoulli,\n",
    "    beta,\n",
    "    gen,\n",
    "    mix,\n",
    "    normal,\n",
    "    or_else,\n",
    "    pretty,\n",
    "    repeat,\n",
    "    scan,\n",
    "    vmap,\n",
    ")\n",
    "\n",
    "pretty()\n",
    "key = random.key(0)"
   ]
  },
  {
   "cell_type": "markdown",
   "metadata": {},
   "source": [
    "Choice maps are dictionary-like data structures that accumulate the random choices produced by generative functions which are `traced` by the system, i.e. that are indicated by `@ \"p\"`  in generative functions. \n",
    "\n",
    "They also serve as a set of constraints/observations when one tries to do inference: given the constraints, inference provides plausible value to complete a choice map to a full trace  of a generative model (one value per traced random sample)."
   ]
  },
  {
   "cell_type": "code",
   "execution_count": null,
   "metadata": {},
   "outputs": [],
   "source": [
    "@gen\n",
    "def beta_bernoulli_process(u):\n",
    "    p = beta(1.0, u) @ \"p\"\n",
    "    v = bernoulli(p) @ \"v\"\n",
    "    return 2 * v"
   ]
  },
  {
   "cell_type": "markdown",
   "metadata": {},
   "source": [
    "Simulating from a model produces a traces which contains a choice map."
   ]
  },
  {
   "cell_type": "code",
   "execution_count": null,
   "metadata": {},
   "outputs": [],
   "source": [
<<<<<<< HEAD
    "key, subkey = jax.random.split(key)\n",
    "trace = jax.jit(beta_bernoulli_process.simulate)(subkey, (0.5,))"
=======
    "key = jax.random.key(0)\n",
    "trace = jax.jit(beta_bernoulli_process.simulate)(key, (0.5,))"
>>>>>>> dc6b599b
   ]
  },
  {
   "cell_type": "markdown",
   "metadata": {},
   "source": [
    "From that trace, we can recover the choicemap with either of the two equivalent methods:"
   ]
  },
  {
   "cell_type": "code",
   "execution_count": null,
   "metadata": {},
   "outputs": [],
   "source": [
    "trace.get_sample(), trace.get_choices()"
   ]
  },
  {
   "cell_type": "markdown",
   "metadata": {},
   "source": [
    "We can also print specific subparts of the choice map."
   ]
  },
  {
   "cell_type": "code",
   "execution_count": null,
   "metadata": {},
   "outputs": [],
   "source": [
    "trace.get_sample()[\"p\"]"
   ]
  },
  {
   "cell_type": "markdown",
   "metadata": {},
   "source": [
    "Then, we can create a choice map of observations and perform diverse operations on it.\n",
<<<<<<< HEAD
    "We can set the value of an address in the choice map.\n",
=======
    "We can set the value of an address in the choice map. \n",
>>>>>>> dc6b599b
    "For instance, we can add two choicemaps together, which behaves similarly to the union of two dictionaries."
   ]
  },
  {
   "cell_type": "code",
   "execution_count": null,
   "metadata": {},
   "outputs": [],
   "source": [
    "chm = C[\"p\"].set(0.5) | C[\"v\"].set(1)\n",
    "chm"
   ]
  },
  {
   "cell_type": "markdown",
   "metadata": {},
   "source": [
    "A couple of extra ways to achieve the same result."
   ]
  },
  {
   "cell_type": "code",
   "execution_count": null,
   "metadata": {},
   "outputs": [],
   "source": [
    "chm_equiv_1 = (\n",
    "    C[\"p\"].set(0.5).at[\"v\"].set(1)\n",
    ")  # the at/set notation mimics JAX's array update pattern\n",
    "chm_equiv_2 = C.d({\"p\": 0.5, \"v\": 1})  # creates a dictionary directly\n",
    "assert chm == chm_equiv_1 == chm_equiv_2"
   ]
  },
  {
   "cell_type": "markdown",
   "metadata": {},
   "source": [
    "Yet another convenient function is that one can use `^` as a replacement for `|`. This will check that the two sub choice maps are disjoint."
   ]
  },
  {
   "cell_type": "code",
   "execution_count": null,
   "metadata": {},
   "outputs": [],
   "source": [
    "try:\n",
    "    bad_chm = C[\"v\"].set(0.5) ^ C[\"v\"].set(1)\n",
    "except Exception as e:\n",
    "    print(e)"
   ]
  },
  {
   "cell_type": "markdown",
   "metadata": {},
   "source": [
    "This also works for hierarchical addresses"
   ]
  },
  {
   "cell_type": "code",
   "execution_count": null,
   "metadata": {},
   "outputs": [],
   "source": [
    "chm = C[\"p\", \"v\"].set(1)\n",
    "# equivalent to\n",
    "eq_chm = C.d({\"p\": C.d({\"v\": 1})})\n",
    "assert chm == eq_chm\n",
    "chm"
   ]
  },
  {
   "cell_type": "markdown",
   "metadata": {},
   "source": [
    "We can also directly set a value in the choice_map"
   ]
  },
  {
   "cell_type": "code",
   "execution_count": null,
   "metadata": {},
   "outputs": [],
   "source": [
    "chm = C.v(5.0)\n",
    "chm"
   ]
  },
  {
   "cell_type": "markdown",
   "metadata": {},
   "source": [
    "We can also create an empty choice_map"
   ]
  },
  {
   "cell_type": "code",
   "execution_count": null,
   "metadata": {},
   "outputs": [],
   "source": [
    "chm = C.n()\n",
    "chm"
   ]
  },
  {
   "cell_type": "markdown",
   "metadata": {},
   "source": [
    "Other examples of Choice map creation include iteratively adding choices to a choice map."
   ]
  },
  {
   "cell_type": "code",
   "execution_count": null,
   "metadata": {},
   "outputs": [],
   "source": [
    "chm = C.n()\n",
    "for i in range(10):\n",
    "    chm = chm ^ C[\"p\" + str(i)].set(i)\n",
<<<<<<< HEAD
    "# An equivalent, more JAX-friendly way to do this\n",
    "chm = jax.vmap(lambda idx: C[idx].set(idx.astype(float)))(jnp.arange(10))\n",
=======
    "# A more JAX-friendly way to do this\n",
    "chm = C[:].set(jnp.arange(10.0))\n",
>>>>>>> dc6b599b
    "chm"
   ]
  },
  {
   "cell_type": "markdown",
   "metadata": {},
   "source": [
    "For a nested vmap combinator, the creation of a choice map can be a bit more tricky."
   ]
  },
  {
   "cell_type": "code",
   "execution_count": null,
   "metadata": {},
   "outputs": [],
   "source": [
    "sample_image = genjax.vmap(in_axes=(0,))(\n",
    "    genjax.vmap(in_axes=(0,))(gen(lambda pixel: normal(pixel, 1.0) @ \"new_pixel\"))\n",
    ")\n",
    "\n",
    "image = jnp.zeros([4, 4], dtype=jnp.float32)\n",
    "key, subkey = jax.random.split(key)\n",
    "trace = sample_image.simulate(subkey, (image,))\n",
    "trace.get_sample()"
   ]
  },
  {
   "cell_type": "markdown",
   "metadata": {},
   "source": [
    "Creating a few values for the choice map is simple."
   ]
  },
  {
   "cell_type": "code",
   "execution_count": null,
   "metadata": {},
   "outputs": [],
   "source": [
    "chm = C[1, 2, \"new_pixel\"].set(1.0) ^ C[0, 2, \"new_pixel\"].set(1.0)\n",
    "\n",
    "key, subkey = jax.random.split(key)\n",
    "tr, w = jax.jit(sample_image.importance)(subkey, chm, (image,))\n",
    "w"
   ]
  },
  {
   "cell_type": "markdown",
   "metadata": {},
   "source": [
<<<<<<< HEAD
    "But because of the nested `vmap`, the address hierarchy can sometimes lead to unintuitive results, e.g. as there is no bound check on the address. We seemingly adding a new constraint but we obtain the same weight as before, meaning that the new choice was not used for inference."
   ]
  },
  {
   "cell_type": "code",
   "execution_count": null,
   "metadata": {},
   "outputs": [],
   "source": [
    "chm = chm ^ C[1, 5, \"new_pixel\"].set(1.0)\n",
    "tr, w = jax.jit(sample_image.importance)(\n",
    "    subkey, chm, (image,)\n",
    ")  # reusing the key to make comparisons easier\n",
    "w"
   ]
  },
  {
   "cell_type": "markdown",
   "metadata": {},
   "source": [
    "A different way to create a choicemap that is compatible with the nested vmap in this case."
   ]
  },
  {
   "cell_type": "code",
   "execution_count": null,
   "metadata": {},
   "outputs": [],
   "source": [
    "chm = jax.vmap(\n",
    "    lambda i: C[i].set(jax.vmap(lambda j: C[j, \"new_pixel\"].set(1.0))(jnp.arange(4)))\n",
    ")(jnp.arange(4))\n",
    "key, subkey = jax.random.split(key)\n",
    "tr, w = jax.jit(sample_image.importance)(subkey, chm, (image,))\n",
    "w"
   ]
  },
  {
   "cell_type": "markdown",
   "metadata": {},
   "source": [
    "We can also construct an indexed choicemap with more than one variable in it."
   ]
  },
  {
   "cell_type": "code",
   "execution_count": null,
   "metadata": {},
   "outputs": [],
   "source": [
    "_phi, _q, _beta, _r = (0.9, 1.0, 0.5, 1.0)\n",
    "\n",
    "\n",
    "@genjax.gen\n",
    "def step(state):\n",
    "    x_prev, z_prev = state\n",
    "    x = genjax.normal(_phi * x_prev, _q) @ \"x\"\n",
    "    z = _beta * z_prev + x\n",
    "    _ = genjax.normal(z, _r) @ \"y\"\n",
    "    return (x, z)\n",
    "\n",
    "\n",
    "max_T = 20\n",
    "model = step.iterate_final(n=max_T)\n",
    "\n",
    "x_range = jnp.where(\n",
    "    (jnp.arange(20) >= 10) & (jnp.arange(20) < 15), jnp.arange(20) + 1, jnp.arange(20)\n",
    ")\n",
    "y_range = jnp.where(\n",
    "    (jnp.arange(20) >= 15) & (jnp.arange(20) < 20), jnp.arange(20) + 1, jnp.arange(20)\n",
    ")\n",
    "xy = C[\"x\"].set(x_range).at[\"y\"].set(y_range)\n",
    "chm4 = C[jnp.arange(20)].set(xy)\n",
    "chm4\n",
    "key, subkey = jax.random.split(key)\n",
    "# model.importance(subkey, chm4, (0.5, 0.5))\n",
    "model.simulate(subkey, (0.5, 0.5))"
   ]
  },
  {
   "cell_type": "markdown",
   "metadata": {},
   "source": [
=======
>>>>>>> dc6b599b
    "Accessing the right elements in the trace can become non-trivial when one creates hierarchical generative functions. \n",
    "Here are minimal examples and solutions for selection."
   ]
  },
  {
   "cell_type": "code",
   "execution_count": null,
   "metadata": {},
   "outputs": [],
   "source": [
    "# For `or_else` combinator\n",
    "@gen\n",
    "def model(p):\n",
    "    branch_1 = gen(lambda p: bernoulli(p) @ \"v1\")\n",
    "    branch_2 = gen(lambda p: bernoulli(-p) @ \"v2\")\n",
    "    v = or_else(branch_1, branch_2)(p > 0, (p,), (p,)) @ \"s\"\n",
    "    return v\n",
    "\n",
    "\n",
    "key, subkey = jax.random.split(key)\n",
    "trace = jax.jit(model.simulate)(subkey, (0.5,))\n",
    "trace.get_sample()[\"s\", \"v1\"]"
   ]
  },
  {
   "cell_type": "code",
   "execution_count": null,
   "metadata": {},
   "outputs": [],
   "source": [
    "# For `vmap` combinator\n",
    "sample_image = vmap(in_axes=(0,))(\n",
    "    vmap(in_axes=(0,))(gen(lambda pixel: normal(pixel, 1.0) @ \"new_pixel\"))\n",
    ")\n",
    "\n",
    "image = jnp.zeros([2, 3], dtype=jnp.float32)\n",
    "key, subkey = jax.random.split(key)\n",
    "trace = sample_image.simulate(subkey, (image,))\n",
    "trace.get_choices()[..., ..., \"new_pixel\"]"
   ]
  },
  {
   "cell_type": "code",
   "execution_count": null,
   "metadata": {},
   "outputs": [],
   "source": [
    "# For `scan_combinator`\n",
    "@scan(n=10)\n",
    "@gen\n",
    "def hmm(x, c):\n",
    "    z = normal(x, 1.0) @ \"z\"\n",
    "    y = normal(z, 1.0) @ \"y\"\n",
    "    return y, None\n",
    "\n",
    "\n",
    "key, subkey = jax.random.split(key)\n",
    "trace = hmm.simulate(subkey, (0.0, None))\n",
    "trace.get_choices()[..., \"z\"], trace.get_choices()[3, \"y\"]"
   ]
  },
  {
   "cell_type": "code",
   "execution_count": null,
   "metadata": {},
   "outputs": [],
   "source": [
    "# For `repeat_combinator`\n",
    "@repeat(n=10)\n",
    "@gen\n",
    "def model(y):\n",
    "    x = normal(y, 0.01) @ \"x\"\n",
    "    y = normal(x, 0.01) @ \"y\"\n",
    "    return y\n",
    "\n",
    "\n",
    "key, subkey = jax.random.split(key)\n",
    "trace = model.simulate(subkey, (0.3,))\n",
    "trace.get_choices()[..., \"x\"]"
   ]
  },
  {
   "cell_type": "code",
   "execution_count": null,
   "metadata": {},
   "outputs": [],
   "source": [
    "# For `mixture_combinator`\n",
    "@gen\n",
    "def mixture_model(p):\n",
    "    z = normal(p, 1.0) @ \"z\"\n",
    "    logits = (0.3, 0.5, 0.2)\n",
    "    arg_1 = (p,)\n",
    "    arg_2 = (p,)\n",
    "    arg_3 = (p,)\n",
    "    a = (\n",
    "        mix(\n",
    "            gen(lambda p: normal(p, 1.0) @ \"x1\"),\n",
    "            gen(lambda p: normal(p, 2.0) @ \"x2\"),\n",
    "            gen(lambda p: normal(p, 3.0) @ \"x3\"),\n",
    "        )(logits, arg_1, arg_2, arg_3)\n",
    "        @ \"a\"\n",
    "    )\n",
    "    return a + z\n",
    "\n",
    "\n",
    "key, subkey = jax.random.split(key)\n",
    "trace = mixture_model.simulate(subkey, (0.4,))\n",
    "# The combinator uses a fixed address \"mixture_component\" for the components of the mixture model.\n",
    "trace.get_sample()[\"a\", \"mixture_component\"]"
   ]
  },
  {
   "cell_type": "markdown",
   "metadata": {},
   "source": [
    "Similarly, if traces were created as a batch using `jax.vmap`, in general it will not create a valid batched trace, e.g. the score will not be defined as a single float. It can be very useful for inference though."
   ]
  },
  {
   "cell_type": "code",
   "execution_count": null,
   "metadata": {},
   "outputs": [],
   "source": [
    "@genjax.gen\n",
    "def random_walk_step(prev, _):\n",
    "    x = genjax.normal(prev, 1.0) @ \"x\"\n",
    "    return x, None\n",
    "\n",
    "\n",
    "random_walk = random_walk_step.scan(n=1000)\n",
    "\n",
    "init = 0.5\n",
    "keys = jax.random.split(key, 10)\n",
    "\n",
    "\n",
    "trs = jax.vmap(random_walk.simulate, (0, None))(keys, (init, None))\n",
    "try:\n",
    "    if isinstance(trs.get_score(), float):\n",
    "        trs.get_score()\n",
    "    else:\n",
    "        raise ValueError(\"Expected a float value for the score.\")\n",
    "except Exception as e:\n",
    "    print(e)"
   ]
  },
  {
   "cell_type": "markdown",
   "metadata": {},
   "source": [
    "However, with a little extra step we can recover information in individual traces."
   ]
  },
  {
   "cell_type": "code",
   "execution_count": null,
   "metadata": {},
   "outputs": [],
   "source": [
    "jax.vmap(lambda tr: tr.get_choices())(trs)"
   ]
  },
  {
   "cell_type": "markdown",
   "metadata": {},
   "source": [
    "Note that this limitation is dependent on the model, and the simpler thing may work anyway for some classes' models."
   ]
  },
  {
   "cell_type": "code",
   "execution_count": null,
   "metadata": {},
   "outputs": [],
   "source": [
    "jitted = jax.jit(jax.vmap(model.simulate, in_axes=(0, None)))\n",
    "keys = random.split(key, 10)\n",
    "traces = jitted(keys, (0.5,))\n",
    "\n",
    "\n",
    "traces.get_choices()"
   ]
  }
 ],
 "metadata": {
  "kernelspec": {
   "display_name": ".venv",
   "language": "python",
   "name": "python3"
  },
  "language_info": {
   "codemirror_mode": {
    "name": "ipython",
    "version": 3
   },
   "file_extension": ".py",
   "mimetype": "text/x-python",
   "name": "python",
   "nbconvert_exporter": "python",
   "pygments_lexer": "ipython3",
   "version": "3.11.6"
  }
 },
 "nbformat": 4,
 "nbformat_minor": 4
}<|MERGE_RESOLUTION|>--- conflicted
+++ resolved
@@ -78,13 +78,8 @@
    "metadata": {},
    "outputs": [],
    "source": [
-<<<<<<< HEAD
     "key, subkey = jax.random.split(key)\n",
     "trace = jax.jit(beta_bernoulli_process.simulate)(subkey, (0.5,))"
-=======
-    "key = jax.random.key(0)\n",
-    "trace = jax.jit(beta_bernoulli_process.simulate)(key, (0.5,))"
->>>>>>> dc6b599b
    ]
   },
   {
@@ -124,11 +119,7 @@
    "metadata": {},
    "source": [
     "Then, we can create a choice map of observations and perform diverse operations on it.\n",
-<<<<<<< HEAD
     "We can set the value of an address in the choice map.\n",
-=======
-    "We can set the value of an address in the choice map. \n",
->>>>>>> dc6b599b
     "For instance, we can add two choicemaps together, which behaves similarly to the union of two dictionaries."
    ]
   },
@@ -251,13 +242,10 @@
     "chm = C.n()\n",
     "for i in range(10):\n",
     "    chm = chm ^ C[\"p\" + str(i)].set(i)\n",
-<<<<<<< HEAD
     "# An equivalent, more JAX-friendly way to do this\n",
     "chm = jax.vmap(lambda idx: C[idx].set(idx.astype(float)))(jnp.arange(10))\n",
-=======
     "# A more JAX-friendly way to do this\n",
     "chm = C[:].set(jnp.arange(10.0))\n",
->>>>>>> dc6b599b
     "chm"
    ]
   },
@@ -308,7 +296,6 @@
    "cell_type": "markdown",
    "metadata": {},
    "source": [
-<<<<<<< HEAD
     "But because of the nested `vmap`, the address hierarchy can sometimes lead to unintuitive results, e.g. as there is no bound check on the address. We seemingly adding a new constraint but we obtain the same weight as before, meaning that the new choice was not used for inference."
    ]
   },
@@ -392,8 +379,6 @@
    "cell_type": "markdown",
    "metadata": {},
    "source": [
-=======
->>>>>>> dc6b599b
     "Accessing the right elements in the trace can become non-trivial when one creates hierarchical generative functions. \n",
     "Here are minimal examples and solutions for selection."
    ]
