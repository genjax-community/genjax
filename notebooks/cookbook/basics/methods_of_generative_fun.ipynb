{
 "cells": [
  {
   "cell_type": "raw",
   "metadata": {},
   "source": [
    "---\n",
    "title: Methods of generative functions\n",
    "subtitle: Ok I have a generative function... now what can I do with it?\n",
    "--- "
   ]
  },
  {
   "cell_type": "code",
   "execution_count": null,
   "metadata": {},
   "outputs": [],
   "source": [
    "import jax\n",
    "from genjax import ChoiceMapBuilder as C\n",
    "from genjax import GenericProblem, bernoulli, beta, gen, pretty\n",
    "from genjax.incremental import Diff, NoChange, UnknownChange\n",
    "from jax import jit\n",
    "\n",
    "key = jax.random.PRNGKey(0)\n",
    "pretty()\n",
    "\n",
    "\n",
    "# Define a generative function\n",
    "@gen\n",
    "def beta_bernoulli_process(u):\n",
    "    p = beta(1.0, u) @ \"p\"\n",
    "    v = bernoulli(p) @ \"v\"\n",
    "    return 2 * v"
   ]
  },
  {
   "cell_type": "markdown",
   "metadata": {},
   "source": [
<<<<<<< HEAD
    "1) Generate a traced sample and constructs choicemaps"
=======
    "1) Generate a traced sample"
   ]
  },
  {
   "cell_type": "code",
   "execution_count": null,
   "metadata": {},
   "outputs": [],
   "source": [
    "key, subkey = jax.random.split(key)\n",
    "trace = jax.jit(beta_bernoulli_process.simulate)(subkey, (0.5,))"
   ]
  },
  {
   "cell_type": "markdown",
   "metadata": {},
   "source": [
    "1.1 Print the return value"
   ]
  },
  {
   "cell_type": "code",
   "execution_count": null,
   "metadata": {},
   "outputs": [],
   "source": [
    "trace.get_retval()"
   ]
  },
  {
   "cell_type": "markdown",
   "metadata": {},
   "source": [
    "1.2 Print the choice_map, i.e. the list of internal random choices made during the execution"
   ]
  },
  {
   "cell_type": "code",
   "execution_count": null,
   "metadata": {},
   "outputs": [],
   "source": [
    "trace.get_sample()"
   ]
  },
  {
   "cell_type": "markdown",
   "metadata": {},
   "source": [
    "Alternative way to print the choice_map"
   ]
  },
  {
   "cell_type": "code",
   "execution_count": null,
   "metadata": {},
   "outputs": [],
   "source": [
    "trace.get_choices()"
   ]
  },
  {
   "cell_type": "markdown",
   "metadata": {},
   "source": [
    "Print specific subparts of the choice_map"
   ]
  },
  {
   "cell_type": "code",
   "execution_count": null,
   "metadata": {},
   "outputs": [],
   "source": [
    "trace.get_sample()[\"p\"]"
   ]
  },
  {
   "cell_type": "markdown",
   "metadata": {},
   "source": [
    "Then, we can create a choice_map of observations and perform diverse operations on it.\n",
    "We can set the value of an address in the choice_map"
   ]
  },
  {
   "cell_type": "code",
   "execution_count": null,
   "metadata": {},
   "outputs": [],
   "source": [
    "chm = C[\"p\"].set(0.5) ^ C[\"v\"].set(1)\n",
    "chm"
>>>>>>> 6d801426
   ]
  },
  {
   "cell_type": "markdown",
   "metadata": {},
   "source": [
    "There's an entire cookbook entry on this in `choicemap_creation_selection`."
   ]
  },
  {
   "cell_type": "code",
   "execution_count": null,
   "metadata": {},
   "outputs": [],
   "source": [
    "key = jax.random.PRNGKey(0)\n",
    "trace = jax.jit(beta_bernoulli_process.simulate)(key, (0.5,))"
   ]
  },
  {
   "cell_type": "markdown",
   "metadata": {},
   "source": [
    "2) Compute log probabilities"
   ]
  },
  {
   "cell_type": "markdown",
   "metadata": {},
   "source": [
    "2.1 Print the log probability of the trace"
   ]
  },
  {
   "cell_type": "code",
   "execution_count": null,
   "metadata": {},
   "outputs": [],
   "source": [
    "trace.get_score()"
   ]
  },
  {
   "cell_type": "markdown",
   "metadata": {},
   "source": [
    "2.2 Print the log probability of an observation encoded as a ChoiceMap under the model\n",
    "\n",
    "It returns both the log probability and the return value"
   ]
  },
  {
   "cell_type": "code",
   "execution_count": null,
   "metadata": {},
   "outputs": [],
   "source": [
    "chm = C[\"p\"].set(0.5) ^ C[\"v\"].set(1)\n",
    "args = (0.5,)\n",
    "beta_bernoulli_process.assess(chm, args)"
   ]
  },
  {
   "cell_type": "markdown",
   "metadata": {},
   "source": [
    "Note that the ChoiceMap should be complete, i.e. all random choices should be observed"
   ]
  },
  {
   "cell_type": "code",
   "execution_count": null,
   "metadata": {},
   "outputs": [],
   "source": [
    "chm_2 = C[\"v\"].set(1)\n",
    "try:\n",
    "    beta_bernoulli_process.assess(chm_2, args)\n",
    "except ValueError as e:\n",
    "    print(e)"
   ]
  },
  {
   "cell_type": "markdown",
   "metadata": {},
   "source": [
    "3) Generate a sample conditioned on the observations"
   ]
  },
  {
   "cell_type": "markdown",
   "metadata": {},
   "source": [
    "We can also use a partial ChoiceMap as a constraint/observation and generate a full trace with these constraints."
   ]
  },
  {
   "cell_type": "code",
   "execution_count": null,
   "metadata": {},
   "outputs": [],
   "source": [
    "key, subkey = jax.random.split(key)\n",
    "partial_chm = C[\"v\"].set(1)  # Creates a ChoiceMap of observations\n",
    "args = (0.5,)\n",
    "trace, weight = beta_bernoulli_process.importance(\n",
    "    subkey, partial_chm, args\n",
    ")  # Runs importance sampling"
   ]
  },
  {
   "cell_type": "markdown",
   "metadata": {},
   "source": [
    "This returns a pair containing the new trace and the log probability of produced trace under the model"
   ]
  },
  {
   "cell_type": "code",
   "execution_count": null,
   "metadata": {},
   "outputs": [],
   "source": [
    "trace.get_sample()"
   ]
  },
  {
   "cell_type": "code",
   "execution_count": null,
   "metadata": {},
   "outputs": [],
   "source": [
    "weight"
   ]
  },
  {
   "cell_type": "markdown",
   "metadata": {},
   "source": [
    "4) Update a trace."
   ]
  },
  {
   "cell_type": "markdown",
   "metadata": {},
   "source": [
    "We can also update a trace. This is for instance useful as a performance optimization in Metropolis-Hastings algorithms where often most of the trace doesn't change between time steps.\n",
    "\n",
    "We first define a model for which changing the argument will force a change in the trace."
   ]
  },
  {
   "cell_type": "code",
   "execution_count": null,
   "metadata": {},
   "outputs": [],
   "source": [
    "@gen\n",
    "def beta_bernoulli_process(u):\n",
    "    p = beta(1.0, u) @ \"p\"\n",
    "    v = bernoulli(p) @ \"v\"\n",
    "    return 2 * v"
   ]
  },
  {
   "cell_type": "markdown",
   "metadata": {},
   "source": [
    "We then create an trace to be updated and constraints."
   ]
  },
  {
   "cell_type": "code",
   "execution_count": null,
   "metadata": {},
   "outputs": [],
   "source": [
    "key, subkey = jax.random.split(key)\n",
    "jitted = jit(beta_bernoulli_process.simulate)\n",
    "old_trace = jitted(subkey, (1.0,))\n",
    "constraint = C[\"v\"].set(1)"
   ]
  },
  {
   "cell_type": "markdown",
   "metadata": {},
   "source": [
    "Now the update uses a form of incremental computation.\n",
    "It works by tracking the differences between the old new values for arguments.\n",
    "Just like for differentiation, it can be achieved by providing for each argument a tuple containing the new value and its change compared to the old value."
   ]
  },
  {
   "cell_type": "markdown",
   "metadata": {},
   "source": [
    "If there's no change for an argument, the change is set to NoChange."
   ]
  },
  {
   "cell_type": "code",
   "execution_count": null,
   "metadata": {},
   "outputs": [],
   "source": [
    "arg_diff = (Diff(1.0, NoChange),)"
   ]
  },
  {
   "cell_type": "markdown",
   "metadata": {},
   "source": [
    "If there's a change, the change is set to the difference between the new and old value."
   ]
  },
  {
   "cell_type": "code",
   "execution_count": null,
   "metadata": {},
   "outputs": [],
   "source": [
    "arg_diff = (Diff(3.0, 2.0),)"
   ]
  },
  {
   "cell_type": "markdown",
   "metadata": {},
   "source": [
    "If there's an unknown change, the change is set to UnknownChange."
   ]
  },
  {
   "cell_type": "code",
   "execution_count": null,
   "metadata": {},
   "outputs": [],
   "source": [
    "arg_diff = (Diff(5.0, UnknownChange),)"
   ]
  },
  {
   "cell_type": "markdown",
   "metadata": {},
   "source": [
    "Let's try to see what the system does when we use this last one.\n",
    "We bundle together `arg_diff` and `constraint` as a `GenericProblem`, a simple instance of an `UpdateProblem`."
   ]
  },
  {
   "cell_type": "code",
   "execution_count": null,
   "metadata": {},
   "outputs": [],
   "source": [
    "update = GenericProblem(arg_diff, constraint)"
   ]
  },
  {
   "cell_type": "markdown",
   "metadata": {},
   "source": [
    "We finally use the update method by passing it a key, the trace to be updated, and the update to be performed."
   ]
  },
  {
   "cell_type": "code",
   "execution_count": null,
   "metadata": {},
   "outputs": [],
   "source": [
    "jitted_update = jit(beta_bernoulli_process.update)\n",
    "\n",
    "key, subkey = jax.random.split(key)\n",
    "new_trace, weight_diff, ret_diff, discard_choice = jitted_update(\n",
    "    subkey, old_trace, update\n",
    ")"
   ]
  },
  {
   "cell_type": "markdown",
   "metadata": {},
   "source": [
    "We can compare the old and new values for the samples and notice that they have not changed."
   ]
  },
  {
   "cell_type": "code",
   "execution_count": null,
   "metadata": {},
   "outputs": [],
   "source": [
    "old_trace.get_sample() == new_trace.get_sample()"
   ]
  },
  {
   "cell_type": "markdown",
   "metadata": {},
   "source": [
    "We can also see that the weight has changed. In fact we can check that the following relation holds `new_weight` = `old_weight` + `weight_diff`."
   ]
  },
  {
   "cell_type": "code",
   "execution_count": null,
   "metadata": {},
   "outputs": [],
   "source": [
    "weight_diff, old_trace.get_score() + weight_diff == new_trace.get_score()"
   ]
  },
  {
   "cell_type": "markdown",
   "metadata": {},
   "source": [
    "   5. A few more convenient methods"
   ]
  },
  {
   "cell_type": "markdown",
   "metadata": {},
   "source": [
    "5.1 `propose`\n",
    "\n",
    "It uses the same inputs as `simulate` but returns the sample, the score and the return value"
   ]
  },
  {
   "cell_type": "code",
   "execution_count": null,
   "metadata": {},
   "outputs": [],
   "source": [
    "key, subkey = jax.random.split(key)\n",
    "sample, score, retval = jit(beta_bernoulli_process.propose)(subkey, (0.5,))\n",
    "sample, score, retval"
   ]
  },
  {
   "cell_type": "markdown",
   "metadata": {},
   "source": [
    "5.2 `get_gen_fn`\n",
    "\n",
    "It returns the generative function that produced the trace."
   ]
  },
  {
   "cell_type": "code",
   "execution_count": null,
   "metadata": {},
   "outputs": [],
   "source": [
    "trace.get_gen_fn()"
   ]
  },
  {
   "cell_type": "markdown",
   "metadata": {},
   "source": [
    "5.3 `get_args`\n",
    "\n",
    "It returns the arguments passed to the generative function used to produce the trace"
   ]
  },
  {
   "cell_type": "code",
   "execution_count": null,
   "metadata": {},
   "outputs": [],
   "source": [
    "trace.get_args()"
   ]
  },
  {
   "cell_type": "markdown",
   "metadata": {},
   "source": [
    "5.4 `get_subtrace`\n",
    "\n",
    "It takes a `StaticAddress` as argument and returns the sub-trace of a trace rooted at these addresses"
   ]
  },
  {
   "cell_type": "code",
   "execution_count": null,
   "metadata": {},
   "outputs": [],
   "source": [
    "subtrace = trace.get_subtrace((\"p\",))\n",
    "subtrace, subtrace.get_sample()"
   ]
  }
 ],
 "metadata": {
  "kernelspec": {
   "display_name": "genjax-trials",
   "language": "python",
   "name": "python3"
  },
  "language_info": {
   "codemirror_mode": {
    "name": "ipython",
    "version": 3
   },
   "file_extension": ".py",
   "mimetype": "text/x-python",
   "name": "python",
   "nbconvert_exporter": "python",
   "pygments_lexer": "ipython3",
   "version": "3.11.6"
  }
 },
 "nbformat": 4,
 "nbformat_minor": 2
}<|MERGE_RESOLUTION|>--- conflicted
+++ resolved
@@ -38,10 +38,14 @@
    "cell_type": "markdown",
    "metadata": {},
    "source": [
-<<<<<<< HEAD
     "1) Generate a traced sample and constructs choicemaps"
-=======
-    "1) Generate a traced sample"
+   ]
+  },
+  {
+   "cell_type": "markdown",
+   "metadata": {},
+   "source": [
+    "There's an entire cookbook entry on this in `choicemap_creation_selection`."
    ]
   },
   {
@@ -52,106 +56,6 @@
    "source": [
     "key, subkey = jax.random.split(key)\n",
     "trace = jax.jit(beta_bernoulli_process.simulate)(subkey, (0.5,))"
-   ]
-  },
-  {
-   "cell_type": "markdown",
-   "metadata": {},
-   "source": [
-    "1.1 Print the return value"
-   ]
-  },
-  {
-   "cell_type": "code",
-   "execution_count": null,
-   "metadata": {},
-   "outputs": [],
-   "source": [
-    "trace.get_retval()"
-   ]
-  },
-  {
-   "cell_type": "markdown",
-   "metadata": {},
-   "source": [
-    "1.2 Print the choice_map, i.e. the list of internal random choices made during the execution"
-   ]
-  },
-  {
-   "cell_type": "code",
-   "execution_count": null,
-   "metadata": {},
-   "outputs": [],
-   "source": [
-    "trace.get_sample()"
-   ]
-  },
-  {
-   "cell_type": "markdown",
-   "metadata": {},
-   "source": [
-    "Alternative way to print the choice_map"
-   ]
-  },
-  {
-   "cell_type": "code",
-   "execution_count": null,
-   "metadata": {},
-   "outputs": [],
-   "source": [
-    "trace.get_choices()"
-   ]
-  },
-  {
-   "cell_type": "markdown",
-   "metadata": {},
-   "source": [
-    "Print specific subparts of the choice_map"
-   ]
-  },
-  {
-   "cell_type": "code",
-   "execution_count": null,
-   "metadata": {},
-   "outputs": [],
-   "source": [
-    "trace.get_sample()[\"p\"]"
-   ]
-  },
-  {
-   "cell_type": "markdown",
-   "metadata": {},
-   "source": [
-    "Then, we can create a choice_map of observations and perform diverse operations on it.\n",
-    "We can set the value of an address in the choice_map"
-   ]
-  },
-  {
-   "cell_type": "code",
-   "execution_count": null,
-   "metadata": {},
-   "outputs": [],
-   "source": [
-    "chm = C[\"p\"].set(0.5) ^ C[\"v\"].set(1)\n",
-    "chm"
->>>>>>> 6d801426
-   ]
-  },
-  {
-   "cell_type": "markdown",
-   "metadata": {},
-   "source": [
-    "There's an entire cookbook entry on this in `choicemap_creation_selection`."
-   ]
-  },
-  {
-   "cell_type": "code",
-   "execution_count": null,
-   "metadata": {},
-   "outputs": [],
-   "source": [
-    "key = jax.random.PRNGKey(0)\n",
-    "trace = jax.jit(beta_bernoulli_process.simulate)(key, (0.5,))"
    ]
   },
   {
