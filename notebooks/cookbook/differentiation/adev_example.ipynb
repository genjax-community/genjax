{
 "cells": [
  {
   "cell_type": "raw",
<<<<<<< HEAD
   "id": "0",
=======
>>>>>>> 7f264c09
   "metadata": {},
   "source": [
    "---\n",
    "title: Differentiating probabilistic programs\n",
    "subtitle: How to take drastic differentiating measures by differentiating measures\n",
    "---"
   ]
  },
  {
   "cell_type": "code",
   "execution_count": null,
   "id": "1",
   "metadata": {
    "lines_to_next_cell": 2
   },
   "outputs": [],
   "source": [
<<<<<<< HEAD
    "# Import and constants\n",
=======
>>>>>>> 7f264c09
    "import genstudio.plot as Plot\n",
    "import jax\n",
    "import jax.numpy as jnp\n",
    "\n",
    "from genjax._src.adev.core import Dual, expectation\n",
    "from genjax._src.adev.primitives import flip_enum, normal_reparam\n",
    "\n",
    "key = jax.random.key(314159)\n",
    "EPOCHS = 400\n",
    "default_sigma = 0.1"
   ]
  },
  {
   "cell_type": "markdown",
   "id": "2",
   "metadata": {
    "lines_to_next_cell": 2
   },
   "source": [
    "We are often interested in the average returned value of a probabilistic program. For instance, it could be that\n",
    "a run of the program represents a run of a simulation of some form, and we would like to maximize the average reward across many simulations (or equivalently minimize a loss)."
   ]
  },
  {
   "cell_type": "code",
   "execution_count": null,
   "id": "3",
   "metadata": {},
   "outputs": [],
   "source": [
    "# Model\n",
    "def noisy_jax_model(key, theta, sigma):\n",
    "    b = jax.random.bernoulli(key, theta)\n",
    "    return jax.lax.cond(\n",
    "        b,\n",
    "        lambda theta: jax.random.normal(key) * sigma * theta,\n",
    "        lambda theta: jax.random.normal(key) * sigma + theta / 2,\n",
    "        theta,\n",
    "    )\n",
    "\n",
    "\n",
    "def expected_val(theta):\n",
    "    return (theta - theta**2) / 2"
   ]
  },
  {
   "cell_type": "markdown",
   "id": "4",
   "metadata": {},
   "source": [
    "We can see that the simulation can have two \"modes\" that split further appart over time."
   ]
  },
  {
   "cell_type": "code",
   "execution_count": null,
   "id": "5",
   "metadata": {
    "lines_to_next_cell": 2
   },
   "outputs": [],
   "source": [
<<<<<<< HEAD
    "# Samples\n",
    "thetas = jnp.arange(0.0, 1.0, 0.0005)\n",
    "keys = jax.random.split(key, len(thetas))\n",
    "\n",
    "noisy_samples = jax.vmap(noisy_jax_model, in_axes=(0, 0, None))(\n",
    "    keys, thetas, default_sigma\n",
    ")\n",
    "\n",
=======
>>>>>>> 7f264c09
    "plot_options = Plot.new(\n",
    "    Plot.color_legend(),\n",
    "    {\"x\": {\"label\": \"θ\"}, \"y\": {\"label\": \"y\"}},\n",
    "    Plot.aspect_ratio(1),\n",
    "    Plot.grid(),\n",
<<<<<<< HEAD
    "    Plot.clip(),\n",
    ")\n",
    "\n",
    "samples_plot = (\n",
    "    Plot.dot({\"x\": thetas, \"y\": noisy_samples}, fill=Plot.constantly(\"Samples\"), r=2)\n",
    "    + Plot.color_map({\"Samples\": \"rgba(0, 128, 128, 0.5)\"})\n",
=======
    ")\n",
    "samples_plot = (\n",
    "    Plot.dot({\"x\": thetas, \"y\": samples}, fill=Plot.constantly(\"samples\"), r=2)\n",
>>>>>>> 7f264c09
    "    + plot_options\n",
    ")\n",
    "samples_plot"
   ]
  },
  {
   "cell_type": "markdown",
   "id": "6",
   "metadata": {
    "lines_to_next_cell": 2
   },
   "source": [
    "We can also easily imagine a more noisy version of the same idea."
   ]
  },
  {
   "cell_type": "code",
   "execution_count": null,
   "id": "7",
   "metadata": {
    "lines_to_next_cell": 2
   },
   "outputs": [],
   "source": [
    "def more_noisy_jax_model(key, theta, sigma):\n",
    "    b = jax.random.bernoulli(key, theta)\n",
    "    return jax.lax.cond(\n",
    "        b,\n",
    "        lambda _: jax.random.normal(key) * sigma * theta**2 / 3,\n",
    "        lambda _: (jax.random.normal(key) * sigma + theta) / 2,\n",
    "        None,\n",
    "    )\n",
    "\n",
    "\n",
    "more_thetas = jnp.arange(0.0, 1.0, 0.0005)\n",
    "keys = jax.random.split(key, len(more_thetas))\n",
    "\n",
    "noisy_sample_plot = Plot.dot(\n",
    "    {\n",
    "        \"x\": more_thetas,\n",
    "        \"y\": jax.vmap(more_noisy_jax_model, in_axes=(0, 0, None))(\n",
    "            keys, more_thetas, default_sigma\n",
    "        ),\n",
    "    },\n",
    "    fill=Plot.constantly(\"samples\"),\n",
    "    r=2,\n",
    ")\n",
    "\n",
<<<<<<< HEAD
    "noisy_sample_plot + plot_options"
=======
    "(\n",
    "    Plot.dot(\n",
    "        {\"x\": more_thetas, \"y\": noisy_samples}, fill=Plot.constantly(\"samples\"), r=2\n",
    "    )\n",
    "    + plot_options\n",
    ")"
>>>>>>> 7f264c09
   ]
  },
  {
   "cell_type": "markdown",
   "id": "8",
   "metadata": {},
   "source": [
    "As we can see better on the noisy version, the samples divide into two groups. One tends to go up as theta increases while the other stays relatively stable around 0 with a higher variance. For simplicity of the analysis, in the rest of this notebook we will stick to the simpler first example."
   ]
  },
  {
   "cell_type": "markdown",
   "id": "9",
   "metadata": {},
   "source": [
    "\n",
    "In that simple case, we can compute the exact average value of the random process as a function of $\\theta$. We have probability $\\theta$ to return $0$ and probablity $1-\\theta$ to return $\\frac{\\theta}{2}$. So overall the expected value is\n",
    "$$\\theta*0 + (1-\\theta)*\\frac{\\theta}{2} = \\frac{\\theta-\\theta^2}{2}$$"
   ]
  },
  {
   "cell_type": "markdown",
   "id": "10",
   "metadata": {
    "lines_to_next_cell": 2
   },
   "source": [
    "We can code this and plot the result for comparison."
   ]
  },
  {
   "cell_type": "code",
   "execution_count": null,
   "id": "11",
   "metadata": {},
   "outputs": [],
   "source": [
    "# Adding exact expectation\n",
    "thetas_sparse = jnp.linspace(0.0, 1.0, 20)  # fewer points, for the plot\n",
    "exact_vals = jax.vmap(expected_val)(thetas_sparse)\n",
    "\n",
    "expected_value_plot = (\n",
    "    Plot.line(\n",
    "        {\"x\": thetas_sparse, \"y\": exact_vals},\n",
    "        strokeWidth=2,\n",
    "        stroke=Plot.constantly(\"Expected value\"),\n",
    "        curve=\"natural\",\n",
    "    )\n",
    "    + Plot.color_map({\"Expected value\": \"black\"})\n",
    "    + plot_options,\n",
    ")\n",
    "\n",
<<<<<<< HEAD
=======
    "exact_vals = jax.vmap(expected_val)(thetas)\n",
    "\n",
    "expected_value_plot = (\n",
    "    Plot.line(\n",
    "        {\"x\": thetas, \"y\": exact_vals},\n",
    "        strokeWidth=2,\n",
    "        stroke=Plot.constantly(\"Expected value\"),\n",
    "    )\n",
    "    + plot_options\n",
    ")\n",
    "\n",
>>>>>>> 7f264c09
    "samples_plot + expected_value_plot"
   ]
  },
  {
   "cell_type": "markdown",
   "id": "12",
   "metadata": {},
   "source": [
    "We can see that the curve in yellow is a perfectly reasonable differentiable function. We can use JAX to compute its derivative (more generally its gradient) at various points."
   ]
  },
  {
   "cell_type": "code",
   "execution_count": null,
   "id": "13",
   "metadata": {},
   "outputs": [],
   "source": [
    "grad_exact = jax.jit(jax.grad(expected_val))\n",
    "theta_tangent_points = [0.1, 0.3, 0.45]\n",
    "\n",
    "\n",
    "color1 = \"rgba(255,165,0,0.5)\"\n",
    "color2 = \"#FB575D\"\n",
    "\n",
    "\n",
    "def tangent_line_plot(theta_tan):\n",
    "    slope = grad_exact(theta_tan)\n",
    "    y_intercept = expected_val(theta_tan) - slope * theta_tan\n",
<<<<<<< HEAD
    "    label = f\"Tangent at θ={theta_tan}\"\n",
    "\n",
    "    return Plot.line(\n",
    "        [[0, y_intercept], [1, slope + y_intercept]],\n",
    "        stroke=Plot.constantly(label),\n",
    "    ) + Plot.color_map({\n",
    "        label: Plot.js(\n",
    "            f\"\"\"d3.interpolateHsl(\"{color1}\", \"{color2}\")({theta_tan}/{theta_tangent_points[-1]})\"\"\"\n",
    "        )\n",
    "    })\n",
    "\n",
=======
    "    tangent_line = slope * plot_thetas + y_intercept\n",
    "    return Plot.line(\n",
    "        {\"x\": plot_thetas, \"y\": tangent_line},\n",
    "        opacity=0.75,\n",
    "        stroke=Plot.constantly(f\"Tangent at θ={theta_tan}\"),\n",
    "    )\n",
    "\n",
>>>>>>> 7f264c09
    "\n",
    "(\n",
    "    plot_options\n",
    "    + [tangent_line_plot(theta_tan) for theta_tan in theta_tangent_points]\n",
    "    + expected_value_plot\n",
    "    + Plot.domain([0, 1], [0, 0.4])\n",
    "    + Plot.title(\"Expectation curve and its Tangent Lines\")\n",
    ")"
   ]
  },
  {
   "cell_type": "markdown",
   "id": "14",
   "metadata": {},
   "source": [
    "A popular technique from optimization is to use iterative methods such as (stochastic) gradient ascent.\n",
    "Starting from any location, say 0.2, we can use JAX to find the maximum of the function."
   ]
  },
  {
   "cell_type": "code",
   "execution_count": null,
   "id": "15",
   "metadata": {},
   "outputs": [],
   "source": [
    "arg = 0.2\n",
    "vals = []\n",
    "arg_list = []\n",
    "for _ in range(EPOCHS):\n",
    "    grad_val = grad_exact(arg)\n",
    "    arg_list.append(arg)\n",
    "    vals.append(expected_val(arg))\n",
    "    arg = arg + 0.01 * grad_val\n",
    "    if arg < 0:\n",
    "        arg = 0\n",
    "        break\n",
    "    elif arg > 1:\n",
    "        arg = 1"
   ]
  },
  {
   "cell_type": "markdown",
   "id": "16",
   "metadata": {},
   "source": [
    "We can plot the evolution of the value of the function over the iterations of the algorithms."
   ]
  },
  {
   "cell_type": "code",
   "execution_count": null,
   "id": "17",
   "metadata": {},
   "outputs": [],
   "source": [
    "(\n",
    "    Plot.line({\"x\": list(range(EPOCHS)), \"y\": vals})\n",
    "    + {\"x\": {\"label\": \"Iteration\"}, \"y\": {\"label\": \"y\"}}\n",
    ")"
   ]
  },
  {
   "cell_type": "markdown",
   "id": "18",
   "metadata": {},
   "source": [
    "We can also directly visualize the points on the curve."
   ]
  },
  {
   "cell_type": "code",
   "execution_count": null,
   "id": "19",
   "metadata": {},
   "outputs": [],
   "source": [
<<<<<<< HEAD
    "(\n",
    "    expected_value_plot\n",
    "    + Plot.dot(\n",
    "        {\"x\": arg_list, \"y\": vals},\n",
    "        fill=Plot.js(\n",
    "            f\"\"\"(_, i) => d3.interpolateHsl('{color1}', '{color2}')(i/{len(arg_list)})\"\"\"\n",
    "        ),\n",
    "    )\n",
=======
    "color1 = \"#D4CC47\"\n",
    "color2 = \"#FB575D\"\n",
    "\n",
    "\n",
    "def hex_to_RGB(hex_str):\n",
    "    \"\"\"#FFFFFF -> [255,255,255]\"\"\"\n",
    "    # Pass 16 to the integer function for change of base\n",
    "    return [int(hex_str[i : i + 2], 16) for i in range(1, 6, 2)]\n",
    "\n",
    "\n",
    "def get_color_gradient(c1, c2, n):\n",
    "    \"\"\"\n",
    "    Given two hex colors, returns a color gradient\n",
    "    with n colors.\n",
    "    \"\"\"\n",
    "    assert n > 1\n",
    "    c1_rgb = jnp.array(hex_to_RGB(c1)) / 255\n",
    "    c2_rgb = jnp.array(hex_to_RGB(c2)) / 255\n",
    "    mix_pcts = [x / (n - 1) for x in range(n)]\n",
    "    rgb_colors = [((1 - mix) * c1_rgb + (mix * c2_rgb)) for mix in mix_pcts]\n",
    "    return [\n",
    "        \"#\" + \"\".join([format(int(round(val * 255)), \"02x\") for val in item])\n",
    "        for item in rgb_colors\n",
    "    ]\n",
    "\n",
    "\n",
    "(\n",
    "    expected_value_plot\n",
    "    + Plot.dot({\n",
    "        \"x\": arg_list,\n",
    "        \"y\": vals,\n",
    "        \"fill\": get_color_gradient(color1, color2, len(arg_list)),\n",
    "    })\n",
>>>>>>> 7f264c09
    "    + Plot.subtitle(\"Gradient descent: yellow at start and red at the end\")\n",
    "    + Plot.aspect_ratio(0.25)\n",
    "    + {\"width\": 600}\n",
    ")"
   ]
  },
  {
   "cell_type": "markdown",
   "id": "20",
   "metadata": {},
   "source": [
    "We have this in this example that we can compute the average value exactly. But will not be the case in general. One popular technique to approximate an average value is to use Monte Carlo Integration: we sample a bunch from the program and take the average value.\n",
    "\n",
    "As we use more and more samples we will converge to the correct result by the Central limit theorem."
   ]
  },
  {
   "cell_type": "code",
   "execution_count": null,
   "id": "21",
   "metadata": {},
   "outputs": [],
   "source": [
    "number_of_samples = sorted([1, 3, 5, 10, 20, 50, 100, 200, 500, 1000] * 7)\n",
    "means = []\n",
    "for n in number_of_samples:\n",
    "    key, subkey = jax.random.split(key)\n",
    "    keys = jax.random.split(key, n)\n",
    "    samples = jax.vmap(noisy_jax_model, in_axes=(0, None, None))(\n",
    "        keys, 0.3, default_sigma\n",
    "    )\n",
    "    mean = jnp.mean(samples)\n",
    "    means.append(mean)\n",
    "\n",
    "(\n",
<<<<<<< HEAD
    "    Plot.dot(\n",
    "        {\"x\": number_of_samples, \"y\": means},\n",
    "        fill=Plot.js(\n",
    "            f\"\"\"(_, i) => d3.interpolateHsl('{color1}', '{color2}')(i/{len(number_of_samples)})\"\"\"\n",
    "        ),\n",
    "    )\n",
=======
    "    Plot.dot({\n",
    "        \"x\": number_of_samples,\n",
    "        \"y\": means,\n",
    "        \"fill\": get_color_gradient(color1, color2, len(number_of_samples)),\n",
    "    })\n",
>>>>>>> 7f264c09
    "    + Plot.ruleY(\n",
    "        [expected_val(0.3)],\n",
    "        opacity=0.2,\n",
    "        strokeWidth=2,\n",
    "        stroke=Plot.constantly(\"True value\"),\n",
    "    )\n",
    "    + Plot.color_map({\"Mean estimate\": color1, \"True value\": \"green\"})\n",
    "    + Plot.color_legend()\n",
    "    + {\"x\": {\"label\": \"Number of samples\", \"type\": \"log\"}, \"y\": {\"label\": \"y\"}}\n",
    ")"
   ]
  },
  {
   "cell_type": "markdown",
   "id": "22",
   "metadata": {},
   "source": [
    "As we just discussed, most of the time we will not be able to compute the average value and then compute the gradient using JAX. One thing we may want to try is to use JAX on the probabilistic program to get a gradient estimate, and hope that by using more and more samples this will converge to the correct gradient that we could use in optimization. Let's try it in JAX."
   ]
  },
  {
   "cell_type": "code",
   "execution_count": null,
   "id": "23",
   "metadata": {},
   "outputs": [],
   "source": [
<<<<<<< HEAD
    "theta_tan = 0.3\n",
    "\n",
    "slope = grad_exact(theta_tan)\n",
    "y_intercept = expected_val(theta_tan) - slope * theta_tan\n",
    "\n",
    "exact_tangent_plot = Plot.line(\n",
    "    [[0, y_intercept], [1, slope + y_intercept]],\n",
=======
    "plot_thetas = jnp.linspace(0, 1, 400)\n",
    "y = expected_val(plot_thetas)\n",
    "theta_tan = 0.3\n",
    "slope = grad_exact(theta_tan)\n",
    "slope_estimates = [slope + i / 20 for i in range(-4, 4)]\n",
    "y_intercept = expected_val(theta_tan) - slope * theta_tan\n",
    "tangent_line = slope * plot_thetas + y_intercept\n",
    "\n",
    "exact_tangent_plot = Plot.line(\n",
    "    {\"x\": plot_thetas, \"y\": tangent_line},\n",
>>>>>>> 7f264c09
    "    strokeWidth=2,\n",
    "    stroke=Plot.constantly(\"Exact tangent at θ=0.3\"),\n",
    ")\n",
    "\n",
    "\n",
<<<<<<< HEAD
    "def slope_estimate_plot(slope_est):\n",
    "    y_intercept = expected_val(theta_tan) - slope_est * theta_tan\n",
    "    return Plot.line(\n",
    "        [[0, y_intercept], [1, slope_est + y_intercept]],\n",
    "        strokeWidth=2,\n",
    "        stroke=Plot.constantly(\"Tangent estimate\"),\n",
    "    )\n",
    "\n",
    "\n",
    "slope_estimates = [slope + i / 20 for i in range(-4, 4)]\n",
    "\n",
    "(\n",
    "    samples_plot\n",
    "    + expected_value_plot\n",
    "    + [slope_estimate_plot(slope_est) for slope_est in slope_estimates]\n",
    "    + exact_tangent_plot\n",
    "    + Plot.title(\"Expectation curve and Tangent Estimates at θ=0.3\")\n",
    "    + Plot.color_map({\n",
    "        \"Expected value\": \"blue\",\n",
    "        \"Tangent estimate\": color1,\n",
    "        \"Exact tangent at θ=0.3\": color2,\n",
    "    })\n",
    "    + Plot.domain([0, 1], [0, 0.4])\n",
=======
    "def slope_plot(slope_est):\n",
    "    y_intercept = expected_val(theta_tan) - slope_est * theta_tan\n",
    "    return Plot.line(\n",
    "        {\"x\": plot_thetas, \"y\": slope_est * plot_thetas + y_intercept},\n",
    "        strokeWidth=2,\n",
    "        stroke=Plot.constantly(\"Tangent estimate\"),\n",
    "    )\n",
    "\n",
    "\n",
    "(\n",
    "    expected_value_plot\n",
    "    + exact_tangent_plot\n",
    "    + Plot.domain([0, 1], [0, 0.4])\n",
    "    + [slope_plot(slope_est) for slope_est in slope_estimates]\n",
    "    + Plot.title(\"Expectation curve and Tangent Estimates at θ=0.3\")\n",
    "    + Plot.color_map({\n",
    "        \"Expected value\": \"blue\",\n",
    "        \"Tangent estimate\": \"rgba(255,165,0,0.3)\",\n",
    "        \"Exact tangent at θ=0.3\": \"rgba(255,165,0,1)\",\n",
    "    })\n",
>>>>>>> 7f264c09
    ")"
   ]
  },
  {
   "cell_type": "code",
   "execution_count": null,
   "id": "24",
   "metadata": {},
   "outputs": [],
   "source": [
    "jax_grad = jax.jit(jax.grad(noisy_jax_model, argnums=1))\n",
    "\n",
    "arg = 0.2\n",
    "vals = []\n",
    "for _ in range(EPOCHS):\n",
    "    key, subkey = jax.random.split(key)\n",
    "    grad_val = jax_grad(subkey, arg, default_sigma)\n",
    "    arg = arg + 0.01 * grad_val\n",
    "    vals.append(expected_val(arg))"
   ]
  },
  {
   "cell_type": "markdown",
   "id": "25",
   "metadata": {},
   "source": [
    "JAX seems happy to compute something and we can use the iterative technique from before, but let's see if we managed to minimize the function."
   ]
  },
  {
   "cell_type": "code",
   "execution_count": null,
   "id": "26",
   "metadata": {},
   "outputs": [],
   "source": [
    "(\n",
    "    Plot.line(\n",
    "        {\"x\": list(range(EPOCHS)), \"y\": vals},\n",
    "        stroke=Plot.constantly(\"Attempting gradient ascent with JAX\"),\n",
    "    )\n",
    "    + {\"x\": {\"label\": \"Iteration\"}, \"y\": {\"label\": \"y\"}}\n",
    "    + Plot.domainX([0, EPOCHS])\n",
    "    + Plot.title(\"Maximization of the expected value of a probabilistic function\")\n",
    "    + Plot.color_legend()\n",
    ")"
   ]
  },
  {
   "cell_type": "markdown",
   "id": "27",
   "metadata": {
    "lines_to_next_cell": 2
   },
   "source": [
    "Woops! We seemed to start ok but then for some reason the curve goes back down and we end up minimizing the function instead of maximizing it!\n",
    "\n",
    "The reason is that we failed to account from the change of contribution of the coin flip from  `bernoulli` in the differentiation process, and we will come back to this in more details in follow up notebooks.\n",
    "\n",
    "For now, let's just get a sense of what the gradient estimates computed by JAX look like."
   ]
  },
  {
   "cell_type": "code",
   "execution_count": null,
   "id": "28",
   "metadata": {
    "lines_to_next_cell": 2
   },
   "outputs": [],
   "source": [
    "theta_tangents = jnp.linspace(0, 1, 20)\n",
    "\n",
    "\n",
    "def plot_tangents(gradients, title):\n",
    "    tangents_plots = Plot.new(Plot.aspectRatio(0.5))\n",
    "\n",
    "    for theta, slope in gradients:\n",
    "        y_intercept = expected_val(theta) - slope * theta\n",
    "        tangents_plots += Plot.line(\n",
    "            [[0, y_intercept], [1, slope + y_intercept]],\n",
    "            stroke=Plot.js(\n",
    "                f\"\"\"d3.interpolateHsl(\"{color1}\", \"{color2}\")({theta}/{theta_tangents[-1]})\"\"\"\n",
    "            ),\n",
    "            opacity=0.75,\n",
    "        )\n",
    "    return Plot.new(\n",
    "        expected_value_plot,\n",
    "        Plot.domain([0, 1], [0, 0.4]),\n",
    "        tangents_plots,\n",
    "        Plot.title(title),\n",
    "        Plot.color_map({\n",
    "            f\"Tangent at θ={theta_tangents[0]}\": color1,\n",
    "            f\"Tangent at θ={theta_tangents[-1]}\": color2,\n",
    "        }),\n",
    "    )\n",
    "\n",
    "\n",
<<<<<<< HEAD
    "gradients = []\n",
    "for theta in theta_tangents:\n",
    "    key, subkey = jax.random.split(key)\n",
    "    gradients.append((theta, jax_grad(subkey, theta, default_sigma)))\n",
    "\n",
    "plot_tangents(gradients, \"Expectation curve and JAX-computed tangent estimates\")"
=======
    "def theta_tangent_plot(theta_tan):\n",
    "    global key\n",
    "    key, subkey = jax.random.split(key)\n",
    "    slope = grad(subkey, theta_tan)\n",
    "    y_intercept = expected_val(theta_tan) - slope * theta_tan\n",
    "    tangent_line = slope * plot_thetas + y_intercept\n",
    "    return Plot.line(\n",
    "        {\"x\": plot_thetas, \"y\": tangent_line},\n",
    "        opacity=0.75,\n",
    "        stroke=Plot.constantly(f\"Tangent estimate at θ={theta_tan}\"),\n",
    "    )\n",
    "\n",
    "\n",
    "(\n",
    "    plot_options\n",
    "    + [theta_tangent_plot(theta_tan) for theta_tan in theta_tangent_points]\n",
    "    + expected_value_plot\n",
    "    + Plot.domain([0, 1], [0, 0.4])\n",
    "    + Plot.title(\"Expectation curve and JAX-computed tangent estimates\")\n",
    ")"
>>>>>>> 7f264c09
   ]
  },
  {
   "cell_type": "markdown",
   "id": "29",
   "metadata": {},
   "source": [
    "Ouch. They do not look even remotely close to valid gradient estimates."
   ]
  },
  {
   "cell_type": "markdown",
   "id": "30",
   "metadata": {
    "lines_to_next_cell": 2
   },
   "source": [
    "ADEV is a new algorithm that computes correct gradient estimates of expectations of probabilistic programs. It  accounts for the change to the expectation coming from a change to the randomness present in the expectation.\n",
    "\n",
    "GenJAX implements ADEV. Slightly rewriting the example from above using GenJAX, we can see how different the behaviour of the optimization process with the corrected gradient estimates is."
   ]
  },
  {
   "cell_type": "code",
   "execution_count": null,
   "id": "31",
   "metadata": {},
   "outputs": [],
   "source": [
    "@expectation\n",
    "def flip_approx_loss(theta, sigma):\n",
    "    b = flip_enum(theta)\n",
    "    return jax.lax.cond(\n",
    "        b,\n",
    "        lambda theta: normal_reparam(0.0, sigma) * theta,\n",
    "        lambda theta: normal_reparam(theta / 2, sigma),\n",
    "        theta,\n",
    "    )\n",
    "\n",
    "\n",
    "adev_grad = jax.jit(flip_approx_loss.jvp_estimate)\n",
    "\n",
    "\n",
    "def compute_jax_vals(key, initial_val, sigma):\n",
    "    current_val = initial_val\n",
    "    jax_vals = []\n",
    "    jax_gradients = []\n",
    "    for _ in range(EPOCHS):\n",
    "        key, subkey = jax.random.split(key)\n",
    "        grad_val = jax_grad(subkey, current_val, sigma)\n",
    "        jax_gradients.append((current_val, grad_val))\n",
    "        current_val = current_val + 0.01 * grad_val\n",
    "        jax_vals.append(expected_val(current_val))\n",
    "    return jax_vals, jax_gradients\n",
    "\n",
    "\n",
    "def compute_adev_vals(key, initial_val, sigma):\n",
    "    current_val = initial_val\n",
    "    adev_vals = []\n",
    "    adev_gradients = []\n",
    "    for _ in range(EPOCHS):\n",
    "        key, subkey = jax.random.split(key)\n",
    "        grad_val = adev_grad(subkey, (Dual(current_val, 1.0), Dual(sigma, 0.0))).tangent\n",
    "        adev_gradients.append((current_val, grad_val))\n",
    "        current_val = current_val + 0.01 * grad_val\n",
    "        adev_vals.append(expected_val(current_val))\n",
    "    return adev_vals, adev_gradients"
   ]
  },
  {
   "cell_type": "code",
   "execution_count": null,
   "id": "32",
   "metadata": {},
   "outputs": [],
   "source": [
<<<<<<< HEAD
    "def select_evenly_spaced(items, num_samples=5):\n",
    "    \"\"\"Select evenly spaced items from a list.\"\"\"\n",
    "    if num_samples <= 1:\n",
    "        return [items[0]]\n",
    "\n",
    "    result = [items[0]]\n",
    "    step = (len(items) - 1) / (num_samples - 1)\n",
    "\n",
    "    for i in range(1, num_samples - 1):\n",
    "        index = int(i * step)\n",
    "        result.append(items[index])\n",
    "\n",
    "    result.append(items[-1])\n",
    "    return result\n",
    "\n",
    "\n",
    "INITIAL_VAL = 0.2\n",
    "SLIDER_STEP = 0.01\n",
    "ANIMATION_STEP = 4\n",
    "DEFAULT_SIGMA = 0.1\n",
    "\n",
    "button_classes = \"px-3 py-1 bg-blue-500 text-white text-sm font-medium rounded-md hover:bg-blue-600 focus:outline-none focus:ring-2 focus:ring-blue-500 focus:ring-opacity-50 transition duration-150 ease-in-out\"\n",
    "\n",
    "combined_plot = Plot.new()\n",
    "\n",
    "\n",
    "def make_comparison_plot(jax_gradients, adev_gradients):\n",
    "    return (\n",
    "        Plot.line(\n",
    "            jax_gradients,\n",
    "            {\"x\": Plot.js(\"(_, i) => i\"), \"y\": \"1\"},\n",
    "            stroke=Plot.constantly(\"Gradients from JAX\"),\n",
    "            filter=Plot.js(\"(data, i) => !$state.frame || i <= $state.frame\"),\n",
    "        )\n",
    "        + Plot.line(\n",
    "            adev_gradients,\n",
    "            {\"x\": Plot.js(\"(_, i) => i\"), \"y\": \"1\"},\n",
    "            stroke=Plot.constantly(\"Gradients from ADEV\"),\n",
    "            filter=Plot.js(\"(data, i) => !$state.frame || i <= $state.frame\"),\n",
    "        )\n",
    "        + {\"x\": {\"label\": \"Iteration\"}, \"y\": {\"label\": \"y\"}}\n",
    "        + Plot.domainX([0, EPOCHS])\n",
    "        + Plot.title(\"Comparison of computed gradients JAX vs ADEV\")\n",
    "        + Plot.color_legend()\n",
    "    )\n",
    "\n",
    "\n",
    "def render_combined_plot(initial_val, sigma):\n",
    "    global key\n",
    "    key, subkey1, subkey2 = jax.random.split(key, num=3)\n",
    "    jax_vals, jax_gradients = compute_jax_vals(subkey1, initial_val, sigma)\n",
    "    adev_vals, adev_gradients = compute_adev_vals(subkey2, initial_val, sigma)\n",
    "\n",
    "    def plot_tangents(gradients, title):\n",
    "        tangents_plots = Plot.new(Plot.aspectRatio(0.5))\n",
    "\n",
    "        thetas = [theta for (theta, _) in gradients]\n",
    "\n",
    "        orange_to_red_plot = Plot.dot(\n",
    "            {\"x\": thetas, \"y\": [expected_val(theta) for theta in thetas]},\n",
    "            fill=Plot.js(\n",
    "                f\"\"\"(_, i) => d3.interpolateHsl('{color1}', '{color2}')(i/{len(thetas)})\"\"\"\n",
    "            ),\n",
    "            filter=Plot.js(\"(data, i) => i <= $state.frame\"),\n",
    "        )\n",
    "\n",
    "        line_data = []\n",
    "        for i, (theta, slope) in enumerate(gradients):\n",
    "            y_intercept = expected_val(theta) - slope * theta\n",
    "            line_data.append([0, y_intercept, i])\n",
    "            line_data.append([1, slope + y_intercept, i])\n",
    "\n",
    "        tangents_plots += orange_to_red_plot\n",
    "\n",
    "        tangents_plots += Plot.line(\n",
    "            line_data,\n",
    "            z=\"2\",\n",
    "            stroke=Plot.constantly(\"Tangent\"),\n",
    "            opacity=Plot.js(\"(data) => data[2] === $state.frame ? 1 : 0.5\"),\n",
    "            strokeWidth=Plot.js(\"(data) => data[2] === $state.frame ? 3 : 1\"),\n",
    "            filter=Plot.js(f\"\"\"(data) => {{\n",
    "                const index = data[2];\n",
    "                if (index === $state.frame) return true;\n",
    "                if (index < $state.frame) {{\n",
    "                    const step = Math.floor({EPOCHS} / 10);\n",
    "                    return (index % step === 0);\n",
    "                }}\n",
    "                return false;\n",
    "            }}\"\"\"),\n",
    "        )\n",
    "\n",
    "        return Plot.new(\n",
    "            expected_value_plot,\n",
    "            Plot.domain([0, 1], [0, 0.4]),\n",
    "            tangents_plots,\n",
    "            Plot.title(title),\n",
    "            Plot.color_map({\n",
    "                \"Samples\": \"rgba(0, 128, 128, 0.5)\",\n",
    "                \"Expected value\": \"blue\",\n",
    "                \"Tangent\": \"rgba(255, 165, 0, 1)\",\n",
    "            }),\n",
    "        )\n",
    "\n",
    "    optimization_plot = Plot.new(\n",
    "        Plot.line(\n",
    "            {\"x\": list(range(EPOCHS)), \"y\": jax_vals},\n",
    "            stroke=Plot.constantly(\"Gradient ascent with JAX\"),\n",
    "            filter=Plot.js(\"(_, i) => i <= $state.frame\"),\n",
    "        )\n",
    "        + Plot.line(\n",
    "            {\"x\": list(range(EPOCHS)), \"y\": adev_vals},\n",
    "            stroke=Plot.constantly(\"Gradient ascent with ADEV\"),\n",
    "            filter=Plot.js(\"(_, i) => i <= $state.frame\"),\n",
    "        )\n",
    "        + {\n",
    "            \"x\": {\"label\": \"Iteration\"},\n",
    "            \"y\": {\"label\": \"Expected Value\"},\n",
    "        }\n",
    "        + Plot.domainX([0, EPOCHS])\n",
    "        + Plot.title(\"Maximization of the expected value of a probabilistic function\")\n",
    "        + Plot.color_legend()\n",
    "    )\n",
    "\n",
    "    jax_tangents_plot = samples_plot + plot_tangents(\n",
    "        jax_gradients, \"JAX Gradient Estimates\"\n",
    "    )\n",
    "    adev_tangents_plot = samples_plot + plot_tangents(\n",
    "        adev_gradients, \"ADEV Gradient Estimates\"\n",
    "    )\n",
    "\n",
    "    frame_slider = Plot.Slider(\n",
    "        key=\"frame\", init=0, range=[0, EPOCHS], step=ANIMATION_STEP, fps=30\n",
    "    )\n",
    "\n",
    "    initial_val_slider = Plot.html([\n",
    "        \"div\",\n",
    "        {\"class\": \"flex items-center space-x-4 mb-4\"},\n",
    "        [\n",
    "            \"label\",\n",
    "            \"Initial Value:\",\n",
    "            [\n",
    "                \"span.font-bold.px-1\",\n",
    "                f\"{initial_val:.2f}\",\n",
    "            ],  # Format to 2 decimal places\n",
    "            [\n",
    "                \"input\",\n",
    "                {\n",
    "                    \"type\": \"range\",\n",
    "                    \"min\": 0,\n",
    "                    \"max\": 1,\n",
    "                    \"step\": SLIDER_STEP,\n",
    "                    \"defaultValue\": INITIAL_VAL,\n",
    "                    \"onChange\": lambda e: render_combined_plot(\n",
    "                        float(e[\"value\"], default_sigma)\n",
    "                    ),\n",
    "                    \"class\": \"w-64 h-2 bg-gray-200 rounded-lg appearance-none cursor-pointer ml-2\",\n",
    "                },\n",
    "            ],\n",
    "        ],\n",
    "        [\n",
    "            \"button\",\n",
    "            {\n",
    "                \"onClick\": lambda e: render_combined_plot(initial_val, default_sigma),\n",
    "                \"class\": button_classes,\n",
    "            },\n",
    "            \"Refresh\",\n",
    "        ],\n",
    "    ])\n",
    "\n",
    "    combined_plot.update_state([\"frame\", \"reset\", 0])\n",
    "    combined_plot.reset(\n",
    "        initial_val_slider\n",
    "        | optimization_plot & jax_tangents_plot & adev_tangents_plot\n",
    "        | frame_slider\n",
    "        | make_comparison_plot(jax_gradients, adev_gradients)\n",
    "    )\n",
    "\n",
    "\n",
    "render_combined_plot(INITIAL_VAL, DEFAULT_SIGMA)\n",
    "\n",
    "combined_plot"
=======
    "(\n",
    "    Plot.line(\n",
    "        {\"x\": list(range(EPOCHS)), \"y\": vals},\n",
    "        stroke=Plot.constantly(\"Gradient ascent with JAX\"),\n",
    "    )\n",
    "    + Plot.line(\n",
    "        {\"x\": list(range(EPOCHS)), \"y\": adev_vals},\n",
    "        stroke=Plot.constantly(\"Gradient ascent with ADEV\"),\n",
    "    )\n",
    "    + {\"x\": {\"label\": \"Iteration\"}, \"y\": {\"label\": \"y\"}}\n",
    "    + Plot.domainX([0, EPOCHS])\n",
    "    + Plot.title(\"Maximization of the expected value of a probabilistic function\")\n",
    "    + Plot.color_legend()\n",
    ")"
>>>>>>> 7f264c09
   ]
  },
  {
   "cell_type": "markdown",
   "id": "33",
   "metadata": {
    "lines_to_next_cell": 2
   },
   "source": [
    "In the above example, by using `jvp_estimate` we used a forward-mode version of ADEV. GenJAX also supports a reverse-mode version which is also fully compatible with JAX and can be jitted."
   ]
  },
  {
   "cell_type": "code",
   "execution_count": null,
   "id": "34",
   "metadata": {},
   "outputs": [],
   "source": [
    "@expectation\n",
    "def flip_exact_loss(theta):\n",
    "    b = flip_enum(theta)\n",
    "    return jax.lax.cond(\n",
    "        b,\n",
    "        lambda _: 0.0,\n",
    "        lambda _: -theta / 2.0,\n",
    "        theta,\n",
    "    )\n",
    "\n",
    "\n",
    "adev_grad = jax.jit(flip_exact_loss.jvp_estimate)\n",
    "\n",
    "arg = 0.2\n",
    "adev_vals = []\n",
    "for _ in range(EPOCHS):\n",
    "    key, subkey = jax.random.split(key)\n",
    "    grad_val = adev_grad(subkey, Dual(arg, 1.0)).tangent\n",
    "    arg = arg - 0.01 * grad_val\n",
    "    adev_vals.append(expected_val(arg))\n",
    "\n",
    "rev_adev_grad = jax.jit(flip_exact_loss.grad_estimate)\n",
    "\n",
    "arg = 0.2\n",
    "rev_adev_vals = []\n",
    "for _ in range(EPOCHS):\n",
    "    key, subkey = jax.random.split(key)\n",
    "    (grad_val,) = rev_adev_grad(subkey, (arg,))\n",
    "    arg = arg - 0.01 * grad_val\n",
    "    rev_adev_vals.append(expected_val(arg))\n",
    "\n",
    "(\n",
    "    Plot.line(\n",
    "        {\"x\": list(range(EPOCHS)), \"y\": rev_adev_vals},\n",
    "        stroke=Plot.constantly(\"Reverse mode ADEV\"),\n",
    "    )\n",
    "    + {\"x\": {\"label\": \"Iteration\"}, \"y\": {\"label\": \"y\"}}\n",
    "    + Plot.domainX([0, EPOCHS])\n",
    "    + Plot.title(\"Maximization of the expected value of a probabilistic function\")\n",
    "    + Plot.color_legend()\n",
    ")"
   ]
  }
 ],
 "metadata": {
<<<<<<< HEAD
  "jupytext": {
   "formats": "ipynb,py:percent"
=======
  "colab": {
   "provenance": []
>>>>>>> 7f264c09
  },
  "kernelspec": {
   "display_name": ".venv",
   "language": "python",
   "name": "python3"
  },
  "language_info": {
   "codemirror_mode": {
    "name": "ipython",
    "version": 3
   },
   "file_extension": ".py",
   "mimetype": "text/x-python",
   "name": "python",
   "nbconvert_exporter": "python",
   "pygments_lexer": "ipython3",
   "version": "3.11.6"
  }
 },
 "nbformat": 4,
<<<<<<< HEAD
 "nbformat_minor": 5
=======
 "nbformat_minor": 0
>>>>>>> 7f264c09
}<|MERGE_RESOLUTION|>--- conflicted
+++ resolved
@@ -2,10 +2,6 @@
  "cells": [
   {
    "cell_type": "raw",
-<<<<<<< HEAD
-   "id": "0",
-=======
->>>>>>> 7f264c09
    "metadata": {},
    "source": [
     "---\n",
@@ -17,34 +13,23 @@
   {
    "cell_type": "code",
    "execution_count": null,
-   "id": "1",
-   "metadata": {
-    "lines_to_next_cell": 2
-   },
-   "outputs": [],
-   "source": [
-<<<<<<< HEAD
-    "# Import and constants\n",
-=======
->>>>>>> 7f264c09
+   "metadata": {},
+   "outputs": [],
+   "source": [
     "import genstudio.plot as Plot\n",
     "import jax\n",
     "import jax.numpy as jnp\n",
     "\n",
     "from genjax._src.adev.core import Dual, expectation\n",
-    "from genjax._src.adev.primitives import flip_enum, normal_reparam\n",
+    "from genjax._src.adev.primitives import flip_enum\n",
     "\n",
     "key = jax.random.key(314159)\n",
-    "EPOCHS = 400\n",
-    "default_sigma = 0.1"
-   ]
-  },
-  {
-   "cell_type": "markdown",
-   "id": "2",
-   "metadata": {
-    "lines_to_next_cell": 2
-   },
+    "EPOCHS = 600"
+   ]
+  },
+  {
+   "cell_type": "markdown",
+   "metadata": {},
    "source": [
     "We are often interested in the average returned value of a probabilistic program. For instance, it could be that\n",
     "a run of the program represents a run of a simulation of some form, and we would like to maximize the average reward across many simulations (or equivalently minimize a loss)."
@@ -53,28 +38,22 @@
   {
    "cell_type": "code",
    "execution_count": null,
-   "id": "3",
-   "metadata": {},
-   "outputs": [],
-   "source": [
-    "# Model\n",
-    "def noisy_jax_model(key, theta, sigma):\n",
+   "metadata": {},
+   "outputs": [],
+   "source": [
+    "def jax_model(key, theta):\n",
     "    b = jax.random.bernoulli(key, theta)\n",
-    "    return jax.lax.cond(\n",
-    "        b,\n",
-    "        lambda theta: jax.random.normal(key) * sigma * theta,\n",
-    "        lambda theta: jax.random.normal(key) * sigma + theta / 2,\n",
-    "        theta,\n",
-    "    )\n",
-    "\n",
-    "\n",
-    "def expected_val(theta):\n",
-    "    return (theta - theta**2) / 2"
-   ]
-  },
-  {
-   "cell_type": "markdown",
-   "id": "4",
+    "    return jax.lax.cond(b, lambda _: 0.0, lambda _: theta / 2, None)\n",
+    "\n",
+    "\n",
+    "thetas = jnp.arange(0.0, 1.0, 0.002)\n",
+    "keys = jax.random.split(key, len(thetas))\n",
+    "\n",
+    "samples = jax.vmap(jax_model, in_axes=(0, 0))(keys, thetas)"
+   ]
+  },
+  {
+   "cell_type": "markdown",
    "metadata": {},
    "source": [
     "We can see that the simulation can have two \"modes\" that split further appart over time."
@@ -83,40 +62,17 @@
   {
    "cell_type": "code",
    "execution_count": null,
-   "id": "5",
-   "metadata": {
-    "lines_to_next_cell": 2
-   },
-   "outputs": [],
-   "source": [
-<<<<<<< HEAD
-    "# Samples\n",
-    "thetas = jnp.arange(0.0, 1.0, 0.0005)\n",
-    "keys = jax.random.split(key, len(thetas))\n",
-    "\n",
-    "noisy_samples = jax.vmap(noisy_jax_model, in_axes=(0, 0, None))(\n",
-    "    keys, thetas, default_sigma\n",
-    ")\n",
-    "\n",
-=======
->>>>>>> 7f264c09
+   "metadata": {},
+   "outputs": [],
+   "source": [
     "plot_options = Plot.new(\n",
     "    Plot.color_legend(),\n",
     "    {\"x\": {\"label\": \"θ\"}, \"y\": {\"label\": \"y\"}},\n",
     "    Plot.aspect_ratio(1),\n",
     "    Plot.grid(),\n",
-<<<<<<< HEAD
-    "    Plot.clip(),\n",
-    ")\n",
-    "\n",
-    "samples_plot = (\n",
-    "    Plot.dot({\"x\": thetas, \"y\": noisy_samples}, fill=Plot.constantly(\"Samples\"), r=2)\n",
-    "    + Plot.color_map({\"Samples\": \"rgba(0, 128, 128, 0.5)\"})\n",
-=======
     ")\n",
     "samples_plot = (\n",
     "    Plot.dot({\"x\": thetas, \"y\": samples}, fill=Plot.constantly(\"samples\"), r=2)\n",
->>>>>>> 7f264c09
     "    + plot_options\n",
     ")\n",
     "samples_plot"
@@ -124,10 +80,7 @@
   },
   {
    "cell_type": "markdown",
-   "id": "6",
-   "metadata": {
-    "lines_to_next_cell": 2
-   },
+   "metadata": {},
    "source": [
     "We can also easily imagine a more noisy version of the same idea."
    ]
@@ -135,13 +88,13 @@
   {
    "cell_type": "code",
    "execution_count": null,
-   "id": "7",
-   "metadata": {
-    "lines_to_next_cell": 2
-   },
-   "outputs": [],
-   "source": [
-    "def more_noisy_jax_model(key, theta, sigma):\n",
+   "metadata": {},
+   "outputs": [],
+   "source": [
+    "sigma = 0.25\n",
+    "\n",
+    "\n",
+    "def more_noisy_jax_model(key, theta):\n",
     "    b = jax.random.bernoulli(key, theta)\n",
     "    return jax.lax.cond(\n",
     "        b,\n",
@@ -154,32 +107,18 @@
     "more_thetas = jnp.arange(0.0, 1.0, 0.0005)\n",
     "keys = jax.random.split(key, len(more_thetas))\n",
     "\n",
-    "noisy_sample_plot = Plot.dot(\n",
-    "    {\n",
-    "        \"x\": more_thetas,\n",
-    "        \"y\": jax.vmap(more_noisy_jax_model, in_axes=(0, 0, None))(\n",
-    "            keys, more_thetas, default_sigma\n",
-    "        ),\n",
-    "    },\n",
-    "    fill=Plot.constantly(\"samples\"),\n",
-    "    r=2,\n",
-    ")\n",
-    "\n",
-<<<<<<< HEAD
-    "noisy_sample_plot + plot_options"
-=======
+    "noisy_samples = jax.vmap(more_noisy_jax_model, in_axes=(0, 0))(keys, more_thetas)\n",
+    "\n",
     "(\n",
     "    Plot.dot(\n",
     "        {\"x\": more_thetas, \"y\": noisy_samples}, fill=Plot.constantly(\"samples\"), r=2\n",
     "    )\n",
     "    + plot_options\n",
     ")"
->>>>>>> 7f264c09
-   ]
-  },
-  {
-   "cell_type": "markdown",
-   "id": "8",
+   ]
+  },
+  {
+   "cell_type": "markdown",
    "metadata": {},
    "source": [
     "As we can see better on the noisy version, the samples divide into two groups. One tends to go up as theta increases while the other stays relatively stable around 0 with a higher variance. For simplicity of the analysis, in the rest of this notebook we will stick to the simpler first example."
@@ -187,7 +126,6 @@
   },
   {
    "cell_type": "markdown",
-   "id": "9",
    "metadata": {},
    "source": [
     "\n",
@@ -197,10 +135,7 @@
   },
   {
    "cell_type": "markdown",
-   "id": "10",
-   "metadata": {
-    "lines_to_next_cell": 2
-   },
+   "metadata": {},
    "source": [
     "We can code this and plot the result for comparison."
    ]
@@ -208,27 +143,13 @@
   {
    "cell_type": "code",
    "execution_count": null,
-   "id": "11",
-   "metadata": {},
-   "outputs": [],
-   "source": [
-    "# Adding exact expectation\n",
-    "thetas_sparse = jnp.linspace(0.0, 1.0, 20)  # fewer points, for the plot\n",
-    "exact_vals = jax.vmap(expected_val)(thetas_sparse)\n",
-    "\n",
-    "expected_value_plot = (\n",
-    "    Plot.line(\n",
-    "        {\"x\": thetas_sparse, \"y\": exact_vals},\n",
-    "        strokeWidth=2,\n",
-    "        stroke=Plot.constantly(\"Expected value\"),\n",
-    "        curve=\"natural\",\n",
-    "    )\n",
-    "    + Plot.color_map({\"Expected value\": \"black\"})\n",
-    "    + plot_options,\n",
-    ")\n",
-    "\n",
-<<<<<<< HEAD
-=======
+   "metadata": {},
+   "outputs": [],
+   "source": [
+    "def expected_val(theta):\n",
+    "    return (theta - theta**2) / 2\n",
+    "\n",
+    "\n",
     "exact_vals = jax.vmap(expected_val)(thetas)\n",
     "\n",
     "expected_value_plot = (\n",
@@ -240,13 +161,11 @@
     "    + plot_options\n",
     ")\n",
     "\n",
->>>>>>> 7f264c09
     "samples_plot + expected_value_plot"
    ]
   },
   {
    "cell_type": "markdown",
-   "id": "12",
    "metadata": {},
    "source": [
     "We can see that the curve in yellow is a perfectly reasonable differentiable function. We can use JAX to compute its derivative (more generally its gradient) at various points."
@@ -255,34 +174,19 @@
   {
    "cell_type": "code",
    "execution_count": null,
-   "id": "13",
    "metadata": {},
    "outputs": [],
    "source": [
     "grad_exact = jax.jit(jax.grad(expected_val))\n",
-    "theta_tangent_points = [0.1, 0.3, 0.45]\n",
-    "\n",
-    "\n",
-    "color1 = \"rgba(255,165,0,0.5)\"\n",
-    "color2 = \"#FB575D\"\n",
+    "theta_tangent_points = [0.0, 0.3, 0.5, 1.0]\n",
+    "\n",
+    "plot_thetas = jnp.linspace(0, 1, 400)\n",
+    "y = expected_val(plot_thetas)\n",
     "\n",
     "\n",
     "def tangent_line_plot(theta_tan):\n",
     "    slope = grad_exact(theta_tan)\n",
     "    y_intercept = expected_val(theta_tan) - slope * theta_tan\n",
-<<<<<<< HEAD
-    "    label = f\"Tangent at θ={theta_tan}\"\n",
-    "\n",
-    "    return Plot.line(\n",
-    "        [[0, y_intercept], [1, slope + y_intercept]],\n",
-    "        stroke=Plot.constantly(label),\n",
-    "    ) + Plot.color_map({\n",
-    "        label: Plot.js(\n",
-    "            f\"\"\"d3.interpolateHsl(\"{color1}\", \"{color2}\")({theta_tan}/{theta_tangent_points[-1]})\"\"\"\n",
-    "        )\n",
-    "    })\n",
-    "\n",
-=======
     "    tangent_line = slope * plot_thetas + y_intercept\n",
     "    return Plot.line(\n",
     "        {\"x\": plot_thetas, \"y\": tangent_line},\n",
@@ -290,7 +194,6 @@
     "        stroke=Plot.constantly(f\"Tangent at θ={theta_tan}\"),\n",
     "    )\n",
     "\n",
->>>>>>> 7f264c09
     "\n",
     "(\n",
     "    plot_options\n",
@@ -303,7 +206,6 @@
   },
   {
    "cell_type": "markdown",
-   "id": "14",
    "metadata": {},
    "source": [
     "A popular technique from optimization is to use iterative methods such as (stochastic) gradient ascent.\n",
@@ -313,7 +215,6 @@
   {
    "cell_type": "code",
    "execution_count": null,
-   "id": "15",
    "metadata": {},
    "outputs": [],
    "source": [
@@ -334,7 +235,6 @@
   },
   {
    "cell_type": "markdown",
-   "id": "16",
    "metadata": {},
    "source": [
     "We can plot the evolution of the value of the function over the iterations of the algorithms."
@@ -343,7 +243,6 @@
   {
    "cell_type": "code",
    "execution_count": null,
-   "id": "17",
    "metadata": {},
    "outputs": [],
    "source": [
@@ -355,7 +254,6 @@
   },
   {
    "cell_type": "markdown",
-   "id": "18",
    "metadata": {},
    "source": [
     "We can also directly visualize the points on the curve."
@@ -364,20 +262,9 @@
   {
    "cell_type": "code",
    "execution_count": null,
-   "id": "19",
-   "metadata": {},
-   "outputs": [],
-   "source": [
-<<<<<<< HEAD
-    "(\n",
-    "    expected_value_plot\n",
-    "    + Plot.dot(\n",
-    "        {\"x\": arg_list, \"y\": vals},\n",
-    "        fill=Plot.js(\n",
-    "            f\"\"\"(_, i) => d3.interpolateHsl('{color1}', '{color2}')(i/{len(arg_list)})\"\"\"\n",
-    "        ),\n",
-    "    )\n",
-=======
+   "metadata": {},
+   "outputs": [],
+   "source": [
     "color1 = \"#D4CC47\"\n",
     "color2 = \"#FB575D\"\n",
     "\n",
@@ -411,7 +298,6 @@
     "        \"y\": vals,\n",
     "        \"fill\": get_color_gradient(color1, color2, len(arg_list)),\n",
     "    })\n",
->>>>>>> 7f264c09
     "    + Plot.subtitle(\"Gradient descent: yellow at start and red at the end\")\n",
     "    + Plot.aspect_ratio(0.25)\n",
     "    + {\"width\": 600}\n",
@@ -420,7 +306,6 @@
   },
   {
    "cell_type": "markdown",
-   "id": "20",
    "metadata": {},
    "source": [
     "We have this in this example that we can compute the average value exactly. But will not be the case in general. One popular technique to approximate an average value is to use Monte Carlo Integration: we sample a bunch from the program and take the average value.\n",
@@ -431,7 +316,6 @@
   {
    "cell_type": "code",
    "execution_count": null,
-   "id": "21",
    "metadata": {},
    "outputs": [],
    "source": [
@@ -440,27 +324,16 @@
     "for n in number_of_samples:\n",
     "    key, subkey = jax.random.split(key)\n",
     "    keys = jax.random.split(key, n)\n",
-    "    samples = jax.vmap(noisy_jax_model, in_axes=(0, None, None))(\n",
-    "        keys, 0.3, default_sigma\n",
-    "    )\n",
+    "    samples = jax.vmap(jax_model, in_axes=(0, None))(keys, 0.3)\n",
     "    mean = jnp.mean(samples)\n",
     "    means.append(mean)\n",
     "\n",
     "(\n",
-<<<<<<< HEAD
-    "    Plot.dot(\n",
-    "        {\"x\": number_of_samples, \"y\": means},\n",
-    "        fill=Plot.js(\n",
-    "            f\"\"\"(_, i) => d3.interpolateHsl('{color1}', '{color2}')(i/{len(number_of_samples)})\"\"\"\n",
-    "        ),\n",
-    "    )\n",
-=======
     "    Plot.dot({\n",
     "        \"x\": number_of_samples,\n",
     "        \"y\": means,\n",
     "        \"fill\": get_color_gradient(color1, color2, len(number_of_samples)),\n",
     "    })\n",
->>>>>>> 7f264c09
     "    + Plot.ruleY(\n",
     "        [expected_val(0.3)],\n",
     "        opacity=0.2,\n",
@@ -475,7 +348,6 @@
   },
   {
    "cell_type": "markdown",
-   "id": "22",
    "metadata": {},
    "source": [
     "As we just discussed, most of the time we will not be able to compute the average value and then compute the gradient using JAX. One thing we may want to try is to use JAX on the probabilistic program to get a gradient estimate, and hope that by using more and more samples this will converge to the correct gradient that we could use in optimization. Let's try it in JAX."
@@ -484,19 +356,9 @@
   {
    "cell_type": "code",
    "execution_count": null,
-   "id": "23",
-   "metadata": {},
-   "outputs": [],
-   "source": [
-<<<<<<< HEAD
-    "theta_tan = 0.3\n",
-    "\n",
-    "slope = grad_exact(theta_tan)\n",
-    "y_intercept = expected_val(theta_tan) - slope * theta_tan\n",
-    "\n",
-    "exact_tangent_plot = Plot.line(\n",
-    "    [[0, y_intercept], [1, slope + y_intercept]],\n",
-=======
+   "metadata": {},
+   "outputs": [],
+   "source": [
     "plot_thetas = jnp.linspace(0, 1, 400)\n",
     "y = expected_val(plot_thetas)\n",
     "theta_tan = 0.3\n",
@@ -507,37 +369,11 @@
     "\n",
     "exact_tangent_plot = Plot.line(\n",
     "    {\"x\": plot_thetas, \"y\": tangent_line},\n",
->>>>>>> 7f264c09
     "    strokeWidth=2,\n",
     "    stroke=Plot.constantly(\"Exact tangent at θ=0.3\"),\n",
     ")\n",
     "\n",
     "\n",
-<<<<<<< HEAD
-    "def slope_estimate_plot(slope_est):\n",
-    "    y_intercept = expected_val(theta_tan) - slope_est * theta_tan\n",
-    "    return Plot.line(\n",
-    "        [[0, y_intercept], [1, slope_est + y_intercept]],\n",
-    "        strokeWidth=2,\n",
-    "        stroke=Plot.constantly(\"Tangent estimate\"),\n",
-    "    )\n",
-    "\n",
-    "\n",
-    "slope_estimates = [slope + i / 20 for i in range(-4, 4)]\n",
-    "\n",
-    "(\n",
-    "    samples_plot\n",
-    "    + expected_value_plot\n",
-    "    + [slope_estimate_plot(slope_est) for slope_est in slope_estimates]\n",
-    "    + exact_tangent_plot\n",
-    "    + Plot.title(\"Expectation curve and Tangent Estimates at θ=0.3\")\n",
-    "    + Plot.color_map({\n",
-    "        \"Expected value\": \"blue\",\n",
-    "        \"Tangent estimate\": color1,\n",
-    "        \"Exact tangent at θ=0.3\": color2,\n",
-    "    })\n",
-    "    + Plot.domain([0, 1], [0, 0.4])\n",
-=======
     "def slope_plot(slope_est):\n",
     "    y_intercept = expected_val(theta_tan) - slope_est * theta_tan\n",
     "    return Plot.line(\n",
@@ -558,31 +394,33 @@
     "        \"Tangent estimate\": \"rgba(255,165,0,0.3)\",\n",
     "        \"Exact tangent at θ=0.3\": \"rgba(255,165,0,1)\",\n",
     "    })\n",
->>>>>>> 7f264c09
-    ")"
-   ]
-  },
-  {
-   "cell_type": "code",
-   "execution_count": null,
-   "id": "24",
-   "metadata": {},
-   "outputs": [],
-   "source": [
-    "jax_grad = jax.jit(jax.grad(noisy_jax_model, argnums=1))\n",
+    ")"
+   ]
+  },
+  {
+   "cell_type": "code",
+   "execution_count": null,
+   "metadata": {},
+   "outputs": [],
+   "source": [
+    "def jax_model(key, theta):\n",
+    "    b = jax.random.bernoulli(key, theta)\n",
+    "    return jax.lax.cond(b, lambda _: 0.0, lambda _: theta / 2, None)\n",
+    "\n",
+    "\n",
+    "grad = jax.jit(jax.grad(jax_model, argnums=1))\n",
     "\n",
     "arg = 0.2\n",
     "vals = []\n",
     "for _ in range(EPOCHS):\n",
     "    key, subkey = jax.random.split(key)\n",
-    "    grad_val = jax_grad(subkey, arg, default_sigma)\n",
+    "    grad_val = grad(subkey, arg)\n",
     "    arg = arg + 0.01 * grad_val\n",
     "    vals.append(expected_val(arg))"
    ]
   },
   {
    "cell_type": "markdown",
-   "id": "25",
    "metadata": {},
    "source": [
     "JAX seems happy to compute something and we can use the iterative technique from before, but let's see if we managed to minimize the function."
@@ -591,7 +429,6 @@
   {
    "cell_type": "code",
    "execution_count": null,
-   "id": "26",
    "metadata": {},
    "outputs": [],
    "source": [
@@ -609,10 +446,7 @@
   },
   {
    "cell_type": "markdown",
-   "id": "27",
-   "metadata": {
-    "lines_to_next_cell": 2
-   },
+   "metadata": {},
    "source": [
     "Woops! We seemed to start ok but then for some reason the curve goes back down and we end up minimizing the function instead of maximizing it!\n",
     "\n",
@@ -624,47 +458,15 @@
   {
    "cell_type": "code",
    "execution_count": null,
-   "id": "28",
-   "metadata": {
-    "lines_to_next_cell": 2
-   },
-   "outputs": [],
-   "source": [
-    "theta_tangents = jnp.linspace(0, 1, 20)\n",
-    "\n",
-    "\n",
-    "def plot_tangents(gradients, title):\n",
-    "    tangents_plots = Plot.new(Plot.aspectRatio(0.5))\n",
-    "\n",
-    "    for theta, slope in gradients:\n",
-    "        y_intercept = expected_val(theta) - slope * theta\n",
-    "        tangents_plots += Plot.line(\n",
-    "            [[0, y_intercept], [1, slope + y_intercept]],\n",
-    "            stroke=Plot.js(\n",
-    "                f\"\"\"d3.interpolateHsl(\"{color1}\", \"{color2}\")({theta}/{theta_tangents[-1]})\"\"\"\n",
-    "            ),\n",
-    "            opacity=0.75,\n",
-    "        )\n",
-    "    return Plot.new(\n",
-    "        expected_value_plot,\n",
-    "        Plot.domain([0, 1], [0, 0.4]),\n",
-    "        tangents_plots,\n",
-    "        Plot.title(title),\n",
-    "        Plot.color_map({\n",
-    "            f\"Tangent at θ={theta_tangents[0]}\": color1,\n",
-    "            f\"Tangent at θ={theta_tangents[-1]}\": color2,\n",
-    "        }),\n",
-    "    )\n",
-    "\n",
-    "\n",
-<<<<<<< HEAD
-    "gradients = []\n",
-    "for theta in theta_tangents:\n",
-    "    key, subkey = jax.random.split(key)\n",
-    "    gradients.append((theta, jax_grad(subkey, theta, default_sigma)))\n",
-    "\n",
-    "plot_tangents(gradients, \"Expectation curve and JAX-computed tangent estimates\")"
-=======
+   "metadata": {},
+   "outputs": [],
+   "source": [
+    "theta_tangent_points = [0.15, 0.3, 0.65, 0.8]\n",
+    "\n",
+    "plot_thetas = jnp.linspace(0, 1, 400)\n",
+    "y = expected_val(plot_thetas)\n",
+    "\n",
+    "\n",
     "def theta_tangent_plot(theta_tan):\n",
     "    global key\n",
     "    key, subkey = jax.random.split(key)\n",
@@ -685,12 +487,10 @@
     "    + Plot.domain([0, 1], [0, 0.4])\n",
     "    + Plot.title(\"Expectation curve and JAX-computed tangent estimates\")\n",
     ")"
->>>>>>> 7f264c09
-   ]
-  },
-  {
-   "cell_type": "markdown",
-   "id": "29",
+   ]
+  },
+  {
+   "cell_type": "markdown",
    "metadata": {},
    "source": [
     "Ouch. They do not look even remotely close to valid gradient estimates."
@@ -698,10 +498,7 @@
   },
   {
    "cell_type": "markdown",
-   "id": "30",
-   "metadata": {
-    "lines_to_next_cell": 2
-   },
+   "metadata": {},
    "source": [
     "ADEV is a new algorithm that computes correct gradient estimates of expectations of probabilistic programs. It  accounts for the change to the expectation coming from a change to the randomness present in the expectation.\n",
     "\n",
@@ -711,271 +508,6 @@
   {
    "cell_type": "code",
    "execution_count": null,
-   "id": "31",
-   "metadata": {},
-   "outputs": [],
-   "source": [
-    "@expectation\n",
-    "def flip_approx_loss(theta, sigma):\n",
-    "    b = flip_enum(theta)\n",
-    "    return jax.lax.cond(\n",
-    "        b,\n",
-    "        lambda theta: normal_reparam(0.0, sigma) * theta,\n",
-    "        lambda theta: normal_reparam(theta / 2, sigma),\n",
-    "        theta,\n",
-    "    )\n",
-    "\n",
-    "\n",
-    "adev_grad = jax.jit(flip_approx_loss.jvp_estimate)\n",
-    "\n",
-    "\n",
-    "def compute_jax_vals(key, initial_val, sigma):\n",
-    "    current_val = initial_val\n",
-    "    jax_vals = []\n",
-    "    jax_gradients = []\n",
-    "    for _ in range(EPOCHS):\n",
-    "        key, subkey = jax.random.split(key)\n",
-    "        grad_val = jax_grad(subkey, current_val, sigma)\n",
-    "        jax_gradients.append((current_val, grad_val))\n",
-    "        current_val = current_val + 0.01 * grad_val\n",
-    "        jax_vals.append(expected_val(current_val))\n",
-    "    return jax_vals, jax_gradients\n",
-    "\n",
-    "\n",
-    "def compute_adev_vals(key, initial_val, sigma):\n",
-    "    current_val = initial_val\n",
-    "    adev_vals = []\n",
-    "    adev_gradients = []\n",
-    "    for _ in range(EPOCHS):\n",
-    "        key, subkey = jax.random.split(key)\n",
-    "        grad_val = adev_grad(subkey, (Dual(current_val, 1.0), Dual(sigma, 0.0))).tangent\n",
-    "        adev_gradients.append((current_val, grad_val))\n",
-    "        current_val = current_val + 0.01 * grad_val\n",
-    "        adev_vals.append(expected_val(current_val))\n",
-    "    return adev_vals, adev_gradients"
-   ]
-  },
-  {
-   "cell_type": "code",
-   "execution_count": null,
-   "id": "32",
-   "metadata": {},
-   "outputs": [],
-   "source": [
-<<<<<<< HEAD
-    "def select_evenly_spaced(items, num_samples=5):\n",
-    "    \"\"\"Select evenly spaced items from a list.\"\"\"\n",
-    "    if num_samples <= 1:\n",
-    "        return [items[0]]\n",
-    "\n",
-    "    result = [items[0]]\n",
-    "    step = (len(items) - 1) / (num_samples - 1)\n",
-    "\n",
-    "    for i in range(1, num_samples - 1):\n",
-    "        index = int(i * step)\n",
-    "        result.append(items[index])\n",
-    "\n",
-    "    result.append(items[-1])\n",
-    "    return result\n",
-    "\n",
-    "\n",
-    "INITIAL_VAL = 0.2\n",
-    "SLIDER_STEP = 0.01\n",
-    "ANIMATION_STEP = 4\n",
-    "DEFAULT_SIGMA = 0.1\n",
-    "\n",
-    "button_classes = \"px-3 py-1 bg-blue-500 text-white text-sm font-medium rounded-md hover:bg-blue-600 focus:outline-none focus:ring-2 focus:ring-blue-500 focus:ring-opacity-50 transition duration-150 ease-in-out\"\n",
-    "\n",
-    "combined_plot = Plot.new()\n",
-    "\n",
-    "\n",
-    "def make_comparison_plot(jax_gradients, adev_gradients):\n",
-    "    return (\n",
-    "        Plot.line(\n",
-    "            jax_gradients,\n",
-    "            {\"x\": Plot.js(\"(_, i) => i\"), \"y\": \"1\"},\n",
-    "            stroke=Plot.constantly(\"Gradients from JAX\"),\n",
-    "            filter=Plot.js(\"(data, i) => !$state.frame || i <= $state.frame\"),\n",
-    "        )\n",
-    "        + Plot.line(\n",
-    "            adev_gradients,\n",
-    "            {\"x\": Plot.js(\"(_, i) => i\"), \"y\": \"1\"},\n",
-    "            stroke=Plot.constantly(\"Gradients from ADEV\"),\n",
-    "            filter=Plot.js(\"(data, i) => !$state.frame || i <= $state.frame\"),\n",
-    "        )\n",
-    "        + {\"x\": {\"label\": \"Iteration\"}, \"y\": {\"label\": \"y\"}}\n",
-    "        + Plot.domainX([0, EPOCHS])\n",
-    "        + Plot.title(\"Comparison of computed gradients JAX vs ADEV\")\n",
-    "        + Plot.color_legend()\n",
-    "    )\n",
-    "\n",
-    "\n",
-    "def render_combined_plot(initial_val, sigma):\n",
-    "    global key\n",
-    "    key, subkey1, subkey2 = jax.random.split(key, num=3)\n",
-    "    jax_vals, jax_gradients = compute_jax_vals(subkey1, initial_val, sigma)\n",
-    "    adev_vals, adev_gradients = compute_adev_vals(subkey2, initial_val, sigma)\n",
-    "\n",
-    "    def plot_tangents(gradients, title):\n",
-    "        tangents_plots = Plot.new(Plot.aspectRatio(0.5))\n",
-    "\n",
-    "        thetas = [theta for (theta, _) in gradients]\n",
-    "\n",
-    "        orange_to_red_plot = Plot.dot(\n",
-    "            {\"x\": thetas, \"y\": [expected_val(theta) for theta in thetas]},\n",
-    "            fill=Plot.js(\n",
-    "                f\"\"\"(_, i) => d3.interpolateHsl('{color1}', '{color2}')(i/{len(thetas)})\"\"\"\n",
-    "            ),\n",
-    "            filter=Plot.js(\"(data, i) => i <= $state.frame\"),\n",
-    "        )\n",
-    "\n",
-    "        line_data = []\n",
-    "        for i, (theta, slope) in enumerate(gradients):\n",
-    "            y_intercept = expected_val(theta) - slope * theta\n",
-    "            line_data.append([0, y_intercept, i])\n",
-    "            line_data.append([1, slope + y_intercept, i])\n",
-    "\n",
-    "        tangents_plots += orange_to_red_plot\n",
-    "\n",
-    "        tangents_plots += Plot.line(\n",
-    "            line_data,\n",
-    "            z=\"2\",\n",
-    "            stroke=Plot.constantly(\"Tangent\"),\n",
-    "            opacity=Plot.js(\"(data) => data[2] === $state.frame ? 1 : 0.5\"),\n",
-    "            strokeWidth=Plot.js(\"(data) => data[2] === $state.frame ? 3 : 1\"),\n",
-    "            filter=Plot.js(f\"\"\"(data) => {{\n",
-    "                const index = data[2];\n",
-    "                if (index === $state.frame) return true;\n",
-    "                if (index < $state.frame) {{\n",
-    "                    const step = Math.floor({EPOCHS} / 10);\n",
-    "                    return (index % step === 0);\n",
-    "                }}\n",
-    "                return false;\n",
-    "            }}\"\"\"),\n",
-    "        )\n",
-    "\n",
-    "        return Plot.new(\n",
-    "            expected_value_plot,\n",
-    "            Plot.domain([0, 1], [0, 0.4]),\n",
-    "            tangents_plots,\n",
-    "            Plot.title(title),\n",
-    "            Plot.color_map({\n",
-    "                \"Samples\": \"rgba(0, 128, 128, 0.5)\",\n",
-    "                \"Expected value\": \"blue\",\n",
-    "                \"Tangent\": \"rgba(255, 165, 0, 1)\",\n",
-    "            }),\n",
-    "        )\n",
-    "\n",
-    "    optimization_plot = Plot.new(\n",
-    "        Plot.line(\n",
-    "            {\"x\": list(range(EPOCHS)), \"y\": jax_vals},\n",
-    "            stroke=Plot.constantly(\"Gradient ascent with JAX\"),\n",
-    "            filter=Plot.js(\"(_, i) => i <= $state.frame\"),\n",
-    "        )\n",
-    "        + Plot.line(\n",
-    "            {\"x\": list(range(EPOCHS)), \"y\": adev_vals},\n",
-    "            stroke=Plot.constantly(\"Gradient ascent with ADEV\"),\n",
-    "            filter=Plot.js(\"(_, i) => i <= $state.frame\"),\n",
-    "        )\n",
-    "        + {\n",
-    "            \"x\": {\"label\": \"Iteration\"},\n",
-    "            \"y\": {\"label\": \"Expected Value\"},\n",
-    "        }\n",
-    "        + Plot.domainX([0, EPOCHS])\n",
-    "        + Plot.title(\"Maximization of the expected value of a probabilistic function\")\n",
-    "        + Plot.color_legend()\n",
-    "    )\n",
-    "\n",
-    "    jax_tangents_plot = samples_plot + plot_tangents(\n",
-    "        jax_gradients, \"JAX Gradient Estimates\"\n",
-    "    )\n",
-    "    adev_tangents_plot = samples_plot + plot_tangents(\n",
-    "        adev_gradients, \"ADEV Gradient Estimates\"\n",
-    "    )\n",
-    "\n",
-    "    frame_slider = Plot.Slider(\n",
-    "        key=\"frame\", init=0, range=[0, EPOCHS], step=ANIMATION_STEP, fps=30\n",
-    "    )\n",
-    "\n",
-    "    initial_val_slider = Plot.html([\n",
-    "        \"div\",\n",
-    "        {\"class\": \"flex items-center space-x-4 mb-4\"},\n",
-    "        [\n",
-    "            \"label\",\n",
-    "            \"Initial Value:\",\n",
-    "            [\n",
-    "                \"span.font-bold.px-1\",\n",
-    "                f\"{initial_val:.2f}\",\n",
-    "            ],  # Format to 2 decimal places\n",
-    "            [\n",
-    "                \"input\",\n",
-    "                {\n",
-    "                    \"type\": \"range\",\n",
-    "                    \"min\": 0,\n",
-    "                    \"max\": 1,\n",
-    "                    \"step\": SLIDER_STEP,\n",
-    "                    \"defaultValue\": INITIAL_VAL,\n",
-    "                    \"onChange\": lambda e: render_combined_plot(\n",
-    "                        float(e[\"value\"], default_sigma)\n",
-    "                    ),\n",
-    "                    \"class\": \"w-64 h-2 bg-gray-200 rounded-lg appearance-none cursor-pointer ml-2\",\n",
-    "                },\n",
-    "            ],\n",
-    "        ],\n",
-    "        [\n",
-    "            \"button\",\n",
-    "            {\n",
-    "                \"onClick\": lambda e: render_combined_plot(initial_val, default_sigma),\n",
-    "                \"class\": button_classes,\n",
-    "            },\n",
-    "            \"Refresh\",\n",
-    "        ],\n",
-    "    ])\n",
-    "\n",
-    "    combined_plot.update_state([\"frame\", \"reset\", 0])\n",
-    "    combined_plot.reset(\n",
-    "        initial_val_slider\n",
-    "        | optimization_plot & jax_tangents_plot & adev_tangents_plot\n",
-    "        | frame_slider\n",
-    "        | make_comparison_plot(jax_gradients, adev_gradients)\n",
-    "    )\n",
-    "\n",
-    "\n",
-    "render_combined_plot(INITIAL_VAL, DEFAULT_SIGMA)\n",
-    "\n",
-    "combined_plot"
-=======
-    "(\n",
-    "    Plot.line(\n",
-    "        {\"x\": list(range(EPOCHS)), \"y\": vals},\n",
-    "        stroke=Plot.constantly(\"Gradient ascent with JAX\"),\n",
-    "    )\n",
-    "    + Plot.line(\n",
-    "        {\"x\": list(range(EPOCHS)), \"y\": adev_vals},\n",
-    "        stroke=Plot.constantly(\"Gradient ascent with ADEV\"),\n",
-    "    )\n",
-    "    + {\"x\": {\"label\": \"Iteration\"}, \"y\": {\"label\": \"y\"}}\n",
-    "    + Plot.domainX([0, EPOCHS])\n",
-    "    + Plot.title(\"Maximization of the expected value of a probabilistic function\")\n",
-    "    + Plot.color_legend()\n",
-    ")"
->>>>>>> 7f264c09
-   ]
-  },
-  {
-   "cell_type": "markdown",
-   "id": "33",
-   "metadata": {
-    "lines_to_next_cell": 2
-   },
-   "source": [
-    "In the above example, by using `jvp_estimate` we used a forward-mode version of ADEV. GenJAX also supports a reverse-mode version which is also fully compatible with JAX and can be jitted."
-   ]
-  },
-  {
-   "cell_type": "code",
-   "execution_count": null,
-   "id": "34",
    "metadata": {},
    "outputs": [],
    "source": [
@@ -998,8 +530,44 @@
     "    key, subkey = jax.random.split(key)\n",
     "    grad_val = adev_grad(subkey, Dual(arg, 1.0)).tangent\n",
     "    arg = arg - 0.01 * grad_val\n",
-    "    adev_vals.append(expected_val(arg))\n",
-    "\n",
+    "    adev_vals.append(expected_val(arg))"
+   ]
+  },
+  {
+   "cell_type": "code",
+   "execution_count": null,
+   "metadata": {},
+   "outputs": [],
+   "source": [
+    "(\n",
+    "    Plot.line(\n",
+    "        {\"x\": list(range(EPOCHS)), \"y\": vals},\n",
+    "        stroke=Plot.constantly(\"Gradient ascent with JAX\"),\n",
+    "    )\n",
+    "    + Plot.line(\n",
+    "        {\"x\": list(range(EPOCHS)), \"y\": adev_vals},\n",
+    "        stroke=Plot.constantly(\"Gradient ascent with ADEV\"),\n",
+    "    )\n",
+    "    + {\"x\": {\"label\": \"Iteration\"}, \"y\": {\"label\": \"y\"}}\n",
+    "    + Plot.domainX([0, EPOCHS])\n",
+    "    + Plot.title(\"Maximization of the expected value of a probabilistic function\")\n",
+    "    + Plot.color_legend()\n",
+    ")"
+   ]
+  },
+  {
+   "cell_type": "markdown",
+   "metadata": {},
+   "source": [
+    "In the above example, by using `jvp_estimate` we used a forward-mode version of ADEV. GenJAX also supports a reverse-mode version which is also fully compatible with JAX and can be jitted."
+   ]
+  },
+  {
+   "cell_type": "code",
+   "execution_count": null,
+   "metadata": {},
+   "outputs": [],
+   "source": [
     "rev_adev_grad = jax.jit(flip_exact_loss.grad_estimate)\n",
     "\n",
     "arg = 0.2\n",
@@ -1024,13 +592,8 @@
   }
  ],
  "metadata": {
-<<<<<<< HEAD
-  "jupytext": {
-   "formats": "ipynb,py:percent"
-=======
   "colab": {
    "provenance": []
->>>>>>> 7f264c09
   },
   "kernelspec": {
    "display_name": ".venv",
@@ -1051,9 +614,5 @@
   }
  },
  "nbformat": 4,
-<<<<<<< HEAD
- "nbformat_minor": 5
-=======
  "nbformat_minor": 0
->>>>>>> 7f264c09
 }