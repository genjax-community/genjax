# ---
# title: Differentiating probabilistic programs
# subtitle: How to take drastic differentiating measures by differentiating measures
# jupyter:
#   jupytext:
#     formats: ipynb,py:percent
#     text_representation:
#       extension: .py
#       format_name: percent
#       format_version: '1.3'
#       jupytext_version: 1.16.4
#   kernelspec:
#     display_name: .venv
#     language: python
#     name: python3
# ---
# %%
# pyright: reportUnusedExpression=false
# %%
# Import and constants
import genstudio.plot as Plot
import jax
import jax.numpy as jnp
from genstudio.plot import js

from genjax._src.adev.core import Dual, expectation
from genjax._src.adev.primitives import flip_enum, normal_reparam

key = jax.random.key(314159)
EPOCHS = 400
default_sigma = 0.05


# %% [markdown]
# We are often interested in the average returned value of a probabilistic program. For instance, it could be that
# a run of the program represents a run of a simulation of some form, and we would like to maximize the average reward across many simulations (or equivalently minimize a loss).


# %%
# Model
def noisy_jax_model(key, theta, sigma):
    b = jax.random.bernoulli(key, theta)
    return jax.lax.cond(
        b,
        lambda theta: jax.random.normal(key) * sigma * theta,
        lambda theta: jax.random.normal(key) * sigma + theta / 2,
        theta,
    )


def expected_val(theta):
    return (theta - theta**2) / 2


# %% [markdown]
# We can see that the simulation can have two "modes" that split further appart over time.

# %%
# Samples
thetas = jnp.arange(0.0, 1.0, 0.0005)


def make_samples(key, thetas, sigma):
    return jax.vmap(noisy_jax_model, in_axes=(0, 0, None))(
        jax.random.split(key, len(thetas)), thetas, sigma
    )


key, samples_key = jax.random.split(key)
noisy_samples = make_samples(samples_key, thetas, default_sigma)

plot_options = Plot.new(
    Plot.color_legend(),
    {"x": {"label": "θ"}, "y": {"label": "y"}},
    Plot.aspect_ratio(1),
    Plot.grid(),
    Plot.clip(),
)

samples_color_map = Plot.color_map({"Samples": "rgba(0, 128, 128, 0.5)"})


def make_samples_plot(thetas, samples):
    return (
        Plot.dot({"x": thetas, "y": samples}, fill=Plot.constantly("Samples"), r=2)
        + samples_color_map
        + plot_options
        + Plot.clip()
    )


samples_plot = make_samples_plot(thetas, noisy_samples)

samples_plot


# %% [markdown]
# We can also easily imagine a more noisy version of the same idea.


# %%
def more_noisy_jax_model(key, theta, sigma):
    b = jax.random.bernoulli(key, theta)
    return jax.lax.cond(
        b,
        lambda _: jax.random.normal(key) * sigma * theta**2 / 3,
        lambda _: (jax.random.normal(key) * sigma + theta) / 2,
        None,
    )


more_thetas = jnp.arange(0.0, 1.0, 0.0005)
key, *keys = jax.random.split(key, len(more_thetas) + 1)

noisy_sample_plot = (
    Plot.dot(
        {
            "x": more_thetas,
            "y": jax.vmap(more_noisy_jax_model, in_axes=(0, 0, None))(
                jnp.array(keys), more_thetas, default_sigma
            ),
        },
        fill=Plot.constantly("Samples"),
        r=2,
    )
    + samples_color_map
)

noisy_sample_plot + plot_options


# %% [markdown]
# As we can see better on the noisy version, the samples divide into two groups. One tends to go up as theta increases while the other stays relatively stable around 0 with a higher variance. For simplicity of the analysis, in the rest of this notebook we will stick to the simpler first example.

# %% [markdown]
#
# In that simple case, we can compute the exact average value of the random process as a function of $\theta$. We have probability $\theta$ to return $0$ and probablity $1-\theta$ to return $\frac{\theta}{2}$. So overall the expected value is
# $$\theta*0 + (1-\theta)*\frac{\theta}{2} = \frac{\theta-\theta^2}{2}$$

# %% [markdown]
# We can code this and plot the result for comparison.


# %%
# Adding exact expectation
thetas_sparse = jnp.linspace(0.0, 1.0, 20)  # fewer points, for the plot
exact_vals = jax.vmap(expected_val)(thetas_sparse)

expected_value_plot = (
    Plot.line(
        {"x": thetas_sparse, "y": exact_vals},
        strokeWidth=2,
        stroke=Plot.constantly("Expected value"),
        curve="natural",
    )
    + Plot.color_map({"Expected value": "black"})
    + plot_options,
)

samples_plot + expected_value_plot

# %% [markdown]
# We can see that the curve in yellow is a perfectly reasonable differentiable function. We can use JAX to compute its derivative (more generally its gradient) at various points.

# %%
grad_exact = jax.jit(jax.grad(expected_val))
theta_tangent_points = [0.1, 0.3, 0.45]


color1 = "rgba(255,165,0,0.5)"
color2 = "#FB575D"


def tangent_line_plot(theta_tan):
    slope = grad_exact(theta_tan)
    y_intercept = expected_val(theta_tan) - slope * theta_tan
    label = f"Tangent at θ={theta_tan}"

    return Plot.line(
        [[0, y_intercept], [1, slope + y_intercept]],
        stroke=Plot.constantly(label),
    ) + Plot.color_map({
        label: Plot.js(
            f"""d3.interpolateHsl("{color1}", "{color2}")({theta_tan}/{theta_tangent_points[-1]})"""
        )
    })


(
    plot_options
    + [tangent_line_plot(theta_tan) for theta_tan in theta_tangent_points]
    + expected_value_plot
    + Plot.domain([0, 1], [0, 0.4])
    + Plot.title("Expectation curve and its Tangent Lines")
)

# %% [markdown]
# A popular technique from optimization is to use iterative methods such as (stochastic) gradient ascent.
# Starting from any location, say 0.2, we can use JAX to find the maximum of the function.

# %%
arg = 0.2
vals = []
arg_list = []
for _ in range(EPOCHS):
    grad_val = grad_exact(arg)
    arg_list.append(arg)
    vals.append(expected_val(arg))
    arg = arg + 0.01 * grad_val
    if arg < 0:
        arg = 0
        break
    elif arg > 1:
        arg = 1

# %% [markdown]
# We can plot the evolution of the value of the function over the iterations of the algorithms.

# %%
(
    Plot.line({"x": list(range(EPOCHS)), "y": vals})
    + {"x": {"label": "Iteration"}, "y": {"label": "y"}}
)

# %% [markdown]
# We can also directly visualize the points on the curve.

# %%
(
    expected_value_plot
    + Plot.dot(
        {"x": arg_list, "y": vals},
        fill=Plot.js(
            f"""(_, i) => d3.interpolateHsl('{color1}', '{color2}')(i/{len(arg_list)})"""
        ),
    )
    + Plot.subtitle("Gradient descent from start to end")
    + Plot.aspect_ratio(0.25)
    + {"width": 600}
    + Plot.color_map({"start": color1, "end": color2})
)

# %% [markdown]
# We have this in this example that we can compute the average value exactly. But will not be the case in general. One popular technique to approximate an average value is to use Monte Carlo Integration: we sample a bunch from the program and take the average value.
#
# As we use more and more samples we will converge to the correct result by the Central limit theorem.

# %%
number_of_samples = sorted([1, 3, 5, 10, 20, 50, 100, 200, 500, 1000] * 7)
means = []
for n in number_of_samples:
    key, subkey = jax.random.split(key)
    keys = jax.random.split(key, n)
    samples = jax.vmap(noisy_jax_model, in_axes=(0, None, None))(
        keys, 0.3, default_sigma
    )
    mean = jnp.mean(samples)
    means.append(mean)

(
    Plot.dot(
        {"x": number_of_samples, "y": means},
        fill=Plot.js(
            f"""(_, i) => d3.interpolateHsl('{color1}', '{color2}')(i/{len(number_of_samples)})"""
        ),
    )
    + Plot.ruleY(
        [expected_val(0.3)],
        opacity=0.2,
        strokeWidth=2,
        stroke=Plot.constantly("True value"),
    )
    + Plot.color_map({"Mean estimate": color1, "True value": "green"})
    + Plot.color_legend()
    + {"x": {"label": "Number of samples", "type": "log"}, "y": {"label": "y"}}
)

# %% [markdown]
# As we just discussed, most of the time we will not be able to compute the average value and then compute the gradient using JAX. One thing we may want to try is to use JAX on the probabilistic program to get a gradient estimate, and hope that by using more and more samples this will converge to the correct gradient that we could use in optimization. Let's try it in JAX.

# %%
theta_tan = 0.3

slope = grad_exact(theta_tan)
y_intercept = expected_val(theta_tan) - slope * theta_tan

exact_tangent_plot = Plot.line(
    [[0, y_intercept], [1, slope + y_intercept]],
    strokeWidth=2,
    stroke=Plot.constantly("Exact tangent at θ=0.3"),
)


def slope_estimate_plot(slope_est):
    y_intercept = expected_val(theta_tan) - slope_est * theta_tan
    return Plot.line(
        [[0, y_intercept], [1, slope_est + y_intercept]],
        strokeWidth=2,
        stroke=Plot.constantly("Tangent estimate"),
    )


slope_estimates = [slope + i / 20 for i in range(-4, 4)]

(
    samples_plot
    + expected_value_plot
    + [slope_estimate_plot(slope_est) for slope_est in slope_estimates]
    + exact_tangent_plot
    + Plot.title("Expectation curve and Tangent Estimates at θ=0.3")
    + Plot.color_map({
        "Tangent estimate": color1,
        "Exact tangent at θ=0.3": color2,
    })
    + Plot.domain([0, 1], [0, 0.4])
)

# %%
jax_grad = jax.jit(jax.grad(noisy_jax_model, argnums=1))

arg = 0.2
vals = []
for _ in range(EPOCHS):
    key, subkey = jax.random.split(key)
    grad_val = jax_grad(subkey, arg, default_sigma)
    arg = arg + 0.01 * grad_val
    vals.append(expected_val(arg))

# %% [markdown]
# JAX seems happy to compute something and we can use the iterative technique from before, but let's see if we managed to minimize the function.

# %%
(
    Plot.line(
        {"x": list(range(EPOCHS)), "y": vals},
        stroke=Plot.constantly("Attempting gradient ascent with JAX"),
    )
    + {"x": {"label": "Iteration"}, "y": {"label": "y"}}
    + Plot.domainX([0, EPOCHS])
    + Plot.title("Maximization of the expected value of a probabilistic function")
    + Plot.color_legend()
)

# %% [markdown]
# Woops! We seemed to start ok but then for some reason the curve goes back down and we end up minimizing the function instead of maximizing it!
#
# The reason is that we failed to account from the change of contribution of the coin flip from  `bernoulli` in the differentiation process, and we will come back to this in more details in follow up notebooks.
#
# For now, let's just get a sense of what the gradient estimates computed by JAX look like.


# %%
theta_tangents = jnp.linspace(0, 1, 20)


def plot_tangents(gradients, title):
    tangents_plots = Plot.new(Plot.aspectRatio(0.5))

    for theta, slope in gradients:
        y_intercept = expected_val(theta) - slope * theta
        tangents_plots += Plot.line(
            [[0, y_intercept], [1, slope + y_intercept]],
            stroke=Plot.js(
                f"""d3.interpolateHsl("{color1}", "{color2}")({theta}/{theta_tangents[-1]})"""
            ),
            opacity=0.75,
        )
    return Plot.new(
        expected_value_plot,
        Plot.domain([0, 1], [0, 0.4]),
        tangents_plots,
        Plot.title(title),
        Plot.color_map({
            f"Tangent at θ={theta_tangents[0]}": color1,
            f"Tangent at θ={theta_tangents[-1]}": color2,
        }),
    )


gradients = []
for theta in theta_tangents:
    key, subkey = jax.random.split(key)
    gradients.append((theta, jax_grad(subkey, theta, default_sigma)))

plot_tangents(gradients, "Expectation curve and JAX-computed tangent estimates")


# %% [markdown]
# Ouch. They do not look even remotely close to valid gradient estimates.

# %% [markdown]
# ADEV is a new algorithm that computes correct gradient estimates of expectations of probabilistic programs. It  accounts for the change to the expectation coming from a change to the randomness present in the expectation.
#
# GenJAX implements ADEV. Slightly rewriting the example from above using GenJAX, we can see how different the behaviour of the optimization process with the corrected gradient estimates is.


# %%
@expectation
def flip_approx_loss(theta, sigma):
    b = flip_enum(theta)
    return jax.lax.cond(
        b,
        lambda theta: normal_reparam(0.0, sigma) * theta,
        lambda theta: normal_reparam(theta / 2, sigma),
        theta,
    )


adev_grad = jax.jit(flip_approx_loss.jvp_estimate)


def compute_jax_vals(key, initial_theta, sigma):
    current_theta = initial_theta
    out = []
    for _ in range(EPOCHS):
        key, subkey = jax.random.split(key)
        gradient = jax_grad(subkey, current_theta, sigma)
        out.append((current_theta, expected_val(current_theta), gradient))
        current_theta = current_theta + 0.01 * gradient
    return out


def compute_adev_vals(key, initial_theta, sigma):
    current_theta = initial_theta
    out = []
    for _ in range(EPOCHS):
        key, subkey = jax.random.split(key)
        gradient = adev_grad(
            subkey, (Dual(current_theta, 1.0), Dual(sigma, 0.0))
        ).tangent
        out.append((current_theta, expected_val(current_theta), gradient))
        current_theta = current_theta + 0.01 * gradient
    return out


# %%
def select_evenly_spaced(items, num_samples=5):
    """Select evenly spaced items from a list."""
    if num_samples <= 1:
        return [items[0]]

    result = [items[0]]
    step = (len(items) - 1) / (num_samples - 1)

    for i in range(1, num_samples - 1):
        index = int(i * step)
        result.append(items[index])

    result.append(items[-1])
    return result


INITIAL_VAL = 0.2
SLIDER_STEP = 0.01
ANIMATION_STEP = 4


button_classes = (
    "px-3 py-1 bg-blue-500 text-white text-sm font-medium rounded-md hover:bg-blue-600"
)


def input_slider(label, value, min, max, step, on_change, default):
    return [
        "label.flex.flex-col.gap-2",
        ["div", label, ["span.font-bold.px-1", value]],
        [
            "input",
            {
                "type": "range",
                "min": min,
                "max": max,
                "step": step,
                "defaultValue": default,
                "onChange": on_change,
                "class": "outline-none focus:outline-none",
            },
        ],
    ]


def input_checkbox(label, value, on_change):
    return [
        "label.flex.items-center.gap-2",
        [
            "input",
            {
                "type": "checkbox",
                "checked": value,
                "onChange": on_change,
                "class": "h-4 w-4 rounded border-gray-300 text-blue-600 focus:ring-blue-500",
            },
        ],
        label,
        ["span.font-bold.px-1", value],
    ]


def render_plot(initial_val, initial_sigma):
    SLIDER_STEP = 0.01
    ANIMATION_STEP = 4
    COMPARISON_HEIGHT = 200
    currentKey = key

    def computeState(val, sigma):
        jax_key, adev_key, samples_key = jax.random.split(currentKey, num=3)
        return {
            "JAX_gradients": compute_jax_vals(jax_key, val, sigma),
            "ADEV_gradients": compute_adev_vals(adev_key, val, sigma),
            "samples": make_samples(samples_key, thetas, sigma),
            "val": val,
            "sigma": sigma,
            "frame": 0,
        }

    initialState = Plot.initialState(
        computeState(initial_val, initial_sigma) | {"show_expected_value": True},
        sync={"sigma", "val"},
    )

    def refresh(widget):
        nonlocal currentKey
        currentKey = jax.random.split(currentKey)[0]
        widget.state.update(computeState(widget.state.val, widget.state.sigma))

    onChange = Plot.onChange({
        "val": lambda widget, e: widget.state.update(
            computeState(float(e["value"]), widget.state.sigma)
        ),
        "sigma": lambda widget, e: widget.state.update(
            computeState(widget.state.val, float(e["value"]))
        ),
    })

    samples_plot = make_samples_plot(thetas, js("$state.samples"))

    def plot_tangents(gradients_id):
        tangents_plots = Plot.new(Plot.aspectRatio(0.5))
        color = "blue" if gradients_id == "ADEV" else "orange"

        orange_to_red_plot = Plot.dot(
            js(f"$state.{gradients_id}_gradients"),
            x="0",
            y="1",
            fill=js(
                f"""(_, i) => d3.interpolateHsl('transparent', '{color}')(i/{EPOCHS})"""
            ),
            filter=(js("(d, i) => i <= $state.frame")),
        )

        tangents_plots += orange_to_red_plot

        tangents_plots += Plot.line(
            js(f"""$state.{gradients_id}_gradients.flatMap(([theta, expected_val, slope], i) => {{
                        const y_intercept = expected_val - slope * theta
                        return [[0, y_intercept, i], [1, slope + y_intercept, i]]
                    }})
                    """),
            z="2",
            stroke=Plot.constantly(f"{gradients_id} Tangent"),
            opacity=js("(data) => data[2] === $state.frame ? 1 : 0.5"),
            strokeWidth=js("(data) => data[2] === $state.frame ? 3 : 1"),
            filter=js(f"""(data) => {{
                const index = data[2];
                if (index === $state.frame) return true;
                if (index < $state.frame) {{
                    const step = Math.floor({EPOCHS} / 10);
                    return (index % step === 0);
                }}
                return false;
            }}"""),
        )

        return Plot.new(
            js("$state.show_expected_value ? %1 : null", expected_value_plot),
            Plot.domain([0, 1], [0, 0.4]),
            tangents_plots,
            Plot.title(f"{gradients_id} Gradient Estimates"),
            Plot.color_map({"JAX Tangent": "orange", "ADEV Tangent": "blue"}),
        )

    comparison_plot = (
        Plot.line(
            js("$state.JAX_gradients.slice(0, $state.frame+1)"),
            x=Plot.index(),
            y="2",
            stroke=Plot.constantly("Gradients from JAX"),
        )
        + Plot.line(
            js("$state.ADEV_gradients.slice(0, $state.frame+1)"),
            x=Plot.index(),
            y="2",
            stroke=Plot.constantly("Gradients from ADEV"),
        )
        + {"x": {"label": "Iteration"}, "y": {"label": "y"}}
        + Plot.domainX([0, EPOCHS])
        + Plot.title("Comparison of computed gradients JAX vs ADEV")
        + Plot.color_legend()
        + {"height": COMPARISON_HEIGHT}
    )

    optimization_plot = Plot.new(
        Plot.line(
            js("$state.JAX_gradients"),
            x=Plot.index(),
            y="1",
            stroke=Plot.constantly("Gradient ascent with JAX"),
            filter=js("(d, i) => i <= $state.frame"),
        )
        + Plot.line(
            js("$state.ADEV_gradients"),
            x=Plot.index(),
            y="1",
            stroke=Plot.constantly("Gradient ascent with ADEV"),
            filter=js("(d, i) => i <= $state.frame"),
        )
        + {
            "x": {"label": "Iteration"},
            "y": {"label": "Expected Value"},
        }
        + Plot.domainX([0, EPOCHS])
        + Plot.title("Maximization of the expected value of a probabilistic function")
        + Plot.color_legend()
        + {"height": COMPARISON_HEIGHT}
    )

    jax_tangents_plot = samples_plot + plot_tangents("JAX")
    adev_tangents_plot = samples_plot + plot_tangents("ADEV")

    frame_slider = Plot.Slider(
        key="frame",
        init=0,
        range=[0, EPOCHS],
        step=ANIMATION_STEP,
        fps=30,
        label="Iteration:",
    )

    controls = Plot.html([
        "div.flex.mb-3.gap-4.bg-gray-200.rounded-md.p-3",
        [
            "div.flex.flex-col.gap-1.w-32",
            input_slider(
                label="Initial Value:",
                value=js("$state.val"),
                min=0,
                max=1,
                step=SLIDER_STEP,
                on_change=js("(e) => $state.val = parseFloat(e.target.value)"),
                default=initial_val,
            ),
            input_slider(
                label="Sigma:",
                value=js("$state.sigma"),
                min=0,
                max=0.2,
                step=0.01,
                on_change=js("(e) => $state.sigma = parseFloat(e.target.value)"),
                default=initial_sigma,
            ),
        ],
        [
            "div.flex.flex-col.gap-2.flex-auto",
            input_checkbox(
                label="Show expected value",
                value=js("$state.show_expected_value"),
                on_change=js("(e) => $state.show_expected_value = e.target.checked"),
            ),
            Plot.katex(r"""
y(\theta) = \mathbb{E}_{x\sim P(\theta)}[x] = \int_{\mathbb{R}}\left[\theta^2\frac{1}{\sqrt{2\pi \sigma^2}}e^{\left(\frac{x}{\sigma}\right)^2} + (1-\theta)\frac{1}{\sqrt{2\pi \sigma^2}}e^{\left(\frac{x-0.5\theta}{\sigma}\right)^2}\right]dx =\frac{\theta-\theta^2}{2}
        """),
            [
                "button.w-32",
                {
                    "onClick": lambda widget, e: refresh(widget),
                    "class": button_classes,
                },
                "Refresh",
            ],
        ],
    ])

<<<<<<< HEAD
    combined_plot.state.update(["frame", "reset", 0])
    combined_plot.reset(
        Plot.initial_state(current_state(current_val, sigma))
        | initial_val_slider
        | jax_tangents_plot & adev_tangents_plot
        | comparison_plot & optimization_plot
=======
    jax_code = """def noisy_jax_model(key, theta, sigma):
    b = jax.random.bernoulli(key, theta)
    return jax.lax.cond(
        b,
        lambda theta: jax.random.normal(key) * sigma * theta,
        lambda theta: jax.random.normal(key) * sigma + theta / 2,
        theta,
    )"""

    adev_code = """@expectation
def flip_approx_loss(theta, sigma):
    b = flip_enum(theta)
    return jax.lax.cond(
        b,
        lambda theta: normal_reparam(0.0, sigma) * theta,
        lambda theta: normal_reparam(theta / 2, sigma),
        theta,
    )"""

    GRID = "div.grid.grid-cols-2.gap-4"
    PRE = "pre.whitespace-pre-wrap.text-2xs.p-3.rounded-md.bg-gray-100.flex-1"

    return (
        initialState
        | onChange
        | controls
        | [
            GRID,
            jax_tangents_plot,
            adev_tangents_plot,
            [PRE, jax_code],
            [PRE, adev_code],
            comparison_plot,
            optimization_plot,
        ]
>>>>>>> 87cd7bd5
        | frame_slider
    )


render_plot(0.2, 0.05)


# %% [markdown]
# In the above example, by using `jvp_estimate` we used a forward-mode version of ADEV. GenJAX also supports a reverse-mode version which is also fully compatible with JAX and can be jitted.


# %%
@expectation
def flip_exact_loss(theta):
    b = flip_enum(theta)
    return jax.lax.cond(
        b,
        lambda _: 0.0,
        lambda _: -theta / 2.0,
        theta,
    )


rev_adev_grad = jax.jit(flip_exact_loss.grad_estimate)

arg = 0.2
rev_adev_vals = []
for _ in range(EPOCHS):
    key, subkey = jax.random.split(key)
    (grad_val,) = rev_adev_grad(subkey, (arg,))
    arg = arg - 0.01 * grad_val
    rev_adev_vals.append(expected_val(arg))

(
    Plot.line(
        {"x": list(range(EPOCHS)), "y": rev_adev_vals},
        stroke=Plot.constantly("Reverse mode ADEV"),
    )
    + {"x": {"label": "Iteration"}, "y": {"label": "y"}}
    + Plot.domainX([0, EPOCHS])
    + Plot.title("Maximization of the expected value of a probabilistic function")
    + Plot.color_legend()
)<|MERGE_RESOLUTION|>--- conflicted
+++ resolved
@@ -680,14 +680,6 @@
         ],
     ])
 
-<<<<<<< HEAD
-    combined_plot.state.update(["frame", "reset", 0])
-    combined_plot.reset(
-        Plot.initial_state(current_state(current_val, sigma))
-        | initial_val_slider
-        | jax_tangents_plot & adev_tangents_plot
-        | comparison_plot & optimization_plot
-=======
     jax_code = """def noisy_jax_model(key, theta, sigma):
     b = jax.random.bernoulli(key, theta)
     return jax.lax.cond(
@@ -723,7 +715,6 @@
             comparison_plot,
             optimization_plot,
         ]
->>>>>>> 87cd7bd5
         | frame_slider
     )
 
