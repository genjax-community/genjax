--- conflicted
+++ resolved
@@ -52,13 +52,7 @@
     "    bias: Float = Pytree.static(default=0.0)\n",
     "\n",
     "    # For distributions that can compute their densities exactly, `random_weighted` should return a sample x and the reciprocal density 1/p(x).\n",
-<<<<<<< HEAD
     "    def random_weighted(self, key: PRNGKey, probs, means, vars) -> tuple[Any, Weight]:\n",
-=======
-    "    def random_weighted(\n",
-    "        self, key: jax.random.PRNGKey, probs, means, vars\n",
-    "    ) -> Tuple[Any, Weight]:\n",
->>>>>>> af5a46a0
     "        # making sure that the inputs are jnp arrays for jax compatibility\n",
     "        probs = jnp.asarray(probs)\n",
     "        means = jnp.asarray(means)\n",
