--- conflicted
+++ resolved
@@ -122,23 +122,6 @@
         assert w == 0.0
         assert w == tr.get_score()
 
-<<<<<<< HEAD
-    def test_mask_fails_with_vector_mask(self, key):
-        @genjax.gen
-        def model():
-            return genjax.normal(0.0, 1.0) @ "x"
-
-        masks = jnp.array([True, True, False])
-
-        from beartype import beartype
-
-        @beartype
-        def simulate_masked(key, masks):
-            return model.mask().simulate(key, (masks,))
-
-        with pytest.raises(TypeError):
-            simulate_masked(key, masks)
-=======
     def test_mask_scan_update(self, key):
         def masked_scan_combinator(step, **scan_kwargs):
             def scan_step_pre(state, flag):
@@ -202,4 +185,16 @@
 
         tr = model_outside.simulate(key, ())
         assert tr.get_score() == -2.036214
->>>>>>> 37b68e05
+
+    def test_mask_fails_with_vector_mask(self, key):
+        @genjax.gen
+        def model():
+            return genjax.normal(0.0, 1.0) @ "x"
+
+        masks = jnp.array([True, True, False])
+
+        def simulate_masked(key, masks):
+            return model.mask().simulate(key, (masks,))
+
+        with pytest.raises(TypeError):
+            simulate_masked(key, masks)