--- conflicted
+++ resolved
@@ -48,12 +48,7 @@
         sel = genjax.Selection.all()
         assert tr.project(key, sel) == scan_score
 
-<<<<<<< HEAD
     def test_iterate_simple_normal_importance(self, key):
-=======
-    def test_iterate_simple_normal_importance(self):
-        key = jax.random.key(314159)
->>>>>>> f6f224a9
         key, sub_key = jax.random.split(key)
         for i in range(1, 5):
             tr, w = jax.jit(scanner.importance)(sub_key, C[i, "z"].set(0.5), (0.01,))
@@ -69,10 +64,6 @@
             z = genjax.normal(x, 1.0) @ "z"
             return z
 
-<<<<<<< HEAD
-=======
-        key = jax.random.key(314159)
->>>>>>> f6f224a9
         key, sub_key = jax.random.split(key)
         for i in range(1, 5):
             tr, _w = jax.jit(scanner.importance)(sub_key, C[i, "z"].set(0.5), (0.01,))
@@ -412,25 +403,15 @@
             new_x = genjax.normal(state, sigma) @ "x"
             return (new_x, new_x + 1)
 
-<<<<<<< HEAD
         trace = step.scan(n=0).simulate(key, (2.0, jnp.arange(0, dtype=float)))
 
         assert (
             trace.get_choices().static_is_empty()
         ), "zero-length scan produces empty choicemaps."
-=======
-        trace = step.scan(n=0).simulate(
-            jax.random.key(20), (2.0, jnp.arange(0, dtype=float))
-        )
->>>>>>> f6f224a9
 
         key, subkey = jax.random.split(key)
         step.scan().importance(
-<<<<<<< HEAD
             subkey,
-=======
-            jax.random.key(20),
->>>>>>> f6f224a9
             trace.get_choices(),
             (2.0, 2.0 + jnp.arange(0, dtype=float)),
         )
@@ -443,11 +424,6 @@
             x = genjax.normal(loc, scale) @ "x"
             return x + shift, None
 
-<<<<<<< HEAD
-=======
-        key = jax.random.key(314159)
->>>>>>> f6f224a9
-        jax.lax.scan
         d = {
             "loc": jnp.array([10.0, 12.0]),
             "scale": jnp.array([1.0]),
@@ -465,10 +441,6 @@
 
         vmapped = model.scan()
 
-<<<<<<< HEAD
-=======
-        key = jax.random.key(314159)
->>>>>>> f6f224a9
         keys = jax.random.split(key, 10)
         xs = jnp.arange(5, dtype=float)
         args = (jnp.array(1.0), xs)
