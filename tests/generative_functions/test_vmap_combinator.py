--- conflicted
+++ resolved
@@ -180,13 +180,7 @@
         with pytest.raises(
             IndexError,
         ):
-<<<<<<< HEAD
-            jax.jit(foo.vmap(in_axes=(0, 0)).simulate)(
-                key, (jnp.arange(2), jnp.arange(3))
-            )
-=======
-            jax.jit(foo.vmap(in_axes=0).simulate)((jnp.arange(2), jnp.arange(3)))
->>>>>>> de102e72
+            jax.jit(foo.vmap(in_axes=(0, 0)).simulate)((jnp.arange(2), jnp.arange(3)))
 
         # in_axes doesn't match args
         with pytest.raises(
