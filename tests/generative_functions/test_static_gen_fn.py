# Copyright 2023 MIT Probabilistic Computing Project
#
# Licensed under the Apache License, Version 2.0 (the "License");
# you may not use this file except in compliance with the License.
# You may obtain a copy of the License at
#
#     https://www.apache.org/licenses/LICENSE-2.0
#
# Unless required by applicable law or agreed to in writing, software
# distributed under the License is distributed on an "AS IS" BASIS,
# WITHOUT WARRANTIES OR CONDITIONS OF ANY KIND, either express or implied.
# See the License for the specific language governing permissions and
# limitations under the License.

from typing import Any

import jax
import jax.numpy as jnp
import pytest

import genjax
from genjax import ChoiceMapBuilder as C
from genjax import Diff, Pytree, Regenerate, StaticRequest, Update
from genjax import Selection as S
from genjax._src.core.generative.choice_map import ChoiceMapConstraint
from genjax._src.core.typing import Array
from genjax.generative_functions.static import AddressReuse
from genjax.typing import FloatArray

#############
# Datatypes #
#############

##################################
# Generative function interfaces #
##################################


class TestStaticGenFnMetadata:
    def test_docstring_transfer(self):
        def original_function(x: float, y: float) -> float:
            """
            This is a test function that adds two numbers.

            Args:
                x (float): The first number
                y (float): The second number

            Returns:
                float: The sum of x and y
            """
            return x + y

        wrapped_function = genjax.gen(original_function)

        assert wrapped_function.__doc__ == original_function.__doc__
        assert wrapped_function.__name__ == original_function.__name__
        assert wrapped_function.__module__ == original_function.__module__
        assert wrapped_function.__qualname__ == original_function.__qualname__
        assert getattr(wrapped_function, "__wrapped__") == original_function

    def test_docstring_transfer_with_annotations(self):
        @genjax.gen
        def annotated_function(x: float, y: float) -> float:
            """
            This is an annotated test function that multiplies two numbers.

            Args:
                x (float): The first number
                y (float): The second number

            Returns:
                float: The product of x and y
            """
            return x * y

        assert annotated_function.__doc__ is not None
        assert "This is an annotated test function" in annotated_function.__doc__
        assert annotated_function.__annotations__ == {
            "x": float,
            "y": float,
            "return": float,
        }


class TestMisc:
<<<<<<< HEAD
    def test_assess_vmap_masked(self):
        """
        Test case provided by George Matheos in GEN-903.
        """
        gf = genjax.flip.vmap(in_axes=(0,))

        @jax.jit
        def get_choicemap(idx):
            return genjax.ChoiceMap.switch(
                idx=idx,
                chms=[
                    C.set(jnp.array([0, 0, 1], dtype=bool)),
                    C.set(jnp.array([1, 1, 1], dtype=bool)),
                ],
            )

        chm = get_choicemap(1)

        flipprobs = jnp.array([0.2, 0.4, 0.6])
        tr, w = gf.importance(jax.random.key(0), chm, (flipprobs,))
        # ^ This line runs.
        # However, when I try to call assess in the exact
        # same configuration, I get an error.
        score, r = gf.assess(chm, (flipprobs,))
        assert jnp.array_equal(tr.get_retval(), r)
        assert tr.get_score() == score
        assert score == w, "no weight change w/ same chm"
=======
    def test_static_retval(self):
        """
        Test that it's possible return a literal from a generative function. and successfully call update on such a function.
        """

        @genjax.gen
        def f():
            return 1

        k = jax.random.key(0)
        tr = f.simulate(k, ())
        tr.update(k, C.n(), ())
        assert tr.get_retval() == 1
>>>>>>> 3025c8ef

    def test_get_zero_trace(self):
        @genjax.gen
        def model(x):
            y = genjax.normal(x, 1.0) @ "y"
            z = genjax.bernoulli(0.7) @ "z"
            return y + z

        zero_trace = model.get_zero_trace(0.0)

        assert isinstance(zero_trace, genjax.Trace)
        assert zero_trace.get_args() == (0.0,)
        assert zero_trace.get_retval() == 0.0
        assert zero_trace.get_score() == 0.0

        zero_choices = zero_trace.get_choices()
        assert "y" in zero_choices
        assert "z" in zero_choices
        assert zero_choices["y"] == 0.0
        assert zero_choices["z"] == 0.0

    def test_get_zero_trace_with_nested_structure(self):
        @genjax.gen
        def nested_model():
            @genjax.gen
            def inner_model():
                return genjax.normal(0.0, 1.0) @ "inner"

            outer = genjax.normal(0.0, 1.0) @ "outer"
            inner_result = inner_model() @ "nested"
            return outer + inner_result

        zero_trace = nested_model.get_zero_trace()

        assert isinstance(zero_trace, genjax.Trace)
        assert zero_trace.get_args() == ()
        assert zero_trace.get_retval() == 0.0
        assert zero_trace.get_score() == 0.0

        zero_choices = zero_trace.get_choices()
        assert zero_choices["outer"] == 0.0
        assert zero_choices["nested", "inner"] == 0.0


class TestStaticGenFnSimulate:
    def test_simulate_with_no_choices(self):
        @genjax.gen
        def empty(x):
            return jnp.square(x - 3.0)

        key = jax.random.key(314159)
        fn = jax.jit(empty.simulate)
        key, sub_key = jax.random.split(key)
        tr = fn(sub_key, (jnp.ones(4),))
        assert tr.get_score() == 0.0

    def test_simple_normal_simulate(self):
        @genjax.gen
        def simple_normal():
            y1 = genjax.normal(0.0, 1.0) @ "y1"
            y2 = genjax.normal(0.0, 1.0) @ "y2"
            return y1 + y2

        key = jax.random.key(314159)
        fn = jax.jit(simple_normal.simulate)
        key, sub_key = jax.random.split(key)
        tr = fn(sub_key, ())
        choice = tr.get_sample()
        (_, score1) = genjax.normal.importance(key, choice.get_submap("y1"), (0.0, 1.0))
        (_, score2) = genjax.normal.importance(key, choice.get_submap("y2"), (0.0, 1.0))
        test_score = score1 + score2
        assert tr.get_score() == pytest.approx(test_score, 0.01)

    def test_simple_normal_multiple_returns(self):
        @genjax.gen
        def simple_normal_multiple_returns():
            y1 = genjax.normal(0.0, 1.0) @ "y1"
            y2 = genjax.normal(0.0, 1.0) @ "y2"
            return y1, y2

        key = jax.random.key(314159)
        key, sub_key = jax.random.split(key)
        fn = jax.jit(simple_normal_multiple_returns.simulate)
        tr = fn(sub_key, ())
        y1_ = tr.get_sample()["y1"]
        y2_ = tr.get_sample()["y2"]
        y1, y2 = tr.get_retval()
        assert y1 == y1_
        assert y2 == y2_
        (score1, _) = genjax.normal.assess(C.v(y1), (0.0, 1.0))
        (score2, _) = genjax.normal.assess(C.v(y2), (0.0, 1.0))
        test_score = score1 + score2
        assert tr.get_score() == pytest.approx(test_score, 0.01)

    def test_hierarchical_simple_normal_multiple_returns(self):
        @genjax.gen
        def _submodel():
            y1 = genjax.normal(0.0, 1.0) @ "y1"
            y2 = genjax.normal(0.0, 1.0) @ "y2"
            return y1, y2

        @genjax.gen
        def hierarchical_simple_normal_multiple_returns():
            y1, y2 = _submodel() @ "y1"
            return y1, y2

        key = jax.random.key(314159)
        key, sub_key = jax.random.split(key)
        fn = jax.jit(hierarchical_simple_normal_multiple_returns.simulate)
        tr = fn(sub_key, ())
        y1_ = tr.get_sample()["y1", "y1"]
        y2_ = tr.get_sample()["y1", "y2"]
        y1, y2 = tr.get_retval()
        assert y1 == y1_
        assert y2 == y2_
        (score1, _) = genjax.normal.assess(C.v(y1), (0.0, 1.0))
        (score2, _) = genjax.normal.assess(C.v(y2), (0.0, 1.0))
        test_score = score1 + score2
        assert tr.get_score() == pytest.approx(test_score, 0.01)


class TestStaticGenFnAssess:
    def test_assess_with_no_choices(self):
        @genjax.gen
        def empty(x):
            return jnp.square(x - 3.0)

        key = jax.random.key(314159)
        key, sub_key = jax.random.split(key)
        tr = jax.jit(empty.simulate)(sub_key, (jnp.ones(4),))
        jitted = jax.jit(empty.assess)
        chm = tr.get_sample()
        (score, _retval) = jitted(chm, (jnp.ones(4),))
        assert score == tr.get_score()

    def test_simple_normal_assess(self):
        @genjax.gen
        def simple_normal():
            y1 = genjax.normal(0.0, 1.0) @ "y1"
            y2 = genjax.normal(0.0, 1.0) @ "y2"
            return y1 + y2

        key = jax.random.key(314159)
        key, sub_key = jax.random.split(key)
        tr = jax.jit(simple_normal.simulate)(sub_key, ())
        jitted = jax.jit(simple_normal.assess)
        choice = tr.get_sample()
        (score, _retval) = jitted(choice, ())
        assert score == tr.get_score()


@Pytree.dataclass
class CustomTree(genjax.Pytree):
    x: Any
    y: Any


@genjax.gen
def simple_normal(custom_tree):
    y1 = genjax.normal(custom_tree.x, 1.0) @ "y1"
    y2 = genjax.normal(custom_tree.y, 1.0) @ "y2"
    return CustomTree(y1, y2)


@Pytree.dataclass
class _CustomNormal(genjax.Distribution[Array]):
    def estimate_logpdf(self, key, v, *args):
        v, custom_tree = args
        w, _ = genjax.normal.assess(v, (custom_tree.x, custom_tree.y))
        return w

    def random_weighted(self, key, *args):
        (custom_tree,) = args
        return genjax.normal.random_weighted(key, custom_tree.x, custom_tree.y)


CustomNormal = _CustomNormal()


@genjax.gen
def custom_normal(custom_tree):
    y = CustomNormal(custom_tree) @ "y"
    return CustomTree(y, y)


class TestStaticGenFnCustomPytree:
    def test_simple_normal_simulate(self):
        key = jax.random.key(314159)
        init_tree = CustomTree(3.0, 5.0)
        fn = jax.jit(simple_normal.simulate)
        tr = fn(key, (init_tree,))
        choice = tr.get_sample()
        (_, score1) = genjax.normal.importance(
            key, choice.get_submap("y1"), (init_tree.x, 1.0)
        )
        (_, score2) = genjax.normal.importance(
            key, choice.get_submap("y2"), (init_tree.y, 1.0)
        )
        test_score = score1 + score2
        assert tr.get_score() == pytest.approx(test_score, 0.01)

    def test_custom_normal_simulate(self):
        key = jax.random.key(314159)
        init_tree = CustomTree(3.0, 5.0)
        fn = jax.jit(custom_normal.simulate)
        tr = fn(key, (init_tree,))
        choice = tr.get_sample()
        (_, score) = genjax.normal.importance(
            key, choice.get_submap("y"), (init_tree.x, init_tree.y)
        )
        test_score = score
        assert tr.get_score() == pytest.approx(test_score, 0.01)

    def test_simple_normal_importance(self):
        key = jax.random.key(314159)
        init_tree = CustomTree(3.0, 5.0)
        choice = C["y1"].set(5.0)
        fn = jax.jit(simple_normal.importance)
        (tr, w) = fn(key, choice, (init_tree,))
        choice = tr.get_sample()
        (_, score1) = genjax.normal.importance(
            key, choice.get_submap("y1"), (init_tree.x, 1.0)
        )
        (_, score2) = genjax.normal.importance(
            key, choice.get_submap("y2"), (init_tree.y, 1.0)
        )
        test_score = score1 + score2
        assert tr.get_score() == pytest.approx(test_score, 0.01)
        assert w == pytest.approx(score1, 0.01)


class TestStaticGenFnGradients:
    def test_simple_normal_assess(self):
        @genjax.gen
        def simple_normal():
            y1 = genjax.normal(0.0, 1.0) @ "y1"
            y2 = genjax.normal(0.0, 1.0) @ "y2"
            return y1 + y2

        key = jax.random.key(314159)
        tr = jax.jit(simple_normal.simulate)(key, ())
        jitted = jax.jit(simple_normal.assess)
        choice = tr.get_sample()
        (score, _) = jitted(choice, ())
        assert score == tr.get_score()


class TestStaticGenFnImportance:
    def test_importance_simple_normal(self):
        @genjax.gen
        def simple_normal():
            y1 = genjax.normal(0.0, 1.0) @ "y1"
            y2 = genjax.normal(0.0, 1.0) @ "y2"
            return y1 + y2

        key = jax.random.key(314159)
        fn = simple_normal.importance
        choice = C["y1"].set(0.5).at["y2"].set(0.5)
        key, sub_key = jax.random.split(key)
        (out, _) = fn(sub_key, choice, ())
        (_, score_1) = genjax.normal.importance(
            key, choice.get_submap("y1"), (0.0, 1.0)
        )
        (_, score_2) = genjax.normal.importance(
            key, choice.get_submap("y2"), (0.0, 1.0)
        )
        test_score = score_1 + score_2
        assert choice["y1"] == out.get_choices()["y1"]
        assert choice["y2"] == out.get_choices()["y2"]
        assert out.get_score() == pytest.approx(test_score, 0.01)

    def test_importance_weight_correctness(self):
        @genjax.gen
        def simple_normal():
            y1 = genjax.normal(0.0, 1.0) @ "y1"
            y2 = genjax.normal(0.0, 1.0) @ "y2"
            return y1 + y2

        # Full constraints.
        key = jax.random.key(314159)
        choice = C["y1"].set(0.5).at["y2"].set(0.5)
        (tr, w) = simple_normal.importance(key, choice, ())
        y1 = tr.get_choices()["y1"]
        y2 = tr.get_choices()["y2"]
        assert y1 == 0.5
        assert y2 == 0.5
        (_, score_1) = genjax.normal.importance(
            key, choice.get_submap("y1"), (0.0, 1.0)
        )
        (_, score_2) = genjax.normal.importance(
            key, choice.get_submap("y2"), (0.0, 1.0)
        )
        test_score = score_1 + score_2
        assert tr.get_score() == pytest.approx(test_score, 0.0001)
        assert w == pytest.approx(test_score, 0.0001)

        # Partial constraints.
        choice = C["y2"].set(0.5)
        (tr, w) = simple_normal.importance(key, choice, ())
        tr_chm = tr.get_choices()
        y1 = tr_chm.get_submap("y1")
        y2 = tr_chm.get_submap("y2")
        assert tr_chm["y2"] == 0.5
        score_1, _ = genjax.normal.assess(y1, (0.0, 1.0))
        score_2, _ = genjax.normal.assess(y2, (0.0, 1.0))
        test_score = score_1 + score_2
        assert tr.get_score() == pytest.approx(test_score, 0.0001)
        assert w == pytest.approx(score_2, 0.0001)

        # No constraints.
        choice = C.n()
        (tr, w) = simple_normal.importance(key, choice, ())
        tr_chm = tr.get_choices()
        y1 = tr_chm.get_submap("y1")
        y2 = tr_chm.get_submap("y2")
        score_1, _ = genjax.normal.assess(y1, (0.0, 1.0))
        score_2, _ = genjax.normal.assess(y2, (0.0, 1.0))
        test_score = score_1 + score_2
        assert tr.get_score() == pytest.approx(test_score, 0.0001)
        assert w == 0.0


####################################################
#          Remember: the update weight math        #
#                                                  #
#   log p(r′,t′;x′) + log q(r;x,t) - log p(r,t;x)  #
#       - log q(r′;x′,t′) - q(t′;x′,t+u)           #
#                                                  #
####################################################


class TestStaticGenFnUpdate:
    def test_simple_normal_update(self):
        @genjax.gen
        def simple_normal():
            y1 = genjax.normal(0.0, 1.0) @ "y1"
            y2 = genjax.normal(0.0, 1.0) @ "y2"
            return y1 + y2

        key = jax.random.key(314159)
        key, sub_key = jax.random.split(key)
        tr = jax.jit(simple_normal.simulate)(sub_key, ())
        jitted = jax.jit(simple_normal.update)

        new = C["y1"].set(2.0)
        original_choice = tr.get_sample()
        original_score = tr.get_score()
        key, sub_key = jax.random.split(key)
        (updated, w, _, discard) = jitted(
            sub_key,
            tr,
            new,
            (),
        )
        assert isinstance(discard, ChoiceMapConstraint)

        updated_choice = updated.get_sample()
        _y1 = updated_choice["y1"]
        _y2 = updated_choice["y2"]
        (_, score1) = genjax.normal.importance(
            key, updated_choice.get_submap("y1"), (0.0, 1.0)
        )
        (_, score2) = genjax.normal.importance(
            key, updated_choice.get_submap("y2"), (0.0, 1.0)
        )
        test_score = score1 + score2
        assert original_choice["y1",] == discard.choice_map["y1",]
        assert updated.get_score() == original_score + w
        assert updated.get_score() == pytest.approx(test_score, 0.01)

        new = C["y1"].set(2.0).at["y2"].set(3.0)
        original_score = tr.get_score()
        key, sub_key = jax.random.split(key)
        (updated, w, _, discard) = jitted(sub_key, tr, new, ())
        updated_choice = updated.get_sample()
        _y1 = updated_choice.get_submap("y1")
        _y2 = updated_choice.get_submap("y2")
        (_, score1) = genjax.normal.importance(key, _y1, (0.0, 1.0))
        (_, score2) = genjax.normal.importance(key, _y2, (0.0, 1.0))
        test_score = score1 + score2
        assert updated.get_score() == original_score + w
        assert updated.get_score() == pytest.approx(test_score, 0.01)

    def test_simple_linked_normal_update(self):
        @genjax.gen
        def simple_linked_normal():
            y1 = genjax.normal(0.0, 1.0) @ "y1"
            y2 = genjax.normal(y1, 1.0) @ "y2"
            y3 = genjax.normal(y1 + y2, 1.0) @ "y3"
            return y1 + y2 + y3

        key = jax.random.key(314159)
        key, sub_key = jax.random.split(key)
        tr = jax.jit(simple_linked_normal.simulate)(sub_key, ())
        jitted = jax.jit(simple_linked_normal.update)

        new = C["y1"].set(2.0)
        original_choice = tr.get_sample()
        original_score = tr.get_score()
        key, sub_key = jax.random.split(key)
        (updated, w, _, discard) = jitted(sub_key, tr, new, ())

        assert isinstance(discard, ChoiceMapConstraint)

        updated_choice = updated.get_sample()
        y1 = updated_choice["y1"]
        y2 = updated_choice["y2"]
        y3 = updated_choice.get_submap("y3")
        score1, _ = genjax.normal.assess(C.v(y1), (0.0, 1.0))
        score2, _ = genjax.normal.assess(C.v(y2), (y1, 1.0))
        score3, _ = genjax.normal.assess(y3, (y1 + y2, 1.0))
        test_score = score1 + score2 + score3
        assert original_choice["y1"] == discard.choice_map["y1"]
        assert updated.get_score() == pytest.approx(original_score + w, 0.01)
        assert updated.get_score() == pytest.approx(test_score, 0.01)

    def test_simple_hierarchical_normal(self):
        @genjax.gen
        def _inner(x):
            y1 = genjax.normal(x, 1.0) @ "y1"
            return y1

        @genjax.gen
        def simple_hierarchical_normal():
            y1 = genjax.normal(0.0, 1.0) @ "y1"
            y2 = _inner(y1) @ "y2"
            y3 = _inner(y1 + y2) @ "y3"
            return y1 + y2 + y3

        key = jax.random.key(314159)
        key, sub_key = jax.random.split(key)
        tr = jax.jit(simple_hierarchical_normal.simulate)(sub_key, ())
        jitted = jax.jit(simple_hierarchical_normal.update)

        new = C["y1"].set(2.0)
        original_choice = tr.get_sample()
        original_score = tr.get_score()
        key, sub_key = jax.random.split(key)

        (updated, w, _, discard) = jitted(sub_key, tr, new, ())
        assert isinstance(discard, ChoiceMapConstraint)

        updated_choice = updated.get_sample()
        y1 = updated_choice["y1"]
        y2 = updated_choice["y2", "y1"]
        y3 = updated_choice["y3", "y1"]
        assert y1 == new["y1"]
        assert y2 == original_choice["y2", "y1"]
        assert y3 == original_choice["y3", "y1"]
        score1, _ = genjax.normal.assess(C.v(y1), (0.0, 1.0))
        score2, _ = genjax.normal.assess(C.v(y2), (y1, 1.0))
        score3, _ = genjax.normal.assess(C.v(y3), (y1 + y2, 1.0))
        test_score = score1 + score2 + score3
        assert original_choice["y1"] == discard.choice_map["y1"]
        assert updated.get_score() == original_score + w
        assert updated.get_score() == pytest.approx(test_score, 0.01)

    def update_weight_correctness_general_assertions(self, simple_linked_normal):
        key = jax.random.PRNGKey(314159)
        key, sub_key = jax.random.split(key)
        tr = jax.jit(simple_linked_normal.simulate)(sub_key, ())
        jitted = jax.jit(simple_linked_normal.update)

        old_y1 = tr.get_sample()["y1"]
        old_y2 = tr.get_sample()["y2"]
        old_y3 = tr.get_sample()["y3"]
        new_y1 = 2.0
        new = C["y1"].set(new_y1)
        key, sub_key = jax.random.split(key)
        (updated, w, _, _) = jitted(sub_key, tr, new, ())
        (_, w_edit, _, _) = tr.edit(sub_key, Update(new))
        assert w_edit == w

        # TestStaticGenFn weight correctness.
        updated_sample = updated.get_sample()
        assert updated_sample["y1"] == new_y1

        δ_y3 = (
            genjax.normal.assess(C.v(old_y3), (new_y1 + old_y2, 1.0))[0]
            - genjax.normal.assess(C.v(old_y3), (old_y1 + old_y2, 1.0))[0]
        )
        δ_y2 = (
            genjax.normal.assess(C.v(old_y2), (new_y1, 1.0))[0]
            - genjax.normal.assess(C.v(old_y2), (old_y1, 1.0))[0]
        )
        δ_y1 = (
            genjax.normal.assess(C.v(new_y1), (0.0, 1.0))[0]
            - genjax.normal.assess(C.v(old_y1), (0.0, 1.0))[0]
        )
        assert w == pytest.approx((δ_y3 + δ_y2 + δ_y1), 0.0001)

        # TestStaticGenFn composition of update calls.
        new_y3 = 2.0
        new = C["y3"].set(new_y3)
        key, sub_key = jax.random.split(key)
        (updated, w, _, _) = jitted(sub_key, updated, new, ())
        assert updated.get_sample()["y3"] == 2.0
        correct_w = (
            genjax.normal.assess(C.v(new_y3), (new_y1 + old_y2, 1.0))[0]
            - genjax.normal.assess(C.v(old_y3), (new_y1 + old_y2, 1.0))[0]
        )
        assert w == pytest.approx(correct_w, 0.0001)

    def test_update_weight_correctness(self):
        @genjax.gen
        def simple_linked_normal():
            y1 = genjax.normal(0.0, 1.0) @ "y1"
            y2 = genjax.normal(y1, 1.0) @ "y2"
            y3 = genjax.normal(y1 + y2, 1.0) @ "y3"
            return y1 + y2 + y3

        # easy case
        self.update_weight_correctness_general_assertions(simple_linked_normal)

        @genjax.gen
        def curried_linked_normal(v1, v2, v3):
            y1 = genjax.normal(0.0, v1) @ "y1"
            y2 = genjax.normal(y1, v2) @ "y2"
            y3 = genjax.normal(y1 + y2, v3) @ "y3"
            return y1 + y2 + y3

        # curry
        self.update_weight_correctness_general_assertions(
            curried_linked_normal.partial_apply(1.0, 1.0, 1.0)
        )

        # double-curry
        self.update_weight_correctness_general_assertions(
            curried_linked_normal.partial_apply(1.0).partial_apply(1.0, 1.0)
        )

        @Pytree.dataclass
        class Model(Pytree):
            v1: Array
            v2: Array

            @genjax.gen
            def run(self, v3):
                y1 = genjax.normal(0.0, self.v1) @ "y1"
                y2 = genjax.normal(y1, self.v2) @ "y2"
                y3 = genjax.normal(y1 + y2, v3) @ "y3"
                return y1 + y2 + y3

        # model method
        m = Model(jnp.asarray(1.0), jnp.asarray(1.0))
        self.update_weight_correctness_general_assertions(m.run.partial_apply(1.0))

        @genjax.gen
        def m_linked(m: Model, v2, v3):
            y1 = genjax.normal(0.0, m.v1) @ "y1"
            y2 = genjax.normal(y1, v2) @ "y2"
            y3 = genjax.normal(y1 + y2, v3) @ "y3"
            return y1 + y2 + y3

        self.update_weight_correctness_general_assertions(
            m_linked.partial_apply(m).partial_apply(1.0, 1.0)
        )

        @genjax.gen
        def m_created_internally(scale: Array):
            m_internal = Model(scale, scale)
            return m_internal.run.inline(scale)

        self.update_weight_correctness_general_assertions(
            m_created_internally.partial_apply(jnp.asarray(1.0))
        )

    def test_update_pytree_argument(self):
        @Pytree.dataclass
        class SomePytree(genjax.Pytree):
            x: float | FloatArray
            y: float | FloatArray

        @genjax.gen
        def simple_linked_normal_with_tree_argument(tree):
            y1 = genjax.normal(tree.x, tree.y) @ "y1"
            return y1

        key = jax.random.key(314159)
        init_tree = SomePytree(0.0, 1.0)
        key, sub_key = jax.random.split(key)
        tr = jax.jit(simple_linked_normal_with_tree_argument.simulate)(
            sub_key, (init_tree,)
        )
        jitted = jax.jit(simple_linked_normal_with_tree_argument.update)
        new_y1 = 2.0
        constraints = C["y1"].set(new_y1)
        key, sub_key = jax.random.split(key)
        (updated, _w, _, _) = jitted(
            sub_key,
            tr,
            constraints,
            (Diff.no_change(init_tree),),
        )
        assert updated.get_sample()["y1"] == new_y1
        new_tree = SomePytree(1.0, 2.0)
        key, sub_key = jax.random.split(key)
        (updated, _w, _, _) = jitted(
            sub_key,
            tr,
            constraints,
            (Diff.unknown_change(new_tree),),
        )
        assert updated.get_sample()["y1"] == new_y1


#####################
# Language features #
#####################


class TestStaticGenFnStaticAddressChecks:
    def test_simple_normal_addr_dup(self):
        @genjax.gen
        def simple_normal_addr_dup():
            y1 = genjax.normal(0.0, 1.0) @ "y1"
            y2 = genjax.normal(0.0, 1.0) @ "y1"
            return y1 + y2

        key = jax.random.key(314159)
        with pytest.raises(AddressReuse) as exc_info:
            _ = simple_normal_addr_dup.simulate(key, ())
        assert exc_info.value.args[0] == ("y1",)

    def test_simple_normal_addr_tracer(self):
        @genjax.gen
        def simple_normal_addr_tracer():
            y1 = genjax.normal(0.0, 1.0) @ "y1"
            y2 = genjax.normal(0.0, 1.0) @ y1
            return y1 + y2

        key = jax.random.key(314159)
        with pytest.raises(TypeError) as _:
            _ = simple_normal_addr_tracer.simulate(key, ())


class TestStaticGenFnForwardRef:
    def test_forward_ref(self):
        def make_gen_fn():
            @genjax.gen
            def proposal(x):
                x = outlier(x) @ "x"
                return x

            @genjax.gen
            def outlier(prob):
                is_outlier = genjax.bernoulli(prob) @ "is_outlier"
                return is_outlier

            return proposal

        key = jax.random.key(314159)
        proposal = make_gen_fn()
        tr = proposal.simulate(key, (0.3,))

        assert tr.get_score() == genjax.bernoulli.logpdf(tr.get_retval(), 0.3)


class TestGenFnClosure:
    def test_gen_fn_closure(self):
        @genjax.gen
        def model():
            return genjax.normal(1.0, 0.001) @ "x"

        gfc = model()
        tr = gfc.simulate(jax.random.key(0), ())
        assert tr.get_score() == genjax.normal.logpdf(tr.get_retval(), 1.0, 0.001)
        # This failed in GEN-420
        tr_u, w = gfc.importance(jax.random.key(1), C.kw(x=1.1), ())
        assert tr_u.get_score() == genjax.normal.logpdf(tr_u.get_retval(), 1.0, 0.001)
        assert w == tr_u.get_score()

    def test_gen_fn_closure_with_kwargs(self):
        @genjax.gen
        def model(x, y, z: FloatArray | None = None):
            if z is None:
                raise ValueError("z must be provided")

            _sampled = genjax.normal(x + y, z) @ "sampled"
            return z

        key = jax.random.key(0)

        # show that we error with z missing:
        with pytest.raises(ValueError, match="z must be provided"):
            model(1.0, 2.0)(key)

        gfc = model(1.0, 2.0, z=3.0)

        # the keyword args are passed through:
        assert gfc(key) == 3.0

        # we can override z:
        assert gfc(key, z=10.0) == 10.0

        # handle_kwargs doesn't affect function calls:
        assert gfc.handle_kwargs()(key, z=5.0) == gfc(key, z=5.0)

        # Test simulate with kwargs
        arg_tuple = (1.0, 2.0, 3.0)
        assert (
            gfc.simulate(key, ()).get_choices()
            == model.simulate(key, arg_tuple).get_choices()
        )

        # Test assess with kwargs
        chm = C.kw(sampled=3.5)
        assert gfc.assess(chm, ()) == model.assess(chm, arg_tuple)

        # Test generate with kwargs
        constraint = C.kw(sampled=3.0)
        assert (
            gfc.generate(key, ChoiceMapConstraint(constraint), ())[1]
            == model.generate(key, ChoiceMapConstraint(constraint), arg_tuple)[1]
        )

        # Test __abstract_call__ with kwargs
        assert gfc.__abstract_call__() == model.__abstract_call__(*arg_tuple)

        # handle_kwargs is idempotent on a gfc
        assert gfc.handle_kwargs() == gfc.handle_kwargs().handle_kwargs()


class TestStaticEditRequest:
    def test_static_edit_request_composition(self):
        @genjax.gen
        def simple_normal():
            y1 = genjax.normal(0.0, 1.0) @ "y1"
            y2 = genjax.normal(0.0, 1.0) @ "y2"
            return y1 + y2

        key = jax.random.key(0)
        tr = simple_normal.simulate(key, ())
        request = StaticRequest({
            "y1": Regenerate(S.all()),
            "y2": Update(C.v(3.0)),
        })
        key, sub_key = jax.random.split(key)
        new_tr, w, _, bwd_request = request.edit(key, tr, ())
        assert new_tr.get_choices()["y2"] == 3.0
        assert w != 0.0
        old_tr, w_, _, _ = bwd_request.edit(sub_key, new_tr, ())
        assert old_tr.get_choices()["y2"] == tr.get_choices()["y2"]
        assert w_ != 0.0
        assert w + w_ == 0.0

    def test_static_edit_request_with_tuple_addr(self):
        @genjax.gen
        def simple_normal():
            y1 = genjax.normal(0.0, 1.0) @ ("y1", "y3")
            y2 = genjax.normal(0.0, 1.0) @ "y2"
            return y1 + y2

        key = jax.random.key(0)
        tr = simple_normal.simulate(key, ())
        request = StaticRequest({
            ("y1", "y3"): Regenerate(S.all()),
            "y2": Update(C.v(3.0)),
        })
        key, sub_key = jax.random.split(key)
        new_tr, w, _, bwd_request = request.edit(key, tr, ())
        assert new_tr.get_choices()["y2"] == 3.0
        assert w != 0.0
        old_tr, w_, _, _ = bwd_request.edit(sub_key, new_tr, ())
        assert old_tr.get_choices()["y2"] == tr.get_choices()["y2"]
        assert w_ != 0.0
        assert w + w_ == 0.0

    def test_static_edit_request_hierarchical(self):
        @genjax.gen
        def submodel():
            y2 = genjax.normal(0.0, 1.0) @ "y2"
            return y2

        @genjax.gen
        def simple_normal():
            y1 = genjax.normal(0.0, 1.0) @ ("y1", "y3")
            y2 = submodel() @ "y2"
            return y1 + y2

        key = jax.random.key(0)
        tr = simple_normal.simulate(key, ())
        request = StaticRequest({
            ("y1", "y3"): Regenerate(S.all()),
            "y2": StaticRequest({"y2": Update(C.v(3.0))}),
        })
        key, sub_key = jax.random.split(key)
        new_tr, w, _, bwd_request = request.edit(key, tr, ())
        assert new_tr.get_choices()["y2", "y2"] == 3.0
        assert w != 0.0
        old_tr, w_, _, _ = bwd_request.edit(sub_key, new_tr, ())
        assert old_tr.get_choices()["y2", "y2"] == tr.get_choices()["y2", "y2"]
        assert w_ != 0.0
        assert w + w_ == 0.0


class TestHandleKwargs:
    def test_handle_kwargs(self):
        @genjax.gen
        def model(x, y, z: FloatArray | None = None):
            if z is None:
                raise ValueError("z must be provided")

            _sampled = genjax.normal(x + y, z) @ "sampled"
            return z

        # handle_kwargs produces a new model capable of handling keyword args.
        kwm = model.handle_kwargs()

        key = jax.random.key(0)
        kwm_tr = kwm.simulate(key, ((1.0,), {"y": 2.0, "z": 3.0}))
        model_tr = model.simulate(key, (1.0, 2.0, 3.0))

        assert kwm_tr.get_choices() == model_tr.get_choices()
        assert kwm_tr.get_score() == model_tr.get_score()
        assert kwm_tr.get_retval() == model_tr.get_retval()

        assert kwm_tr.get_args() == ((1.0,), {"y": 2.0, "z": 3.0})
        assert model_tr.get_args() == (1.0, 2.0, 3.0)


class TestStaticGenFnInline:
    def test_inline_simulate(self):
        @genjax.gen
        def simple_normal():
            y1 = genjax.normal(0.0, 1.0) @ "y1"
            y2 = genjax.normal(0.0, 1.0) @ "y2"
            return y1 + y2

        @genjax.gen
        def higher_model():
            y = simple_normal.inline()
            return y

        @genjax.gen
        def higher_higher_model():
            y = higher_model.inline()
            return y

        key = jax.random.key(314159)
        key, sub_key = jax.random.split(key)
        tr = jax.jit(higher_model.simulate)(sub_key, ())
        choices = tr.get_sample()
        assert "y1" in choices
        assert "y2" in choices
        tr = jax.jit(higher_higher_model.simulate)(key, ())
        choices = tr.get_sample()
        assert "y1" in choices
        assert "y2" in choices

    def test_inline_importance(self):
        @genjax.gen
        def simple_normal():
            y1 = genjax.normal(0.0, 1.0) @ "y1"
            y2 = genjax.normal(0.0, 1.0) @ "y2"
            return y1 + y2

        @genjax.gen
        def higher_model():
            y = simple_normal.inline()
            return y

        @genjax.gen
        def higher_higher_model():
            y = higher_model.inline()
            return y

        key = jax.random.key(314159)
        choice = C["y1"].set(3.0)
        key, sub_key = jax.random.split(key)
        (tr, w) = jax.jit(higher_model.importance)(sub_key, choice, ())
        choices = tr.get_sample()
        assert w == genjax.normal.assess(choices.get_submap("y1"), (0.0, 1.0))[0]
        (tr, w) = jax.jit(higher_higher_model.importance)(key, choice, ())
        choices = tr.get_sample()
        assert w == genjax.normal.assess(choices.get_submap("y1"), (0.0, 1.0))[0]

    def test_inline_update(self):
        @genjax.gen
        def simple_normal():
            y1 = genjax.normal(0.0, 1.0) @ "y1"
            y2 = genjax.normal(0.0, 1.0) @ "y2"
            return y1 + y2

        @genjax.gen
        def higher_model():
            y = simple_normal.inline()
            return y

        @genjax.gen
        def higher_higher_model():
            y = higher_model.inline()
            return y

        key = jax.random.key(314159)
        key, sub_key = jax.random.split(key)
        choice = C["y1"].set(3.0)
        tr = jax.jit(higher_model.simulate)(sub_key, ())
        old_value = tr.get_sample().get_submap("y1")
        key, sub_key = jax.random.split(key)
        (tr, w, _rd, _) = jax.jit(higher_model.update)(sub_key, tr, choice, ())
        choices = tr.get_sample()
        assert (
            w
            == genjax.normal.assess(choices.get_submap("y1"), (0.0, 1.0))[0]
            - genjax.normal.assess(old_value, (0.0, 1.0))[0]
        )
        key, sub_key = jax.random.split(key)
        tr = jax.jit(higher_higher_model.simulate)(sub_key, ())
        old_value = tr.get_sample().get_submap("y1")
        (tr, w, _rd, _) = jax.jit(higher_higher_model.update)(key, tr, choice, ())
        choices = tr.get_sample()
        assert w == pytest.approx(
            genjax.normal.assess(choices.get_submap("y1"), (0.0, 1.0))[0]
            - genjax.normal.assess(old_value, (0.0, 1.0))[0],
            0.0001,
        )

    def test_inline_assess(self):
        @genjax.gen
        def simple_normal():
            y1 = genjax.normal(0.0, 1.0) @ "y1"
            y2 = genjax.normal(0.0, 1.0) @ "y2"
            return y1 + y2

        @genjax.gen
        def higher_model():
            y = simple_normal.inline()
            return y

        @genjax.gen
        def higher_higher_model():
            y = higher_model.inline()
            return y

        _key = jax.random.key(314159)
        choice = C["y1"].set(3.0).at["y2"].set(3.0)
        (score, _ret) = jax.jit(higher_model.assess)(choice, ())
        assert (
            score
            == genjax.normal.assess(choice.get_submap("y1"), (0.0, 1.0))[0]
            + genjax.normal.assess(choice.get_submap("y2"), (0.0, 1.0))[0]
        )
        (score, _ret) = jax.jit(higher_higher_model.assess)(choice, ())
        assert (
            score
            == genjax.normal.assess(choice.get_submap("y1"), (0.0, 1.0))[0]
            + genjax.normal.assess(choice.get_submap("y2"), (0.0, 1.0))[0]
        )

    def test_gen_method(self):
        @Pytree.dataclass
        class Model(Pytree):
            foo: Array
            bar: Array

            @genjax.gen
            def run(self, x):
                y = genjax.normal(self.foo, self.bar) @ "y"
                z = genjax.normal(x, 1.0) @ "z"
                return y + z

        key = jax.random.PRNGKey(0)
        # outside(1.0)(key)

        m = Model(jnp.asarray(4.0), jnp.asarray(6.0))
        tr = m.run.simulate(key, (1.0,))
        chm = tr.get_choices()

        assert tr.get_args() == (1.0,), (
            "The curried `self` arg is not present in get_args()"
        )

        assert tr.gen_fn.partial_args[0] == m, (
            "`self` is retrievable using `partial_args"
        )

        assert "y" in chm
        assert "z" in chm
        assert "q" not in chm

    def test_partial_apply(self):
        @genjax.gen
        def model(x, y, z):
            return genjax.normal(x, y + z) @ "x"

        double_curry = model.partial_apply(1.0).partial_apply(1.0)
        key = jax.random.PRNGKey(0)

        tr = double_curry.simulate(key, (2.0,))
        assert tr.get_args() == (2.0,), (
            "both curried args are not present alongside the final arg"
        )

        assert tr.gen_fn.partial_args == (
            1.0,
            1.0,
        ), "They are present as `partial_args`"<|MERGE_RESOLUTION|>--- conflicted
+++ resolved
@@ -84,7 +84,6 @@
 
 
 class TestMisc:
-<<<<<<< HEAD
     def test_assess_vmap_masked(self):
         """
         Test case provided by George Matheos in GEN-903.
@@ -112,7 +111,7 @@
         assert jnp.array_equal(tr.get_retval(), r)
         assert tr.get_score() == score
         assert score == w, "no weight change w/ same chm"
-=======
+
     def test_static_retval(self):
         """
         Test that it's possible return a literal from a generative function. and successfully call update on such a function.
@@ -126,7 +125,6 @@
         tr = f.simulate(k, ())
         tr.update(k, C.n(), ())
         assert tr.get_retval() == 1
->>>>>>> 3025c8ef
 
     def test_get_zero_trace(self):
         @genjax.gen
