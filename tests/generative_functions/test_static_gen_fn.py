# Copyright 2023 MIT Probabilistic Computing Project
#
# Licensed under the Apache License, Version 2.0 (the "License");
# you may not use this file except in compliance with the License.
# You may obtain a copy of the License at
#
#     https://www.apache.org/licenses/LICENSE-2.0
#
# Unless required by applicable law or agreed to in writing, software
# distributed under the License is distributed on an "AS IS" BASIS,
# WITHOUT WARRANTIES OR CONDITIONS OF ANY KIND, either express or implied.
# See the License for the specific language governing permissions and
# limitations under the License.

from typing import Any

import jax
import jax.numpy as jnp
import jax.random as jrand
import pytest

import genjax
from genjax import ChoiceMap, Diff, Pytree, Regenerate, StaticRequest, Update
from genjax import ChoiceMapBuilder as C
from genjax import Selection as S
from genjax._src.core.typing import Array
from genjax._src.generative_functions.static import MissingAddress
from genjax.generative_functions.static import AddressReuse
from genjax.typing import FloatArray

#############
# Datatypes #
#############

##################################
# Generative function interfaces #
##################################


class TestStaticGenFnMetadata:
    def test_docstring_transfer(self):
        def original_function(x: float, y: float) -> float:
            """
            This is a test function that adds two numbers.

            Args:
                x (float): The first number
                y (float): The second number

            Returns:
                float: The sum of x and y
            """
            return x + y

        wrapped_function = genjax.gen(original_function)

        assert wrapped_function.__doc__ == original_function.__doc__
        assert wrapped_function.__name__ == original_function.__name__
        assert wrapped_function.__module__ == original_function.__module__
        assert wrapped_function.__qualname__ == original_function.__qualname__
        assert getattr(wrapped_function, "__wrapped__") == original_function

    def test_docstring_transfer_with_annotations(self):
        @genjax.gen
        def annotated_function(x: float, y: float) -> float:
            """
            This is an annotated test function that multiplies two numbers.

            Args:
                x (float): The first number
                y (float): The second number

            Returns:
                float: The product of x and y
            """
            return x * y

        assert annotated_function.__doc__ is not None
        assert "This is an annotated test function" in annotated_function.__doc__
        assert annotated_function.__annotations__ == {
            "x": float,
            "y": float,
            "return": float,
        }


class TestMisc:
    def test_switch_chm_and_static(self):
        @genjax.gen
        def model():
            x = genjax.normal(0.0, 1.0) @ "x"
            y = genjax.normal(0.0, 1.0) @ "y"
            return x, y

        switch_chm = ChoiceMap.switch(jnp.int_(1), [C["x"].set(2.3), C["x"].set(3.4)])

        switch_and_y = switch_chm.merge(C["y"].set(4.5))

        tr, _ = model.importance(switch_and_y, ())

        assert tr.get_retval() == (3.4, 4.5)

    def test_assess_vmap_masked(self):
        """
        Test case provided by George Matheos in GEN-903.
        """
        gf = genjax.flip.vmap(in_axes=(0,))

        @jax.jit
        def get_choicemap(idx):
            return genjax.ChoiceMap.switch(
                idx=idx,
                chms=[
                    C.set(jnp.array([0, 0, 1], dtype=bool)),
                    C.set(jnp.array([1, 1, 1], dtype=bool)),
                ],
            )

        chm = get_choicemap(1)

        flipprobs = jnp.array([0.2, 0.4, 0.6])
        tr, w = gf.importance(chm, (flipprobs,))
        # ^ This line runs.
        # However, when I try to call assess in the exact
        # same configuration, I get an error.
        score, r = gf.assess(chm, (flipprobs,))
        assert jnp.array_equal(tr.get_retval(), r)
        assert tr.get_score() == score
        assert score == w, "no weight change w/ same chm"

    def test_static_retval(self):
        """
        Test that it's possible return a literal from a generative function. and successfully call update on such a function.
        """

        @genjax.gen
        def f():
            return 1

        tr = f.simulate(())
        tr.update(C.n(), ())
        assert tr.get_retval() == 1

    def test_get_zero_trace(self):
        @genjax.gen
        def model(x):
            y = genjax.normal(x, 1.0) @ "y"
            z = genjax.bernoulli(probs=0.7) @ "z"
            return y + z

        zero_trace = model.get_zero_trace(0.0)

        assert isinstance(zero_trace, genjax.Trace)
        assert zero_trace.get_args() == (0.0,)
        assert zero_trace.get_retval() == 0.0
        assert zero_trace.get_score() == 0.0

        zero_choices = zero_trace.get_choices()
        assert "y" in zero_choices
        assert "z" in zero_choices
        assert zero_choices["y"] == 0.0
        assert zero_choices["z"] == 0.0

    def test_get_zero_trace_with_nested_structure(self):
        @genjax.gen
        def nested_model():
            @genjax.gen
            def inner_model():
                return genjax.normal(0.0, 1.0) @ "inner"

            outer = genjax.normal(0.0, 1.0) @ "outer"
            inner_result = inner_model() @ "nested"
            return outer + inner_result

        zero_trace = nested_model.get_zero_trace()

        assert isinstance(zero_trace, genjax.Trace)
        assert zero_trace.get_args() == ()
        assert zero_trace.get_retval() == 0.0
        assert zero_trace.get_score() == 0.0

        zero_choices = zero_trace.get_choices()
        assert zero_choices["outer"] == 0.0
        assert zero_choices["nested", "inner"] == 0.0


class TestStaticGenFnSimulate:
    def test_simulate_with_no_choices(self):
        @genjax.gen
        def empty(x):
            return jnp.square(x - 3.0)

        fn = jax.jit(empty.simulate)
        tr = fn((jnp.ones(4),))
        assert tr.get_score() == 0.0

    def test_simple_normal_simulate(self):
        @genjax.gen
        def simple_normal():
            y1 = genjax.normal(0.0, 1.0) @ "y1"
            y2 = genjax.normal(0.0, 1.0) @ "y2"
            return y1 + y2

        fn = jax.jit(simple_normal.simulate)
        tr = fn(())
        choice = tr.get_choices()
        (_, score1) = genjax.normal.importance(choice.get_submap("y1"), (0.0, 1.0))
        (_, score2) = genjax.normal.importance(choice.get_submap("y2"), (0.0, 1.0))
        test_score = score1 + score2
        assert tr.get_score() == pytest.approx(test_score, 0.01)

    def test_simple_normal_multiple_returns(self):
        @genjax.gen
        def simple_normal_multiple_returns():
            y1 = genjax.normal(0.0, 1.0) @ "y1"
            y2 = genjax.normal(0.0, 1.0) @ "y2"
            return y1, y2

        fn = jax.jit(simple_normal_multiple_returns.simulate)
        tr = fn(())
        y1_ = tr.get_choices()["y1"]
        y2_ = tr.get_choices()["y2"]
        y1, y2 = tr.get_retval()
        assert y1 == y1_
        assert y2 == y2_
        (score1, _) = genjax.normal.assess(C.v(y1), (0.0, 1.0))
        (score2, _) = genjax.normal.assess(C.v(y2), (0.0, 1.0))
        test_score = score1 + score2
        assert tr.get_score() == pytest.approx(test_score, 0.01)

    def test_hierarchical_simple_normal_multiple_returns(self):
        @genjax.gen
        def _submodel():
            y1 = genjax.normal(0.0, 1.0) @ "y1"
            y2 = genjax.normal(0.0, 1.0) @ "y2"
            return y1, y2

        @genjax.gen
        def hierarchical_simple_normal_multiple_returns():
            y1, y2 = _submodel() @ "y1"
            return y1, y2

        fn = jax.jit(hierarchical_simple_normal_multiple_returns.simulate)
        tr = fn(())
        y1_ = tr.get_choices()["y1", "y1"]
        y2_ = tr.get_choices()["y1", "y2"]
        y1, y2 = tr.get_retval()
        assert y1 == y1_
        assert y2 == y2_
        (score1, _) = genjax.normal.assess(C.v(y1), (0.0, 1.0))
        (score2, _) = genjax.normal.assess(C.v(y2), (0.0, 1.0))
        test_score = score1 + score2
        assert tr.get_score() == pytest.approx(test_score, 0.01)


class TestStaticGenFnAssess:
    def test_assess_with_no_choices(self):
        @genjax.gen
        def empty(x):
            return jnp.square(x - 3.0)

        tr = jax.jit(empty.simulate)((jnp.ones(4),))
        jitted = jax.jit(empty.assess)
        chm = tr.get_choices()
        (score, _retval) = jitted(chm, (jnp.ones(4),))
        assert score == tr.get_score()

    def test_simple_normal_assess(self):
        @genjax.gen
        def simple_normal():
            y1 = genjax.normal(0.0, 1.0) @ "y1"
            y2 = genjax.normal(0.0, 1.0) @ "y2"
            return y1 + y2

        tr = jax.jit(simple_normal.simulate)(())
        jitted = jax.jit(simple_normal.assess)
        choice = tr.get_choices()
        (score, _retval) = jitted(choice, ())
        assert score == tr.get_score()

    def test_assess_missing_address(self):
        @genjax.gen
        def model():
            y1 = genjax.normal(0.0, 1.0) @ "y1"
            y2 = genjax.normal(0.0, 1.0) @ "y2"
            return y1 + y2

        with pytest.raises(MissingAddress) as exc:
            _ = model.assess(C["y1"].set(1.0), ())
        assert exc.value.args == ("y2",)

        with pytest.raises(MissingAddress) as exc:
            _ = model.assess(C["y2"].set(1.0), ())
        assert exc.value.args == ("y1",)

        score_retval = model.assess(C["y1"].set(1.0).at["y2"].set(-1.0), ())
        assert score_retval == (-2.837877, 0.0)


@Pytree.dataclass
class CustomTree(genjax.Pytree):
    x: Any
    y: Any


@genjax.gen
def simple_normal(custom_tree):
    y1 = genjax.normal(custom_tree.x, 1.0) @ "y1"
    y2 = genjax.normal(custom_tree.y, 1.0) @ "y2"
    return CustomTree(y1, y2)


@Pytree.dataclass
class _CustomNormal(genjax.Distribution[Array]):
    def estimate_logpdf(self, v, *args):
        v, custom_tree = args
        w, _ = genjax.normal.assess(v, (custom_tree.x, custom_tree.y))
        return w

    def random_weighted(self, *args):
        (custom_tree,) = args
        return genjax.normal.random_weighted(custom_tree.x, custom_tree.y)


CustomNormal = _CustomNormal()


@genjax.gen
def custom_normal(custom_tree):
    y = CustomNormal(custom_tree) @ "y"
    return CustomTree(y, y)


class TestStaticGenFnCustomPytree:
    def test_simple_normal_simulate(self):
        init_tree = CustomTree(3.0, 5.0)
        fn = jax.jit(simple_normal.simulate)
        tr = fn((init_tree,))
        choice = tr.get_choices()
        (_, score1) = genjax.normal.importance(
            choice.get_submap("y1"), (init_tree.x, 1.0)
        )
        (_, score2) = genjax.normal.importance(
            choice.get_submap("y2"), (init_tree.y, 1.0)
        )
        test_score = score1 + score2
        assert tr.get_score() == pytest.approx(test_score, 0.01)

    def test_custom_normal_simulate(self):
        init_tree = CustomTree(3.0, 5.0)
        fn = jax.jit(custom_normal.simulate)
        tr = fn((init_tree,))
        choice = tr.get_choices()
        (_, score) = genjax.normal.importance(
            choice.get_submap("y"), (init_tree.x, init_tree.y)
        )
        test_score = score
        assert tr.get_score() == pytest.approx(test_score, 0.01)

    def test_simple_normal_importance(self):
        init_tree = CustomTree(3.0, 5.0)
        choice = C["y1"].set(5.0)
        fn = jax.jit(simple_normal.importance)
        (tr, w) = fn(choice, (init_tree,))
        choice = tr.get_choices()
        (_, score1) = genjax.normal.importance(
            choice.get_submap("y1"), (init_tree.x, 1.0)
        )
        (_, score2) = genjax.normal.importance(
            choice.get_submap("y2"), (init_tree.y, 1.0)
        )
        test_score = score1 + score2
        assert tr.get_score() == pytest.approx(test_score, 0.01)
        assert w == pytest.approx(score1, 0.01)


class TestStaticGenFnGradients:
    def test_simple_normal_assess(self):
        @genjax.gen
        def simple_normal():
            y1 = genjax.normal(0.0, 1.0) @ "y1"
            y2 = genjax.normal(0.0, 1.0) @ "y2"
            return y1 + y2

        tr = jax.jit(simple_normal.simulate)(())
        jitted = jax.jit(simple_normal.assess)
        choice = tr.get_choices()
        (score, _) = jitted(choice, ())
        assert score == tr.get_score()


class TestStaticGenFnImportance:
    def test_importance_simple_normal(self):
        @genjax.gen
        def simple_normal():
            y1 = genjax.normal(0.0, 1.0) @ "y1"
            y2 = genjax.normal(0.0, 1.0) @ "y2"
            return y1 + y2

        fn = simple_normal.importance
        choice = C["y1"].set(0.5).at["y2"].set(0.5)
        (out, _) = fn(choice, ())
        (_, score_1) = genjax.normal.importance(choice.get_submap("y1"), (0.0, 1.0))
        (_, score_2) = genjax.normal.importance(choice.get_submap("y2"), (0.0, 1.0))
        test_score = score_1 + score_2
        assert choice["y1"] == out.get_choices()["y1"]
        assert choice["y2"] == out.get_choices()["y2"]
        assert out.get_score() == pytest.approx(test_score, 0.01)

    def test_importance_weight_correctness(self):
        @genjax.gen
        def simple_normal():
            y1 = genjax.normal(0.0, 1.0) @ "y1"
            y2 = genjax.normal(0.0, 1.0) @ "y2"
            return y1 + y2

        # Full constraints.
        choice = C["y1"].set(0.5).at["y2"].set(0.5)
        (tr, w) = simple_normal.importance(choice, ())
        y1 = tr.get_choices()["y1"]
        y2 = tr.get_choices()["y2"]
        assert y1 == 0.5
        assert y2 == 0.5
        (_, score_1) = genjax.normal.importance(choice.get_submap("y1"), (0.0, 1.0))
        (_, score_2) = genjax.normal.importance(choice.get_submap("y2"), (0.0, 1.0))
        test_score = score_1 + score_2
        assert tr.get_score() == pytest.approx(test_score, 0.0001)
        assert w == pytest.approx(test_score, 0.0001)

        # Partial constraints.
        choice = C["y2"].set(0.5)
        (tr, w) = simple_normal.importance(choice, ())
        tr_chm = tr.get_choices()
        y1 = tr_chm.get_submap("y1")
        y2 = tr_chm.get_submap("y2")
        assert tr_chm["y2"] == 0.5
        score_1, _ = genjax.normal.assess(y1, (0.0, 1.0))
        score_2, _ = genjax.normal.assess(y2, (0.0, 1.0))
        test_score = score_1 + score_2
        assert tr.get_score() == pytest.approx(test_score, 0.0001)
        assert w == pytest.approx(score_2, 0.0001)

        # No constraints.
        choice = C.n()
        (tr, w) = simple_normal.importance(choice, ())
        tr_chm = tr.get_choices()
        y1 = tr_chm.get_submap("y1")
        y2 = tr_chm.get_submap("y2")
        score_1, _ = genjax.normal.assess(y1, (0.0, 1.0))
        score_2, _ = genjax.normal.assess(y2, (0.0, 1.0))
        test_score = score_1 + score_2
        assert tr.get_score() == pytest.approx(test_score, 0.0001)
        assert w == 0.0


####################################################
#          Remember: the update weight math        #
#                                                  #
#   log p(r′,t′;x′) + log q(r;x,t) - log p(r,t;x)  #
#       - log q(r′;x′,t′) - q(t′;x′,t+u)           #
#                                                  #
####################################################


class TestStaticGenFnUpdate:
    def test_simple_normal_update(self):
        @genjax.gen
        def simple_normal():
            y1 = genjax.normal(0.0, 1.0) @ "y1"
            y2 = genjax.normal(0.0, 1.0) @ "y2"
            return y1 + y2

<<<<<<< HEAD
        key = jax.random.key(314159)
        key, sub_key = jax.random.split(key)
        tr = jax.jit(simple_normal.simulate)(sub_key, ())
=======
        tr = jax.jit(simple_normal.simulate)(())
        jitted = jax.jit(simple_normal.update)
>>>>>>> de102e72

        new = C["y1"].set(2.0)
        original_choice = tr.get_choices()
        original_score = tr.get_score()
<<<<<<< HEAD
        key, sub_key = jax.random.split(key)
        (updated, w, _, discard) = tr.update(
            sub_key,
=======
        (updated, w, _, discard) = jitted(
            tr,
>>>>>>> de102e72
            new,
            (),
        )

        updated_choice = updated.get_choices()
        y1 = updated_choice["y1"]
        _y2 = updated_choice["y2"]
        (_, score1) = genjax.normal.importance(
            updated_choice.get_submap("y1"), (0.0, 1.0)
        )
        (_, score2) = genjax.normal.importance(
            updated_choice.get_submap("y2"), (0.0, 1.0)
        )
        test_score = score1 + score2
        assert original_choice["y1",] == discard["y1",]
        assert updated.get_score() == pytest.approx(original_score + w, 1e-2)
        assert updated.get_score() == pytest.approx(test_score, 0.01)

        new = C["y1"].set(2.0).at["y2"].set(3.0)
        original_score = tr.get_score()
<<<<<<< HEAD
        key, sub_key = jax.random.split(key)
        (updated, w, _, discard) = tr.update(sub_key, new, ())
=======
        (updated, w, _, discard) = jitted(tr, new, ())
>>>>>>> de102e72
        updated_choice = updated.get_choices()
        y1 = updated_choice.get_submap("y1")
        y2 = updated_choice.get_submap("y2")
        (_, score1) = genjax.normal.importance(y1, (0.0, 1.0))
        (_, score2) = genjax.normal.importance(y2, (0.0, 1.0))
        test_score = score1 + score2
        assert updated.get_score() == pytest.approx(original_score + w, 1e-3)
        assert updated.get_score() == pytest.approx(test_score, 1e-3)

    def test_simple_linked_normal_update(self):
        @genjax.gen
        def simple_linked_normal():
            y1 = genjax.normal(0.0, 1.0) @ "y1"
            y2 = genjax.normal(y1, 1.0) @ "y2"
            y3 = genjax.normal(y1 + y2, 1.0) @ "y3"
            return y1 + y2 + y3

<<<<<<< HEAD
        key = jax.random.key(314159)
        key, sub_key = jax.random.split(key)
        tr = jax.jit(simple_linked_normal.simulate)(sub_key, ())
=======
        tr = jax.jit(simple_linked_normal.simulate)(())
        jitted = jax.jit(simple_linked_normal.update)
>>>>>>> de102e72

        new = C["y1"].set(2.0)
        original_choice = tr.get_choices()
        original_score = tr.get_score()
<<<<<<< HEAD
        key, sub_key = jax.random.split(key)
        (updated, w, _, discard) = tr.update(sub_key, new, ())
=======
        (updated, w, _, discard) = jitted(tr, new, ())
>>>>>>> de102e72

        updated_choice = updated.get_choices()
        y1 = updated_choice["y1"]
        y2 = updated_choice["y2"]
        y3 = updated_choice.get_submap("y3")
        score1, _ = genjax.normal.assess(C.v(y1), (0.0, 1.0))
        score2, _ = genjax.normal.assess(C.v(y2), (y1, 1.0))
        score3, _ = genjax.normal.assess(y3, (y1 + y2, 1.0))
        test_score = score1 + score2 + score3
        assert original_choice["y1"] == discard["y1"]
        assert updated.get_score() == pytest.approx(original_score + w, 0.01)
        assert updated.get_score() == pytest.approx(test_score, 0.01)

    def test_simple_hierarchical_normal(self):
        @genjax.gen
        def _inner(x):
            y1 = genjax.normal(x, 1.0) @ "y1"
            return y1

        @genjax.gen
        def simple_hierarchical_normal():
            y1 = genjax.normal(0.0, 1.0) @ "y1"
            y2 = _inner(y1) @ "y2"
            y3 = _inner(y1 + y2) @ "y3"
            return y1 + y2 + y3

<<<<<<< HEAD
        key = jax.random.key(314159)
        key, sub_key = jax.random.split(key)
        tr = jax.jit(simple_hierarchical_normal.simulate)(sub_key, ())
=======
        tr = jax.jit(simple_hierarchical_normal.simulate)(())
        jitted = jax.jit(simple_hierarchical_normal.update)
>>>>>>> de102e72

        new = C["y1"].set(2.0)
        original_choice = tr.get_choices()
        original_score = tr.get_score()

<<<<<<< HEAD
        (updated, w, _, discard) = tr.update(sub_key, new, ())
=======
        (updated, w, _, discard) = jitted(tr, new, ())
>>>>>>> de102e72

        updated_choice = updated.get_choices()
        y1 = updated_choice["y1"]
        y2 = updated_choice["y2", "y1"]
        y3 = updated_choice["y3", "y1"]
        assert y1 == new["y1"]
        assert y2 == original_choice["y2", "y1"]
        assert y3 == original_choice["y3", "y1"]
        score1, _ = genjax.normal.assess(C.v(y1), (0.0, 1.0))
        score2, _ = genjax.normal.assess(C.v(y2), (y1, 1.0))
        score3, _ = genjax.normal.assess(C.v(y3), (y1 + y2, 1.0))
        test_score = score1 + score2 + score3
        assert original_choice["y1"] == discard["y1"]
        assert updated.get_score() == pytest.approx(original_score + w, 0.01)
        assert updated.get_score() == pytest.approx(test_score, 0.01)

    def update_weight_correctness_general_assertions(self, simple_linked_normal):
<<<<<<< HEAD
        key = jax.random.key(314159)
        key, sub_key = jax.random.split(key)
        tr = jax.jit(simple_linked_normal.simulate)(sub_key, ())
=======
        tr = jax.jit(simple_linked_normal.simulate)(())
        jitted = jax.jit(simple_linked_normal.update)
>>>>>>> de102e72

        old_y1 = tr.get_choices()["y1"]
        old_y2 = tr.get_choices()["y2"]
        old_y3 = tr.get_choices()["y3"]
        new_y1 = 2.0
        new = C["y1"].set(new_y1)
<<<<<<< HEAD
        key, sub_key = jax.random.split(key)
        (updated, w, _, _) = tr.update(sub_key, new, ())
        (_, w_edit, _, _) = tr.edit(sub_key, Update(new))
=======
        (updated, w, _, _) = jitted(tr, new, ())
        (_, w_edit, _, _) = tr.edit(Update(new))
>>>>>>> de102e72
        assert w_edit == w

        # TestStaticGenFn weight correctness.
        updated_sample = updated.get_choices()
        assert updated_sample["y1"] == new_y1

        δ_y3 = (
            genjax.normal.assess(C.v(old_y3), (new_y1 + old_y2, 1.0))[0]
            - genjax.normal.assess(C.v(old_y3), (old_y1 + old_y2, 1.0))[0]
        )
        δ_y2 = (
            genjax.normal.assess(C.v(old_y2), (new_y1, 1.0))[0]
            - genjax.normal.assess(C.v(old_y2), (old_y1, 1.0))[0]
        )
        δ_y1 = (
            genjax.normal.assess(C.v(new_y1), (0.0, 1.0))[0]
            - genjax.normal.assess(C.v(old_y1), (0.0, 1.0))[0]
        )
        assert w == pytest.approx((δ_y3 + δ_y2 + δ_y1), 0.0001)

        # TestStaticGenFn composition of update calls.
        new_y3 = 2.0
        new = C["y3"].set(new_y3)
<<<<<<< HEAD
        key, sub_key = jax.random.split(key)
        (updated, w, _, _) = updated.update(sub_key, new, ())
=======
        (updated, w, _, _) = jitted(updated, new, ())
>>>>>>> de102e72
        assert updated.get_choices()["y3"] == 2.0
        correct_w = (
            genjax.normal.assess(C.v(new_y3), (new_y1 + old_y2, 1.0))[0]
            - genjax.normal.assess(C.v(old_y3), (new_y1 + old_y2, 1.0))[0]
        )
        assert w == pytest.approx(correct_w, 0.0001)

    def test_update_weight_correctness(self):
        @genjax.gen
        def simple_linked_normal():
            y1 = genjax.normal(0.0, 1.0) @ "y1"
            y2 = genjax.normal(y1, 1.0) @ "y2"
            y3 = genjax.normal(y1 + y2, 1.0) @ "y3"
            return y1 + y2 + y3

        # easy case
        self.update_weight_correctness_general_assertions(simple_linked_normal)

        @genjax.gen
        def curried_linked_normal(v1, v2, v3):
            y1 = genjax.normal(0.0, v1) @ "y1"
            y2 = genjax.normal(y1, v2) @ "y2"
            y3 = genjax.normal(y1 + y2, v3) @ "y3"
            return y1 + y2 + y3

        # curry
        self.update_weight_correctness_general_assertions(
            curried_linked_normal.partial_apply(1.0, 1.0, 1.0)
        )

        # double-curry
        self.update_weight_correctness_general_assertions(
            curried_linked_normal.partial_apply(1.0).partial_apply(1.0, 1.0)
        )

        @Pytree.dataclass
        class Model(Pytree):
            v1: Array
            v2: Array

            @genjax.gen
            def run(self, v3):
                y1 = genjax.normal(0.0, self.v1) @ "y1"
                y2 = genjax.normal(y1, self.v2) @ "y2"
                y3 = genjax.normal(y1 + y2, v3) @ "y3"
                return y1 + y2 + y3

        # model method
        m = Model(jnp.asarray(1.0), jnp.asarray(1.0))
        self.update_weight_correctness_general_assertions(m.run.partial_apply(1.0))

        @genjax.gen
        def m_linked(m: Model, v2, v3):
            y1 = genjax.normal(0.0, m.v1) @ "y1"
            y2 = genjax.normal(y1, v2) @ "y2"
            y3 = genjax.normal(y1 + y2, v3) @ "y3"
            return y1 + y2 + y3

        self.update_weight_correctness_general_assertions(
            m_linked.partial_apply(m).partial_apply(1.0, 1.0)
        )

        @genjax.gen
        def m_created_internally(scale: Array):
            m_internal = Model(scale, scale)
            return m_internal.run.inline(scale)

        self.update_weight_correctness_general_assertions(
            m_created_internally.partial_apply(jnp.asarray(1.0))
        )

    def test_update_pytree_argument(self):
        @Pytree.dataclass
        class SomePytree(genjax.Pytree):
            x: float | FloatArray
            y: float | FloatArray

        @genjax.gen
        def simple_linked_normal_with_tree_argument(tree):
            y1 = genjax.normal(tree.x, tree.y) @ "y1"
            return y1

        init_tree = SomePytree(0.0, 1.0)
<<<<<<< HEAD
        key, sub_key = jax.random.split(key)
        tr = jax.jit(simple_linked_normal_with_tree_argument.simulate)(
            sub_key, (init_tree,)
        )
        new_y1 = 2.0
        constraints = C["y1"].set(new_y1)
        key, sub_key = jax.random.split(key)
        (updated, _w, _, _) = tr.update(
            sub_key,
=======
        tr = jax.jit(simple_linked_normal_with_tree_argument.simulate)((init_tree,))
        jitted = jax.jit(simple_linked_normal_with_tree_argument.update)
        new_y1 = 2.0
        constraints = C["y1"].set(new_y1)
        (updated, _w, _, _) = jitted(
            tr,
>>>>>>> de102e72
            constraints,
            (Diff.no_change(init_tree),),
        )
        assert updated.get_choices()["y1"] == new_y1
        new_tree = SomePytree(1.0, 2.0)
<<<<<<< HEAD
        key, sub_key = jax.random.split(key)
        (updated, _w, _, _) = tr.update(
            sub_key,
=======
        (updated, _w, _, _) = jitted(
            tr,
>>>>>>> de102e72
            constraints,
            (Diff.unknown_change(new_tree),),
        )
        assert updated.get_choices()["y1"] == new_y1


#####################
# Language features #
#####################


class TestStaticGenFnStaticAddressChecks:
    def test_simple_normal_addr_dup(self):
        @genjax.gen
        def simple_normal_addr_dup():
            y1 = genjax.normal(0.0, 1.0) @ "y1"
            y2 = genjax.normal(0.0, 1.0) @ "y1"
            return y1 + y2

        with pytest.raises(AddressReuse) as exc_info:
            _ = simple_normal_addr_dup.simulate(())
        assert exc_info.value.args[0] == "y1"

    def test_simple_normal_addr_tracer(self):
        @genjax.gen
        def simple_normal_addr_tracer():
            y1 = genjax.normal(0.0, 1.0) @ "y1"
            y2 = genjax.normal(0.0, 1.0) @ y1
            return y1 + y2

        with pytest.raises(TypeError) as _:
            _ = simple_normal_addr_tracer.simulate(())


class TestStaticGenFnForwardRef:
    def test_forward_ref(self):
        def make_gen_fn():
            @genjax.gen
            def proposal(x):
                x = outlier(x) @ "x"
                return x

            @genjax.gen
            def outlier(prob):
                is_outlier = genjax.bernoulli(probs=prob) @ "is_outlier"
                return is_outlier

            return proposal

        proposal = make_gen_fn()
        tr = proposal.simulate((0.3,))

        assert tr.get_score() == genjax.bernoulli.logpdf(tr.get_retval(), probs=0.3)


class TestGenFnClosure:
    def test_gen_fn_closure(self):
        @genjax.gen
        def model():
            return genjax.normal(1.0, 0.001) @ "x"

        gfc = model()
        tr = gfc.simulate(())
        assert tr.get_score() == genjax.normal.logpdf(tr.get_retval(), 1.0, 0.001)
        # This failed in GEN-420
        tr_u, w = gfc.importance(C.kw(x=1.1), ())
        assert tr_u.get_score() == genjax.normal.logpdf(tr_u.get_retval(), 1.0, 0.001)
        assert w == tr_u.get_score()

    def test_gen_fn_closure_with_kwargs(self):
        @genjax.gen
        def model(x, y, z: FloatArray | None = None):
            if z is None:
                raise ValueError("z must be provided")

            _sampled = genjax.normal(x + y, z) @ "sampled"
            return z

        # show that we error with z missing:
        with pytest.raises(ValueError, match="z must be provided"):
            model(1.0, 2.0)()

        gfc = model(1.0, 2.0, z=3.0)

        # the keyword args are passed through:
        assert gfc() == 3.0

        # we can override z:
        assert gfc(z=10.0) == 10.0

        # handle_kwargs doesn't affect function calls:
        assert gfc.handle_kwargs()(z=5.0) == gfc(z=5.0)

        # Test simulate with kwargs
        arg_tuple = (1.0, 2.0, 3.0)
        assert (
            genjax.seed(jrand.key(1), gfc.simulate)(()).get_choices()
            == genjax.seed(jrand.key(1), model.simulate)(arg_tuple).get_choices()
        )

        # Test assess with kwargs
        chm = C.kw(sampled=3.5)
        assert gfc.assess(chm, ()) == model.assess(chm, arg_tuple)

        # Test generate with kwargs
        constraint = C.kw(sampled=3.0)
        assert (
            gfc.importance(constraint, ())[1]
            == model.generate(constraint, arg_tuple)[1]
        )

        # Test __abstract_call__ with kwargs
        assert gfc.__abstract_call__() == model.__abstract_call__(*arg_tuple)

        # handle_kwargs is idempotent on a gfc
        assert gfc.handle_kwargs() == gfc.handle_kwargs().handle_kwargs()


class TestStaticEditRequest:
    def test_static_edit_request_composition(self):
        @genjax.gen
        def simple_normal():
            y1 = genjax.normal(0.0, 1.0) @ "y1"
            y2 = genjax.normal(0.0, 1.0) @ "y2"
            return y1 + y2

        tr = simple_normal.simulate(())
        request = StaticRequest({
            "y1": Regenerate(S.all()),
            "y2": Update(C.v(3.0)),
        })
        new_tr, w, _, bwd_request = request.edit(tr, ())
        assert new_tr.get_choices()["y2"] == 3.0
        assert w != 0.0
        old_tr, w_, _, _ = bwd_request.edit(new_tr, ())
        assert old_tr.get_choices()["y2"] == tr.get_choices()["y2"]
        assert w_ != 0.0
        assert w + w_ == 0.0

    def test_static_edit_request_with_tuple_addr(self):
        @genjax.gen
        def simple_normal():
            y1 = genjax.normal(0.0, 1.0) @ ("y1", "y3")
            y2 = genjax.normal(0.0, 1.0) @ "y2"
            return y1 + y2

        tr = simple_normal.simulate(())
        request = StaticRequest({
            ("y1", "y3"): Regenerate(S.all()),
            "y2": Update(C.v(3.0)),
        })
        new_tr, w, _, bwd_request = request.edit(tr, ())
        assert new_tr.get_choices()["y2"] == 3.0
        assert w != 0.0
        old_tr, w_, _, _ = bwd_request.edit(new_tr, ())
        assert old_tr.get_choices()["y2"] == tr.get_choices()["y2"]
        assert w_ != 0.0
        assert w + w_ == 0.0

    def test_static_edit_request_hierarchical(self):
        @genjax.gen
        def submodel():
            y2 = genjax.normal(0.0, 1.0) @ "y2"
            return y2

        @genjax.gen
        def simple_normal():
            y1 = genjax.normal(0.0, 1.0) @ ("y1", "y3")
            y2 = submodel() @ "y2"
            return y1 + y2

        tr = simple_normal.simulate(())
        request = StaticRequest({
            ("y1", "y3"): Regenerate(S.all()),
            "y2": StaticRequest({"y2": Update(C.v(3.0))}),
        })
        new_tr, w, _, bwd_request = request.edit(tr, ())
        assert new_tr.get_choices()["y2", "y2"] == 3.0
        assert w != 0.0
        old_tr, w_, _, _ = bwd_request.edit(new_tr, ())
        assert old_tr.get_choices()["y2", "y2"] == tr.get_choices()["y2", "y2"]
        assert w_ != 0.0
        assert w + w_ == 0.0


class TestHandleKwargs:
    def test_handle_kwargs(self):
        @genjax.gen
        def model(x, y, z: FloatArray | None = None):
            if z is None:
                raise ValueError("z must be provided")

            _sampled = genjax.normal(x + y, z) @ "sampled"
            return z

        # handle_kwargs produces a new model capable of handling keyword args.
        kwm = model.handle_kwargs()

        kwm_tr = genjax.seed(jrand.key(1), kwm.simulate)(((1.0,), {"y": 2.0, "z": 3.0}))
        model_tr = genjax.seed(jrand.key(1), model.simulate)((1.0, 2.0, 3.0))

        assert kwm_tr.get_choices() == model_tr.get_choices()
        assert kwm_tr.get_score() == model_tr.get_score()
        assert kwm_tr.get_retval() == model_tr.get_retval()

        assert kwm_tr.get_args() == ((1.0,), {"y": 2.0, "z": 3.0})
        assert model_tr.get_args() == (1.0, 2.0, 3.0)


class TestStaticGenFnInline:
    def test_inline_simulate(self):
        @genjax.gen
        def simple_normal():
            y1 = genjax.normal(0.0, 1.0) @ "y1"
            y2 = genjax.normal(0.0, 1.0) @ "y2"
            return y1 + y2

        @genjax.gen
        def higher_model():
            y = simple_normal.inline()
            return y

        @genjax.gen
        def higher_higher_model():
            y = higher_model.inline()
            return y

        tr = jax.jit(higher_model.simulate)(())
        choices = tr.get_choices()
        assert "y1" in choices
        assert "y2" in choices
        tr = jax.jit(higher_higher_model.simulate)(())
        choices = tr.get_choices()
        assert "y1" in choices
        assert "y2" in choices

    def test_inline_importance(self):
        @genjax.gen
        def simple_normal():
            y1 = genjax.normal(0.0, 1.0) @ "y1"
            y2 = genjax.normal(0.0, 1.0) @ "y2"
            return y1 + y2

        @genjax.gen
        def higher_model():
            y = simple_normal.inline()
            return y

        @genjax.gen
        def higher_higher_model():
            y = higher_model.inline()
            return y

        choice = C["y1"].set(3.0)
        (tr, w) = jax.jit(higher_model.importance)(choice, ())
        choices = tr.get_choices()
        assert w == genjax.normal.assess(choices.get_submap("y1"), (0.0, 1.0))[0]
        (tr, w) = jax.jit(higher_higher_model.importance)(choice, ())
        choices = tr.get_choices()
        assert w == genjax.normal.assess(choices.get_submap("y1"), (0.0, 1.0))[0]

    def test_inline_update(self):
        @genjax.gen
        def simple_normal():
            y1 = genjax.normal(0.0, 1.0) @ "y1"
            y2 = genjax.normal(0.0, 1.0) @ "y2"
            return y1 + y2

        @genjax.gen
        def higher_model():
            y = simple_normal.inline()
            return y

        @genjax.gen
        def higher_higher_model():
            y = higher_model.inline()
            return y

        choice = C["y1"].set(3.0)
        tr = jax.jit(higher_model.simulate)(())
        old_value = tr.get_choices().get_submap("y1")
<<<<<<< HEAD
        key, sub_key = jax.random.split(key)
        (tr, w, _rd, _) = jax.jit(tr.update)(sub_key, choice, ())
=======
        (tr, w, _rd, _) = jax.jit(higher_model.update)(tr, choice, ())
>>>>>>> de102e72
        choices = tr.get_choices()
        assert (
            w
            == genjax.normal.assess(choices.get_submap("y1"), (0.0, 1.0))[0]
            - genjax.normal.assess(old_value, (0.0, 1.0))[0]
        )
        tr = jax.jit(higher_higher_model.simulate)(())
        old_value = tr.get_choices().get_submap("y1")
<<<<<<< HEAD
        (tr, w, _rd, _) = jax.jit(tr.update)(key, choice, ())
=======
        (tr, w, _rd, _) = jax.jit(higher_higher_model.update)(tr, choice, ())
>>>>>>> de102e72
        choices = tr.get_choices()
        assert w == pytest.approx(
            genjax.normal.assess(choices.get_submap("y1"), (0.0, 1.0))[0]
            - genjax.normal.assess(old_value, (0.0, 1.0))[0],
            0.0001,
        )

    def test_inline_assess(self):
        @genjax.gen
        def simple_normal():
            y1 = genjax.normal(0.0, 1.0) @ "y1"
            y2 = genjax.normal(0.0, 1.0) @ "y2"
            return y1 + y2

        @genjax.gen
        def higher_model():
            y = simple_normal.inline()
            return y

        @genjax.gen
        def higher_higher_model():
            y = higher_model.inline()
            return y

        choice = C["y1"].set(3.0).at["y2"].set(3.0)
        (score, _ret) = jax.jit(higher_model.assess)(choice, ())
        assert (
            score
            == genjax.normal.assess(choice.get_submap("y1"), (0.0, 1.0))[0]
            + genjax.normal.assess(choice.get_submap("y2"), (0.0, 1.0))[0]
        )
        (score, _ret) = jax.jit(higher_higher_model.assess)(choice, ())
        assert (
            score
            == genjax.normal.assess(choice.get_submap("y1"), (0.0, 1.0))[0]
            + genjax.normal.assess(choice.get_submap("y2"), (0.0, 1.0))[0]
        )

    def test_gen_method(self):
        @Pytree.dataclass
        class Model(Pytree):
            foo: Array
            bar: Array

            @genjax.gen
            def run(self, x):
                y = genjax.normal(self.foo, self.bar) @ "y"
                z = genjax.normal(x, 1.0) @ "z"
                return y + z

        m = Model(jnp.asarray(4.0), jnp.asarray(6.0))
        tr = m.run.simulate((1.0,))
        chm = tr.get_choices()

        assert tr.get_args() == (1.0,), (
            "The curried `self` arg is not present in get_args()"
        )

        assert tr.gen_fn.partial_args[0] == m, (
            "`self` is retrievable using `partial_args"
        )

        assert "y" in chm
        assert "z" in chm
        assert "q" not in chm

    def test_partial_apply(self):
        @genjax.gen
        def model(x, y, z):
            return genjax.normal(x, y + z) @ "x"

        double_curry = model.partial_apply(1.0).partial_apply(1.0)

        tr = double_curry.simulate((2.0,))
        assert tr.get_args() == (2.0,), (
            "both curried args are not present alongside the final arg"
        )

        assert tr.gen_fn.partial_args == (
            1.0,
            1.0,
        ), "They are present as `partial_args`"<|MERGE_RESOLUTION|>--- conflicted
+++ resolved
@@ -470,26 +470,11 @@
             y2 = genjax.normal(0.0, 1.0) @ "y2"
             return y1 + y2
 
-<<<<<<< HEAD
-        key = jax.random.key(314159)
-        key, sub_key = jax.random.split(key)
-        tr = jax.jit(simple_normal.simulate)(sub_key, ())
-=======
         tr = jax.jit(simple_normal.simulate)(())
-        jitted = jax.jit(simple_normal.update)
->>>>>>> de102e72
-
         new = C["y1"].set(2.0)
         original_choice = tr.get_choices()
         original_score = tr.get_score()
-<<<<<<< HEAD
-        key, sub_key = jax.random.split(key)
         (updated, w, _, discard) = tr.update(
-            sub_key,
-=======
-        (updated, w, _, discard) = jitted(
-            tr,
->>>>>>> de102e72
             new,
             (),
         )
@@ -510,12 +495,7 @@
 
         new = C["y1"].set(2.0).at["y2"].set(3.0)
         original_score = tr.get_score()
-<<<<<<< HEAD
-        key, sub_key = jax.random.split(key)
-        (updated, w, _, discard) = tr.update(sub_key, new, ())
-=======
-        (updated, w, _, discard) = jitted(tr, new, ())
->>>>>>> de102e72
+        (updated, w, _, discard) = tr.update(new, ())
         updated_choice = updated.get_choices()
         y1 = updated_choice.get_submap("y1")
         y2 = updated_choice.get_submap("y2")
@@ -533,24 +513,11 @@
             y3 = genjax.normal(y1 + y2, 1.0) @ "y3"
             return y1 + y2 + y3
 
-<<<<<<< HEAD
-        key = jax.random.key(314159)
-        key, sub_key = jax.random.split(key)
-        tr = jax.jit(simple_linked_normal.simulate)(sub_key, ())
-=======
         tr = jax.jit(simple_linked_normal.simulate)(())
-        jitted = jax.jit(simple_linked_normal.update)
->>>>>>> de102e72
-
         new = C["y1"].set(2.0)
         original_choice = tr.get_choices()
         original_score = tr.get_score()
-<<<<<<< HEAD
-        key, sub_key = jax.random.split(key)
-        (updated, w, _, discard) = tr.update(sub_key, new, ())
-=======
-        (updated, w, _, discard) = jitted(tr, new, ())
->>>>>>> de102e72
+        (updated, w, _, discard) = tr.update(new, ())
 
         updated_choice = updated.get_choices()
         y1 = updated_choice["y1"]
@@ -577,25 +544,11 @@
             y3 = _inner(y1 + y2) @ "y3"
             return y1 + y2 + y3
 
-<<<<<<< HEAD
-        key = jax.random.key(314159)
-        key, sub_key = jax.random.split(key)
-        tr = jax.jit(simple_hierarchical_normal.simulate)(sub_key, ())
-=======
         tr = jax.jit(simple_hierarchical_normal.simulate)(())
-        jitted = jax.jit(simple_hierarchical_normal.update)
->>>>>>> de102e72
-
         new = C["y1"].set(2.0)
         original_choice = tr.get_choices()
         original_score = tr.get_score()
-
-<<<<<<< HEAD
-        (updated, w, _, discard) = tr.update(sub_key, new, ())
-=======
-        (updated, w, _, discard) = jitted(tr, new, ())
->>>>>>> de102e72
-
+        (updated, w, _, discard) = tr.update(new, ())
         updated_choice = updated.get_choices()
         y1 = updated_choice["y1"]
         y2 = updated_choice["y2", "y1"]
@@ -612,28 +565,14 @@
         assert updated.get_score() == pytest.approx(test_score, 0.01)
 
     def update_weight_correctness_general_assertions(self, simple_linked_normal):
-<<<<<<< HEAD
-        key = jax.random.key(314159)
-        key, sub_key = jax.random.split(key)
-        tr = jax.jit(simple_linked_normal.simulate)(sub_key, ())
-=======
         tr = jax.jit(simple_linked_normal.simulate)(())
-        jitted = jax.jit(simple_linked_normal.update)
->>>>>>> de102e72
-
         old_y1 = tr.get_choices()["y1"]
         old_y2 = tr.get_choices()["y2"]
         old_y3 = tr.get_choices()["y3"]
         new_y1 = 2.0
         new = C["y1"].set(new_y1)
-<<<<<<< HEAD
-        key, sub_key = jax.random.split(key)
-        (updated, w, _, _) = tr.update(sub_key, new, ())
-        (_, w_edit, _, _) = tr.edit(sub_key, Update(new))
-=======
-        (updated, w, _, _) = jitted(tr, new, ())
+        (updated, w, _, _) = tr.update(new, ())
         (_, w_edit, _, _) = tr.edit(Update(new))
->>>>>>> de102e72
         assert w_edit == w
 
         # TestStaticGenFn weight correctness.
@@ -657,12 +596,7 @@
         # TestStaticGenFn composition of update calls.
         new_y3 = 2.0
         new = C["y3"].set(new_y3)
-<<<<<<< HEAD
-        key, sub_key = jax.random.split(key)
-        (updated, w, _, _) = updated.update(sub_key, new, ())
-=======
-        (updated, w, _, _) = jitted(updated, new, ())
->>>>>>> de102e72
+        (updated, w, _, _) = updated.update(new, ())
         assert updated.get_choices()["y3"] == 2.0
         correct_w = (
             genjax.normal.assess(C.v(new_y3), (new_y1 + old_y2, 1.0))[0]
@@ -746,37 +680,16 @@
             return y1
 
         init_tree = SomePytree(0.0, 1.0)
-<<<<<<< HEAD
-        key, sub_key = jax.random.split(key)
-        tr = jax.jit(simple_linked_normal_with_tree_argument.simulate)(
-            sub_key, (init_tree,)
-        )
+        tr = jax.jit(simple_linked_normal_with_tree_argument.simulate)((init_tree,))
         new_y1 = 2.0
         constraints = C["y1"].set(new_y1)
-        key, sub_key = jax.random.split(key)
         (updated, _w, _, _) = tr.update(
-            sub_key,
-=======
-        tr = jax.jit(simple_linked_normal_with_tree_argument.simulate)((init_tree,))
-        jitted = jax.jit(simple_linked_normal_with_tree_argument.update)
-        new_y1 = 2.0
-        constraints = C["y1"].set(new_y1)
-        (updated, _w, _, _) = jitted(
-            tr,
->>>>>>> de102e72
             constraints,
             (Diff.no_change(init_tree),),
         )
         assert updated.get_choices()["y1"] == new_y1
         new_tree = SomePytree(1.0, 2.0)
-<<<<<<< HEAD
-        key, sub_key = jax.random.split(key)
         (updated, _w, _, _) = tr.update(
-            sub_key,
-=======
-        (updated, _w, _, _) = jitted(
-            tr,
->>>>>>> de102e72
             constraints,
             (Diff.unknown_change(new_tree),),
         )
@@ -1058,12 +971,7 @@
         choice = C["y1"].set(3.0)
         tr = jax.jit(higher_model.simulate)(())
         old_value = tr.get_choices().get_submap("y1")
-<<<<<<< HEAD
-        key, sub_key = jax.random.split(key)
-        (tr, w, _rd, _) = jax.jit(tr.update)(sub_key, choice, ())
-=======
-        (tr, w, _rd, _) = jax.jit(higher_model.update)(tr, choice, ())
->>>>>>> de102e72
+        (tr, w, _rd, _) = jax.jit(tr.update)(choice, ())
         choices = tr.get_choices()
         assert (
             w
@@ -1072,11 +980,7 @@
         )
         tr = jax.jit(higher_higher_model.simulate)(())
         old_value = tr.get_choices().get_submap("y1")
-<<<<<<< HEAD
-        (tr, w, _rd, _) = jax.jit(tr.update)(key, choice, ())
-=======
-        (tr, w, _rd, _) = jax.jit(higher_higher_model.update)(tr, choice, ())
->>>>>>> de102e72
+        (tr, w, _rd, _) = jax.jit(tr.update)(choice, ())
         choices = tr.get_choices()
         assert w == pytest.approx(
             genjax.normal.assess(choices.get_submap("y1"), (0.0, 1.0))[0]
