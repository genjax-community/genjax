# Copyright 2023 MIT Probabilistic Computing Project
#
# Licensed under the Apache License, Version 2.0 (the "License");
# you may not use this file except in compliance with the License.
# You may obtain a copy of the License at
#
#     https://www.apache.org/licenses/LICENSE-2.0
#
# Unless required by applicable law or agreed to in writing, software
# distributed under the License is distributed on an "AS IS" BASIS,
# WITHOUT WARRANTIES OR CONDITIONS OF ANY KIND, either express or implied.
# See the License for the specific language governing permissions and
# limitations under the License.

from typing import Any

import jax
import jax.numpy as jnp
import pytest

import genjax
from genjax import ChoiceMapBuilder as C
from genjax import ChoiceMapConstraint, Diff, Pytree, Update
from genjax._src.core.typing import Array
from genjax.generative_functions.static import AddressReuse
from genjax.typing import FloatArray

#############
# Datatypes #
#############

##################################
# Generative function interfaces #
##################################


class TestStaticGenFnMetadata:
    def test_docstring_transfer(self):
        def original_function(x: float, y: float) -> float:
            """
            This is a test function that adds two numbers.

            Args:
                x (float): The first number
                y (float): The second number

            Returns:
                float: The sum of x and y
            """
            return x + y

        wrapped_function = genjax.gen(original_function)

        assert wrapped_function.__doc__ == original_function.__doc__
        assert wrapped_function.__name__ == original_function.__name__
        assert wrapped_function.__module__ == original_function.__module__
        assert wrapped_function.__qualname__ == original_function.__qualname__
        assert getattr(wrapped_function, "__wrapped__") == original_function

    def test_docstring_transfer_with_annotations(self):
        @genjax.gen
        def annotated_function(x: float, y: float) -> float:
            """
            This is an annotated test function that multiplies two numbers.

            Args:
                x (float): The first number
                y (float): The second number

            Returns:
                float: The product of x and y
            """
            return x * y

        assert annotated_function.__doc__ is not None
        assert "This is an annotated test function" in annotated_function.__doc__
        assert annotated_function.__annotations__ == {
            "x": float,
            "y": float,
            "return": float,
        }


class TestMisc:
    def test_get_zero_trace(self):
        @genjax.gen
        def model(x):
            y = genjax.normal(x, 1.0) @ "y"
            z = genjax.bernoulli(0.7) @ "z"
            return y + z

        zero_trace = model.get_zero_trace(0.0)

        assert isinstance(zero_trace, genjax.Trace)
        assert zero_trace.get_args() == (0.0,)
        assert zero_trace.get_retval() == 0.0
        assert zero_trace.get_score() == 0.0

        zero_choices = zero_trace.get_choices()
        assert "y" in zero_choices
        assert "z" in zero_choices
        assert zero_choices["y"] == 0.0
        assert zero_choices["z"] == 0.0

    def test_get_zero_trace_with_nested_structure(self):
        @genjax.gen
        def nested_model():
            @genjax.gen
            def inner_model():
                return genjax.normal(0.0, 1.0) @ "inner"

            outer = genjax.normal(0.0, 1.0) @ "outer"
            inner_result = inner_model() @ "nested"
            return outer + inner_result

        zero_trace = nested_model.get_zero_trace()

        assert isinstance(zero_trace, genjax.Trace)
        assert zero_trace.get_args() == ()
        assert zero_trace.get_retval() == 0.0
        assert zero_trace.get_score() == 0.0

        zero_choices = zero_trace.get_choices()
        assert zero_choices["outer"] == 0.0
        assert zero_choices["nested", "inner"] == 0.0


class TestStaticGenFnSimulate:
    def test_simulate_with_no_choices(self):
        @genjax.gen
        def empty(x):
            return jnp.square(x - 3.0)

        key = jax.random.key(314159)
        fn = jax.jit(empty.simulate)
        key, sub_key = jax.random.split(key)
        tr = fn(sub_key, (jnp.ones(4),))
        assert tr.get_score() == 0.0

    def test_simple_normal_simulate(self):
        @genjax.gen
        def simple_normal():
            y1 = genjax.normal(0.0, 1.0) @ "y1"
            y2 = genjax.normal(0.0, 1.0) @ "y2"
            return y1 + y2

        key = jax.random.key(314159)
        fn = jax.jit(simple_normal.simulate)
        key, sub_key = jax.random.split(key)
        tr = fn(sub_key, ())
        choice = tr.get_sample()
        (_, score1) = genjax.normal.importance(key, choice.get_submap("y1"), (0.0, 1.0))
        (_, score2) = genjax.normal.importance(key, choice.get_submap("y2"), (0.0, 1.0))
        test_score = score1 + score2
        assert tr.get_score() == pytest.approx(test_score, 0.01)

    def test_simple_normal_multiple_returns(self):
        @genjax.gen
        def simple_normal_multiple_returns():
            y1 = genjax.normal(0.0, 1.0) @ "y1"
            y2 = genjax.normal(0.0, 1.0) @ "y2"
            return y1, y2

        key = jax.random.key(314159)
        key, sub_key = jax.random.split(key)
        fn = jax.jit(simple_normal_multiple_returns.simulate)
        tr = fn(sub_key, ())
        y1_ = tr.get_sample()["y1"]
        y2_ = tr.get_sample()["y2"]
        y1, y2 = tr.get_retval()
        assert y1 == y1_
        assert y2 == y2_
        (score1, _) = genjax.normal.assess(C.v(y1), (0.0, 1.0))
        (score2, _) = genjax.normal.assess(C.v(y2), (0.0, 1.0))
        test_score = score1 + score2
        assert tr.get_score() == pytest.approx(test_score, 0.01)

    def test_hierarchical_simple_normal_multiple_returns(self):
        @genjax.gen
        def _submodel():
            y1 = genjax.normal(0.0, 1.0) @ "y1"
            y2 = genjax.normal(0.0, 1.0) @ "y2"
            return y1, y2

        @genjax.gen
        def hierarchical_simple_normal_multiple_returns():
            y1, y2 = _submodel() @ "y1"
            return y1, y2

        key = jax.random.key(314159)
        key, sub_key = jax.random.split(key)
        fn = jax.jit(hierarchical_simple_normal_multiple_returns.simulate)
        tr = fn(sub_key, ())
        y1_ = tr.get_sample()["y1", "y1"]
        y2_ = tr.get_sample()["y1", "y2"]
        y1, y2 = tr.get_retval()
        assert y1 == y1_
        assert y2 == y2_
        (score1, _) = genjax.normal.assess(C.v(y1), (0.0, 1.0))
        (score2, _) = genjax.normal.assess(C.v(y2), (0.0, 1.0))
        test_score = score1 + score2
        assert tr.get_score() == pytest.approx(test_score, 0.01)


class TestStaticGenFnAssess:
    def test_assess_with_no_choices(self):
        @genjax.gen
        def empty(x):
            return jnp.square(x - 3.0)

        key = jax.random.key(314159)
        key, sub_key = jax.random.split(key)
        tr = jax.jit(empty.simulate)(sub_key, (jnp.ones(4),))
        jitted = jax.jit(empty.assess)
        chm = tr.get_sample()
        (score, _retval) = jitted(chm, (jnp.ones(4),))
        assert score == tr.get_score()

    def test_simple_normal_assess(self):
        @genjax.gen
        def simple_normal():
            y1 = genjax.normal(0.0, 1.0) @ "y1"
            y2 = genjax.normal(0.0, 1.0) @ "y2"
            return y1 + y2

        key = jax.random.key(314159)
        key, sub_key = jax.random.split(key)
        tr = jax.jit(simple_normal.simulate)(sub_key, ())
        jitted = jax.jit(simple_normal.assess)
        choice = tr.get_sample()
        (score, _retval) = jitted(choice, ())
        assert score == tr.get_score()


@Pytree.dataclass
class CustomTree(genjax.Pytree):
    x: Any
    y: Any


@genjax.gen
def simple_normal(custom_tree):
    y1 = genjax.normal(custom_tree.x, 1.0) @ "y1"
    y2 = genjax.normal(custom_tree.y, 1.0) @ "y2"
    return CustomTree(y1, y2)


@Pytree.dataclass
class _CustomNormal(genjax.Distribution[Array]):
    def estimate_logpdf(self, key, v, *args):
        v, custom_tree = args
        w, _ = genjax.normal.assess(v, (custom_tree.x, custom_tree.y))
        return w

    def random_weighted(self, key, *args):
        (custom_tree,) = args
        return genjax.normal.random_weighted(key, custom_tree.x, custom_tree.y)


CustomNormal = _CustomNormal()


@genjax.gen
def custom_normal(custom_tree):
    y = CustomNormal(custom_tree) @ "y"
    return CustomTree(y, y)


class TestStaticGenFnCustomPytree:
    def test_simple_normal_simulate(self):
        key = jax.random.key(314159)
        init_tree = CustomTree(3.0, 5.0)
        fn = jax.jit(simple_normal.simulate)
        tr = fn(key, (init_tree,))
        choice = tr.get_sample()
        (_, score1) = genjax.normal.importance(
            key, choice.get_submap("y1"), (init_tree.x, 1.0)
        )
        (_, score2) = genjax.normal.importance(
            key, choice.get_submap("y2"), (init_tree.y, 1.0)
        )
        test_score = score1 + score2
        assert tr.get_score() == pytest.approx(test_score, 0.01)

    def test_custom_normal_simulate(self):
        key = jax.random.key(314159)
        init_tree = CustomTree(3.0, 5.0)
        fn = jax.jit(custom_normal.simulate)
        tr = fn(key, (init_tree,))
        choice = tr.get_sample()
        (_, score) = genjax.normal.importance(
            key, choice.get_submap("y"), (init_tree.x, init_tree.y)
        )
        test_score = score
        assert tr.get_score() == pytest.approx(test_score, 0.01)

    def test_simple_normal_importance(self):
        key = jax.random.key(314159)
        init_tree = CustomTree(3.0, 5.0)
        choice = C["y1"].set(5.0)
        fn = jax.jit(simple_normal.importance)
        (tr, w) = fn(key, choice, (init_tree,))
        choice = tr.get_sample()
        (_, score1) = genjax.normal.importance(
            key, choice.get_submap("y1"), (init_tree.x, 1.0)
        )
        (_, score2) = genjax.normal.importance(
            key, choice.get_submap("y2"), (init_tree.y, 1.0)
        )
        test_score = score1 + score2
        assert tr.get_score() == pytest.approx(test_score, 0.01)
        assert w == pytest.approx(score1, 0.01)


class TestStaticGenFnGradients:
    def test_simple_normal_assess(self):
        @genjax.gen
        def simple_normal():
            y1 = genjax.normal(0.0, 1.0) @ "y1"
            y2 = genjax.normal(0.0, 1.0) @ "y2"
            return y1 + y2

        key = jax.random.key(314159)
        tr = jax.jit(simple_normal.simulate)(key, ())
        jitted = jax.jit(simple_normal.assess)
        choice = tr.get_sample()
        (score, _) = jitted(choice, ())
        assert score == tr.get_score()


class TestStaticGenFnImportance:
    def test_importance_simple_normal(self):
        @genjax.gen
        def simple_normal():
            y1 = genjax.normal(0.0, 1.0) @ "y1"
            y2 = genjax.normal(0.0, 1.0) @ "y2"
            return y1 + y2

        key = jax.random.key(314159)
        fn = simple_normal.importance
        choice = C["y1"].set(0.5).at["y2"].set(0.5)
        key, sub_key = jax.random.split(key)
        (out, _) = fn(sub_key, choice, ())
        (_, score_1) = genjax.normal.importance(
            key, choice.get_submap("y1"), (0.0, 1.0)
        )
        (_, score_2) = genjax.normal.importance(
            key, choice.get_submap("y2"), (0.0, 1.0)
        )
        test_score = score_1 + score_2
        assert choice["y1"] == out.get_choices()["y1"]
        assert choice["y2"] == out.get_choices()["y2"]
        assert out.get_score() == pytest.approx(test_score, 0.01)

    def test_importance_weight_correctness(self):
        @genjax.gen
        def simple_normal():
            y1 = genjax.normal(0.0, 1.0) @ "y1"
            y2 = genjax.normal(0.0, 1.0) @ "y2"
            return y1 + y2

        # Full constraints.
        key = jax.random.key(314159)
        choice = C["y1"].set(0.5).at["y2"].set(0.5)
        (tr, w) = simple_normal.importance(key, choice, ())
        y1 = tr.get_choices()["y1"]
        y2 = tr.get_choices()["y2"]
        assert y1 == 0.5
        assert y2 == 0.5
        (_, score_1) = genjax.normal.importance(
            key, choice.get_submap("y1"), (0.0, 1.0)
        )
        (_, score_2) = genjax.normal.importance(
            key, choice.get_submap("y2"), (0.0, 1.0)
        )
        test_score = score_1 + score_2
        assert tr.get_score() == pytest.approx(test_score, 0.0001)
        assert w == pytest.approx(test_score, 0.0001)

        # Partial constraints.
        choice = C["y2"].set(0.5)
        (tr, w) = simple_normal.importance(key, choice, ())
        tr_chm = tr.get_choices()
        y1 = tr_chm.get_submap("y1")
        y2 = tr_chm.get_submap("y2")
        assert tr_chm["y2"] == 0.5
        score_1, _ = genjax.normal.assess(y1, (0.0, 1.0))
        score_2, _ = genjax.normal.assess(y2, (0.0, 1.0))
        test_score = score_1 + score_2
        assert tr.get_score() == pytest.approx(test_score, 0.0001)
        assert w == pytest.approx(score_2, 0.0001)

        # No constraints.
        choice = C.n()
        (tr, w) = simple_normal.importance(key, choice, ())
        tr_chm = tr.get_choices()
        y1 = tr_chm.get_submap("y1")
        y2 = tr_chm.get_submap("y2")
        score_1, _ = genjax.normal.assess(y1, (0.0, 1.0))
        score_2, _ = genjax.normal.assess(y2, (0.0, 1.0))
        test_score = score_1 + score_2
        assert tr.get_score() == pytest.approx(test_score, 0.0001)
        assert w == 0.0


####################################################
#          Remember: the update weight math        #
#                                                  #
#   log p(r′,t′;x′) + log q(r;x,t) - log p(r,t;x)  #
#       - log q(r′;x′,t′) - q(t′;x′,t+u)           #
#                                                  #
####################################################


class TestStaticGenFnUpdate:
    def test_simple_normal_update(self):
        @genjax.gen
        def simple_normal():
            y1 = genjax.normal(0.0, 1.0) @ "y1"
            y2 = genjax.normal(0.0, 1.0) @ "y2"
            return y1 + y2

        key = jax.random.key(314159)
        key, sub_key = jax.random.split(key)
        tr = jax.jit(simple_normal.simulate)(sub_key, ())
        jitted = jax.jit(simple_normal.update)

        new = C["y1"].set(2.0)
        original_choice = tr.get_sample()
        original_score = tr.get_score()
        key, sub_key = jax.random.split(key)
        (updated, w, _, discard) = jitted(
            sub_key,
            tr,
            new,
            (),
        )
        updated_choice = updated.get_sample()
        _y1 = updated_choice["y1"]
        _y2 = updated_choice["y2"]
        (_, score1) = genjax.normal.importance(
            key, updated_choice.get_submap("y1"), (0.0, 1.0)
        )
        (_, score2) = genjax.normal.importance(
            key, updated_choice.get_submap("y2"), (0.0, 1.0)
        )
        test_score = score1 + score2
        assert original_choice["y1",] == discard["y1",]
        assert updated.get_score() == original_score + w
        assert updated.get_score() == pytest.approx(test_score, 0.01)

        new = C["y1"].set(2.0).at["y2"].set(3.0)
        original_score = tr.get_score()
        key, sub_key = jax.random.split(key)
        (updated, w, _, discard) = jitted(sub_key, tr, new, ())
        updated_choice = updated.get_sample()
        _y1 = updated_choice.get_submap("y1")
        _y2 = updated_choice.get_submap("y2")
        (_, score1) = genjax.normal.importance(key, _y1, (0.0, 1.0))
        (_, score2) = genjax.normal.importance(key, _y2, (0.0, 1.0))
        test_score = score1 + score2
        assert updated.get_score() == original_score + w
        assert updated.get_score() == pytest.approx(test_score, 0.01)

    def test_simple_linked_normal_update(self):
        @genjax.gen
        def simple_linked_normal():
            y1 = genjax.normal(0.0, 1.0) @ "y1"
            y2 = genjax.normal(y1, 1.0) @ "y2"
            y3 = genjax.normal(y1 + y2, 1.0) @ "y3"
            return y1 + y2 + y3

        key = jax.random.key(314159)
        key, sub_key = jax.random.split(key)
        tr = jax.jit(simple_linked_normal.simulate)(sub_key, ())
        jitted = jax.jit(simple_linked_normal.update)

        new = C["y1"].set(2.0)
        original_choice = tr.get_sample()
        original_score = tr.get_score()
        key, sub_key = jax.random.split(key)
        (updated, w, _, discard) = jitted(sub_key, tr, new, ())
        updated_choice = updated.get_sample()
        y1 = updated_choice["y1"]
        y2 = updated_choice["y2"]
        y3 = updated_choice.get_submap("y3")
        score1, _ = genjax.normal.assess(C.v(y1), (0.0, 1.0))
        score2, _ = genjax.normal.assess(C.v(y2), (y1, 1.0))
        score3, _ = genjax.normal.assess(y3, (y1 + y2, 1.0))
        test_score = score1 + score2 + score3
        assert original_choice["y1"] == discard["y1"]
        assert updated.get_score() == pytest.approx(original_score + w, 0.01)
        assert updated.get_score() == pytest.approx(test_score, 0.01)

    def test_simple_hierarchical_normal(self):
        @genjax.gen
        def _inner(x):
            y1 = genjax.normal(x, 1.0) @ "y1"
            return y1

        @genjax.gen
        def simple_hierarchical_normal():
            y1 = genjax.normal(0.0, 1.0) @ "y1"
            y2 = _inner(y1) @ "y2"
            y3 = _inner(y1 + y2) @ "y3"
            return y1 + y2 + y3

        key = jax.random.key(314159)
        key, sub_key = jax.random.split(key)
        tr = jax.jit(simple_hierarchical_normal.simulate)(sub_key, ())
        jitted = jax.jit(simple_hierarchical_normal.update)

        new = C["y1"].set(2.0)
        original_choice = tr.get_sample()
        original_score = tr.get_score()
        key, sub_key = jax.random.split(key)
        (updated, w, _, discard) = jitted(sub_key, tr, new, ())
        updated_choice = updated.get_sample()
        y1 = updated_choice["y1"]
        y2 = updated_choice["y2", "y1"]
        y3 = updated_choice["y3", "y1"]
        assert y1 == new["y1"]
        assert y2 == original_choice["y2", "y1"]
        assert y3 == original_choice["y3", "y1"]
        score1, _ = genjax.normal.assess(C.v(y1), (0.0, 1.0))
        score2, _ = genjax.normal.assess(C.v(y2), (y1, 1.0))
        score3, _ = genjax.normal.assess(C.v(y3), (y1 + y2, 1.0))
        test_score = score1 + score2 + score3
        assert original_choice["y1"] == discard["y1"]
        assert updated.get_score() == original_score + w
        assert updated.get_score() == pytest.approx(test_score, 0.01)

    def test_update_weight_correctness(self):
        @genjax.gen
        def simple_linked_normal():
            y1 = genjax.normal(0.0, 1.0) @ "y1"
            y2 = genjax.normal(y1, 1.0) @ "y2"
            y3 = genjax.normal(y1 + y2, 1.0) @ "y3"
            return y1 + y2 + y3

        key = jax.random.key(314159)
        key, sub_key = jax.random.split(key)
        tr = jax.jit(simple_linked_normal.simulate)(sub_key, ())
        jitted = jax.jit(simple_linked_normal.update)

        old_y1 = tr.get_sample()["y1"]
        old_y2 = tr.get_sample()["y2"]
        old_y3 = tr.get_sample()["y3"]
        new_y1 = 2.0
        new = C["y1"].set(new_y1)
        key, sub_key = jax.random.split(key)
        (updated, w, _, _) = jitted(sub_key, tr, new, ())
        (_, w_edit, _, _) = tr.edit(sub_key, Update(ChoiceMapConstraint(new)))
        assert w_edit == w

        # TestStaticGenFn weight correctness.
        updated_sample = updated.get_sample()
        assert updated_sample["y1"] == new_y1

        δ_y3 = (
            genjax.normal.assess(C.v(old_y3), (new_y1 + old_y2, 1.0))[0]
            - genjax.normal.assess(C.v(old_y3), (old_y1 + old_y2, 1.0))[0]
        )
        δ_y2 = (
            genjax.normal.assess(C.v(old_y2), (new_y1, 1.0))[0]
            - genjax.normal.assess(C.v(old_y2), (old_y1, 1.0))[0]
        )
        δ_y1 = (
            genjax.normal.assess(C.v(new_y1), (0.0, 1.0))[0]
            - genjax.normal.assess(C.v(old_y1), (0.0, 1.0))[0]
        )
        assert w == pytest.approx((δ_y3 + δ_y2 + δ_y1), 0.0001)

        # TestStaticGenFn composition of update calls.
        new_y3 = 2.0
        new = C["y3"].set(new_y3)
        key, sub_key = jax.random.split(key)
        (updated, w, _, _) = jitted(sub_key, updated, new, ())
        assert updated.get_sample()["y3"] == 2.0
        correct_w = (
            genjax.normal.assess(C.v(new_y3), (new_y1 + old_y2, 1.0))[0]
            - genjax.normal.assess(C.v(old_y3), (new_y1 + old_y2, 1.0))[0]
        )
        assert w == pytest.approx(correct_w, 0.0001)

    def test_update_pytree_argument(self):
        @Pytree.dataclass
        class SomePytree(genjax.Pytree):
            x: float | FloatArray
            y: float | FloatArray

        @genjax.gen
        def simple_linked_normal_with_tree_argument(tree):
            y1 = genjax.normal(tree.x, tree.y) @ "y1"
            return y1

        key = jax.random.key(314159)
        init_tree = SomePytree(0.0, 1.0)
        key, sub_key = jax.random.split(key)
        tr = jax.jit(simple_linked_normal_with_tree_argument.simulate)(
            sub_key, (init_tree,)
        )
        jitted = jax.jit(simple_linked_normal_with_tree_argument.update)
        new_y1 = 2.0
        constraints = C["y1"].set(new_y1)
        key, sub_key = jax.random.split(key)
        (updated, _w, _, _) = jitted(
            sub_key,
            tr,
            constraints,
            (Diff.tree_diff_no_change(init_tree),),
        )
        assert updated.get_sample()["y1"] == new_y1
        new_tree = SomePytree(1.0, 2.0)
        key, sub_key = jax.random.split(key)
        (updated, _w, _, _) = jitted(
            sub_key,
            tr,
            constraints,
            (Diff.tree_diff_unknown_change(new_tree),),
        )
        assert updated.get_sample()["y1"] == new_y1


#####################
# Language features #
#####################


class TestStaticGenFnStaticAddressChecks:
    def test_simple_normal_addr_dup(self):
        @genjax.gen
        def simple_normal_addr_dup():
            y1 = genjax.normal(0.0, 1.0) @ "y1"
            y2 = genjax.normal(0.0, 1.0) @ "y1"
            return y1 + y2

        key = jax.random.key(314159)
        with pytest.raises(AddressReuse) as exc_info:
            _ = simple_normal_addr_dup.simulate(key, ())
        assert exc_info.value.args[0] == ("y1",)

    def test_simple_normal_addr_tracer(self):
        @genjax.gen
        def simple_normal_addr_tracer():
            y1 = genjax.normal(0.0, 1.0) @ "y1"
            y2 = genjax.normal(0.0, 1.0) @ y1
            return y1 + y2

        key = jax.random.key(314159)
        with pytest.raises(TypeError) as _:
            _ = simple_normal_addr_tracer.simulate(key, ())


class TestStaticGenFnForwardRef:
    def test_forward_ref(self):
        def make_gen_fn():
            @genjax.gen
            def proposal(x):
                x = outlier(x) @ "x"
                return x

            @genjax.gen
            def outlier(prob):
                is_outlier = genjax.bernoulli(prob) @ "is_outlier"
                return is_outlier

            return proposal

        key = jax.random.key(314159)
        proposal = make_gen_fn()
        tr = proposal.simulate(key, (0.3,))

        assert tr.get_score() == genjax.bernoulli.logpdf(tr.get_retval(), 0.3)


class TestGenFnClosure:
    def test_gen_fn_closure(self):
        @genjax.gen
        def model():
            return genjax.normal(1.0, 0.001) @ "x"

        gfc = model()
<<<<<<< HEAD
        tr = gfc.simulate(jax.random.PRNGKey(0), ())
        assert tr.get_score() == genjax.normal.logpdf(tr.get_retval(), 1.0, 0.001)
        # This failed in GEN-420
        tr_u, w = gfc.importance(jax.random.PRNGKey(1), C.kw(x=1.1), ())
        assert tr_u.get_score() == genjax.normal.logpdf(tr_u.get_retval(), 1.0, 0.001)
=======
        tr = gfc.simulate(jax.random.key(0), ())
        assert tr.get_retval() == 0.9987485
        assert tr.get_score() == 5.205658
        # This failed in GEN-420
        tr_u, w = gfc.importance(jax.random.key(1), C.kw(x=1.1), ())
        assert tr_u.get_score() == -4994.0176
        assert tr_u.get_retval() == 1.1
>>>>>>> 2f5904aa
        assert w == tr_u.get_score()


class TestStaticGenFnInline:
    def test_inline_simulate(self):
        @genjax.gen
        def simple_normal():
            y1 = genjax.normal(0.0, 1.0) @ "y1"
            y2 = genjax.normal(0.0, 1.0) @ "y2"
            return y1 + y2

        @genjax.gen
        def higher_model():
            y = simple_normal.inline()
            return y

        @genjax.gen
        def higher_higher_model():
            y = higher_model.inline()
            return y

        key = jax.random.key(314159)
        key, sub_key = jax.random.split(key)
        tr = jax.jit(higher_model.simulate)(sub_key, ())
        choices = tr.get_sample()
        assert "y1" in choices
        assert "y2" in choices
        tr = jax.jit(higher_higher_model.simulate)(key, ())
        choices = tr.get_sample()
        assert "y1" in choices
        assert "y2" in choices

    def test_inline_importance(self):
        @genjax.gen
        def simple_normal():
            y1 = genjax.normal(0.0, 1.0) @ "y1"
            y2 = genjax.normal(0.0, 1.0) @ "y2"
            return y1 + y2

        @genjax.gen
        def higher_model():
            y = simple_normal.inline()
            return y

        @genjax.gen
        def higher_higher_model():
            y = higher_model.inline()
            return y

        key = jax.random.key(314159)
        choice = C["y1"].set(3.0)
        key, sub_key = jax.random.split(key)
        (tr, w) = jax.jit(higher_model.importance)(sub_key, choice, ())
        choices = tr.get_sample()
        assert w == genjax.normal.assess(choices.get_submap("y1"), (0.0, 1.0))[0]
        (tr, w) = jax.jit(higher_higher_model.importance)(key, choice, ())
        choices = tr.get_sample()
        assert w == genjax.normal.assess(choices.get_submap("y1"), (0.0, 1.0))[0]

    def test_inline_update(self):
        @genjax.gen
        def simple_normal():
            y1 = genjax.normal(0.0, 1.0) @ "y1"
            y2 = genjax.normal(0.0, 1.0) @ "y2"
            return y1 + y2

        @genjax.gen
        def higher_model():
            y = simple_normal.inline()
            return y

        @genjax.gen
        def higher_higher_model():
            y = higher_model.inline()
            return y

        key = jax.random.key(314159)
        key, sub_key = jax.random.split(key)
        choice = C["y1"].set(3.0)
        tr = jax.jit(higher_model.simulate)(sub_key, ())
        old_value = tr.get_sample().get_submap("y1")
        key, sub_key = jax.random.split(key)
        (tr, w, _rd, _) = jax.jit(higher_model.update)(sub_key, tr, choice, ())
        choices = tr.get_sample()
        assert (
            w
            == genjax.normal.assess(choices.get_submap("y1"), (0.0, 1.0))[0]
            - genjax.normal.assess(old_value, (0.0, 1.0))[0]
        )
        key, sub_key = jax.random.split(key)
        tr = jax.jit(higher_higher_model.simulate)(sub_key, ())
        old_value = tr.get_sample().get_submap("y1")
        (tr, w, _rd, _) = jax.jit(higher_higher_model.update)(key, tr, choice, ())
        choices = tr.get_sample()
        assert w == pytest.approx(
            genjax.normal.assess(choices.get_submap("y1"), (0.0, 1.0))[0]
            - genjax.normal.assess(old_value, (0.0, 1.0))[0],
            0.0001,
        )

    def test_inline_assess(self):
        @genjax.gen
        def simple_normal():
            y1 = genjax.normal(0.0, 1.0) @ "y1"
            y2 = genjax.normal(0.0, 1.0) @ "y2"
            return y1 + y2

        @genjax.gen
        def higher_model():
            y = simple_normal.inline()
            return y

        @genjax.gen
        def higher_higher_model():
            y = higher_model.inline()
            return y

        _key = jax.random.key(314159)
        choice = C["y1"].set(3.0).at["y2"].set(3.0)
        (score, _ret) = jax.jit(higher_model.assess)(choice, ())
        assert (
            score
            == genjax.normal.assess(choice.get_submap("y1"), (0.0, 1.0))[0]
            + genjax.normal.assess(choice.get_submap("y2"), (0.0, 1.0))[0]
        )
        (score, _ret) = jax.jit(higher_higher_model.assess)(choice, ())
        assert (
            score
            == genjax.normal.assess(choice.get_submap("y1"), (0.0, 1.0))[0]
            + genjax.normal.assess(choice.get_submap("y2"), (0.0, 1.0))[0]
        )<|MERGE_RESOLUTION|>--- conflicted
+++ resolved
@@ -681,21 +681,11 @@
             return genjax.normal(1.0, 0.001) @ "x"
 
         gfc = model()
-<<<<<<< HEAD
         tr = gfc.simulate(jax.random.PRNGKey(0), ())
         assert tr.get_score() == genjax.normal.logpdf(tr.get_retval(), 1.0, 0.001)
         # This failed in GEN-420
         tr_u, w = gfc.importance(jax.random.PRNGKey(1), C.kw(x=1.1), ())
         assert tr_u.get_score() == genjax.normal.logpdf(tr_u.get_retval(), 1.0, 0.001)
-=======
-        tr = gfc.simulate(jax.random.key(0), ())
-        assert tr.get_retval() == 0.9987485
-        assert tr.get_score() == 5.205658
-        # This failed in GEN-420
-        tr_u, w = gfc.importance(jax.random.key(1), C.kw(x=1.1), ())
-        assert tr_u.get_score() == -4994.0176
-        assert tr_u.get_retval() == 1.1
->>>>>>> 2f5904aa
         assert w == tr_u.get_score()
 
 
