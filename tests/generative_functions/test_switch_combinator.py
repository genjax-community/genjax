# Copyright 2023 MIT Probabilistic Computing Project
#
# Licensed under the Apache License, Version 2.0 (the "License");
# you may not use this file except in compliance with the License.
# You may obtain a copy of the License at
#
#     https://www.apache.org/licenses/LICENSE-2.0
#
# Unless required by applicable law or agreed to in writing, software
# distributed under the License is distributed on an "AS IS" BASIS,
# WITHOUT WARRANTIES OR CONDITIONS OF ANY KIND, either express or implied.
# See the License for the specific language governing permissions and
# limitations under the License.

import re

import jax
import pytest
from jax import numpy as jnp

import genjax
from genjax import ChoiceMapBuilder as C
from genjax import Diff
from genjax._src.core.typing import Array


class TestSwitch:
    def test_switch_combinator_simulate_in_gen_fn(self):
        @genjax.gen
        def f():
            x = genjax.normal(0.0, 1.0) @ "x"
            return x

        @genjax.gen
        def model():
            b = genjax.flip(0.5) @ "b"
            s = f.switch(f)(jnp.int32(b), (), ()) @ "s"
            return s

        tr = model.simulate(())
        assert tr.get_retval() == tr.get_choices()["s", "x"].unmask()

    def test_switch_combinator_simulate(self):
        @genjax.gen
        def simple_normal():
            _y1 = genjax.normal(0.0, 1.0) @ "y1"
            _y2 = genjax.normal(0.0, 1.0) @ "y2"

        @genjax.gen
        def simple_flip():
            _y3 = genjax.flip(0.3) @ "y3"

        switch = simple_normal.switch(simple_flip)

        jitted = jax.jit(switch.simulate)
        tr = jitted((0, (), ()))
        v1 = tr.get_choices()["y1"]
        v2 = tr.get_choices()["y2"]
        score = tr.get_score()
        v1_score, _ = genjax.normal.assess(C.v(v1), (0.0, 1.0))
        v2_score, _ = genjax.normal.assess(C.v(v2), (0.0, 1.0))
        assert score == v1_score + v2_score
        assert tr.get_args() == (0, (), ())
        tr = jitted((1, (), ()))
        b = tr.get_choices().get_submap("y3")
        score = tr.get_score()
        (flip_score, _) = genjax.flip.assess(b, (0.3,))
        assert score == flip_score
        (idx, *_) = tr.get_args()
        assert idx == 1

    def test_switch_combinator_choice_map_behavior(self):
        @genjax.gen
        def simple_normal():
            _y1 = genjax.normal(0.0, 1.0) @ "y1"
            _y2 = genjax.normal(0.0, 1.0) @ "y2"

        @genjax.gen
        def simple_flip():
            _y3 = genjax.flip(0.3) @ "y3"

        switch = simple_normal.switch(simple_flip)

        jitted = jax.jit(switch.simulate)
        tr = jitted((0, (), ()))
        chm = tr.get_choices()
        assert "y1" in chm
        assert "y2" in chm
        assert "y3" in chm
        assert chm["y3"] == genjax.Mask(jnp.array(False), jnp.array(False))

    def test_switch_combinator_importance(self):
        @genjax.gen
        def simple_normal():
            _y1 = genjax.normal(0.0, 1.0) @ "y1"
            _y2 = genjax.normal(0.0, 1.0) @ "y2"

        @genjax.gen
        def simple_flip():
            _y3 = genjax.flip(0.3) @ "y3"

        switch = simple_normal.switch(simple_flip)

        chm = C.n()
        jitted = jax.jit(switch.importance)
        (tr, w) = jitted(chm, (0, (), ()))
        v1 = tr.get_choices().get_submap("y1")
        v2 = tr.get_choices().get_submap("y2")
        score = tr.get_score()
        v1_score, _ = genjax.normal.assess(v1, (0.0, 1.0))
        v2_score, _ = genjax.normal.assess(v2, (0.0, 1.0))
        assert score == v1_score + v2_score
        assert w == 0.0
        (tr, w) = jitted(chm, (1, (), ()))
        b = tr.get_choices().get_submap("y3")
        score = tr.get_score()
        (flip_score, _) = genjax.flip.assess(b, (0.3,))
        assert score == flip_score
        assert w == 0.0
        chm = C["y3"].set(1)
        (tr, w) = jitted(chm, (1, (), ()))
        b = tr.get_choices().get_submap("y3")
        score = tr.get_score()
        (flip_score, _) = genjax.flip.assess(b, (0.3,))
        assert score == flip_score
        assert w == score

    def test_switch_combinator_update_single_branch_no_change(self):
        @genjax.gen
        def simple_normal():
            _y1 = genjax.normal(0.0, 1.0) @ "y1"
            _y2 = genjax.normal(0.0, 1.0) @ "y2"

        switch = simple_normal.switch()
        tr = jax.jit(switch.simulate)((0, ()))
        v1 = tr.get_choices()["y1"]
        v2 = tr.get_choices()["y2"]
        score = tr.get_score()
<<<<<<< HEAD
        key, sub_key = jax.random.split(key)
        (tr, _, _, _) = jax.jit(tr.update)(
            sub_key,
=======
        (tr, _, _, _) = jax.jit(switch.update)(
            tr,
>>>>>>> de102e72
            C.n(),
            (Diff.no_change(0), ()),
        )
        assert score == tr.get_score()
        assert v1 == tr.get_choices()["y1"]
        assert v2 == tr.get_choices()["y2"]

    def test_switch_combinator_update_updates_score(self):
        regular_stddev = 1.0
        outlier_stddev = 10.0
        sample_value = 2.0

        @genjax.gen
        def regular():
            x = genjax.normal(0.0, regular_stddev) @ "x"
            return x

        @genjax.gen
        def outlier():
            x = genjax.normal(0.0, outlier_stddev) @ "x"
            return x

        switch = regular.switch(outlier)

        (tr, wt) = switch.importance(C["x"].set(sample_value), (0, (), ()))
        (idx, *_) = tr.get_args()
        assert idx == 0
        assert (
            tr.get_score()
            == genjax.normal.assess(C.v(sample_value), (0.0, regular_stddev))[0]
        )
        assert wt == tr.get_score()

<<<<<<< HEAD
        key, update_key = jax.random.split(key)
        (new_tr, new_wt, _, _) = tr.update(
            update_key,
=======
        (new_tr, new_wt, _, _) = switch.update(
            tr,
>>>>>>> de102e72
            C.n(),
            (Diff.unknown_change(1), (), ()),
        )
        (idx, *_) = new_tr.get_args()
        assert idx == 1
        assert new_tr.get_score() != tr.get_score()
        assert tr.get_score() + new_wt == pytest.approx(new_tr.get_score(), 1e-5)

    def test_switch_combinator_vectorized_access(self):
        @genjax.gen
        def f1():
            return genjax.normal(0.0, 1.0) @ "y"

        @genjax.gen
        def f2():
            return genjax.normal(0.0, 2.0) @ "y"

        s = f1.switch(f2)

        # Just select 0 in all branches for simplicity:
        tr = jax.vmap(lambda k, args: s.simulate(args), in_axes=(0, None))(
            jnp.zeros(3), (0, (), ())
        )
        y = tr.get_choices()["y"].unmask()
        assert y.shape == (3,)

    def test_switch_combinator_with_empty_gen_fn(self):
        @genjax.gen
        def f():
            x = genjax.normal(0.0, 1.0) @ "x"
            return x

        @genjax.gen
        def empty():
            return jnp.asarray(0.0)

        @genjax.gen
        def model():
            b = genjax.flip(0.5) @ "b"
            s = f.switch(empty)(jnp.int32(b), (), ()) @ "s"
            return s

        chm = C["b"].set(1)
        tr, _ = model.importance(chm, ())
        assert 0.0 == tr.get_retval()

    def test_switch_combinator_with_different_return_types(self):
        @genjax.gen
        def identity(x: int) -> Array:
            return jnp.asarray(x)

        @genjax.gen
        def bool_branch(_: int) -> Array:
            return jnp.asarray(True)

        switch_model = genjax.switch(identity, bool_branch)

        bare_idx_result = switch_model(1, (10,), (10,))()
        assert bare_idx_result == jnp.asarray(1)
        assert bare_idx_result.dtype == jnp.int32

        # this case returns 1
        array_idx_result = switch_model(jnp.array(1), (10,), (10,))()
        assert array_idx_result == jnp.asarray(1)
        assert array_idx_result.dtype == bare_idx_result.dtype

    def test_runtime_incompatible_types(self):
        @genjax.gen
        def three_branch(x: int):
            return jax.numpy.ones(3)

        @genjax.gen
        def four_branch(_: int):
            return jax.numpy.ones(4)

        switch_model = three_branch.switch(four_branch)

        with pytest.raises(ValueError, match="Incompatible shapes for broadcasting"):
            switch_model(0, (10,), (10,))()

    def test_switch_distinct_addresses(self):
        @genjax.gen
        def x_z():
            x = genjax.normal(0.0, 1.0) @ "x"
            _ = genjax.normal(x, jnp.ones(3)) @ "z"
            return x

        @genjax.gen
        def x_y():
            x = genjax.normal(0.0, 2.0) @ "x"
            _ = genjax.normal(x, jnp.ones(20)) @ "y"
            return x

        model = x_z.switch(x_y)
        tr = model.simulate((jnp.array(0), (), ()))

        # both xs match, so it's fine to combine across models
        assert tr.get_choices()["x"].unmask().shape == ()

        # y and z only show up on one side of the `switch` so any shape is fine
        assert tr.get_choices()["y"].unmask().shape == (20,)
        assert tr.get_choices()["z"].unmask().shape == (3,)

        @genjax.gen
        def arr_x():
            _ = genjax.normal(0.0, jnp.array([2.0, 2.0])) @ "x"
            _ = genjax.normal(0.0, jnp.ones(20)) @ "y"
            return jnp.array(1.0)

        mismatched_tr = x_z.switch(arr_x).simulate((jnp.array(0), (), ()))

        with pytest.raises(
            ValueError,
            match=re.escape(
                "Cannot combine masks with different array shapes: () vs (2,)"
            ),
        ):
            mismatched_tr.get_choices()["x"]<|MERGE_RESOLUTION|>--- conflicted
+++ resolved
@@ -136,14 +136,7 @@
         v1 = tr.get_choices()["y1"]
         v2 = tr.get_choices()["y2"]
         score = tr.get_score()
-<<<<<<< HEAD
-        key, sub_key = jax.random.split(key)
         (tr, _, _, _) = jax.jit(tr.update)(
-            sub_key,
-=======
-        (tr, _, _, _) = jax.jit(switch.update)(
-            tr,
->>>>>>> de102e72
             C.n(),
             (Diff.no_change(0), ()),
         )
@@ -177,14 +170,7 @@
         )
         assert wt == tr.get_score()
 
-<<<<<<< HEAD
-        key, update_key = jax.random.split(key)
         (new_tr, new_wt, _, _) = tr.update(
-            update_key,
-=======
-        (new_tr, new_wt, _, _) = switch.update(
-            tr,
->>>>>>> de102e72
             C.n(),
             (Diff.unknown_change(1), (), ()),
         )
