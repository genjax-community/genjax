# Copyright 2024 MIT Probabilistic Computing Project
#
# Licensed under the Apache License, Version 2.0 (the "License");
# you may not use this file except in compliance with the License.
# You may obtain a copy of the License at
#
#     https://www.apache.org/licenses/LICENSE-2.0
#
# Unless required by applicable law or agreed to in writing, software
# distributed under the License is distributed on an "AS IS" BASIS,
# WITHOUT WARRANTIES OR CONDITIONS OF ANY KIND, either express or implied.
# See the License for the specific language governing permissions and
# limitations under the License.

import jax
import jax.numpy as jnp
import jax.random as jrand
import jax.tree_util as jtu
import pytest

import genjax
from genjax import (
    ChoiceMap,
    Diff,
    DiffAnnotate,
    EmptyRequest,
    Regenerate,
    Selection,
    Update,
)
from genjax import ChoiceMap as C
from genjax import SelectionBuilder as S
from genjax._src.generative_functions.static import StaticRequest
from genjax.inference.requests import HMC, SafeHMC


class TestRegenerate:
    def test_simple_normal_regenerate(self):
        @genjax.gen
        def simple_normal():
            y1 = genjax.normal(0.0, 1.0) @ "y1"
            y2 = genjax.normal(0.0, 1.0) @ "y2"
            return y1 + y2

        key = jax.random.key(314159)
        key, sub_key = jax.random.split(key)
        tr = simple_normal.simulate(sub_key, ())

        # First, try y1 and test for correctness.
        old_v = tr.get_choices()["y1"]
        request = genjax.Regenerate(S["y1"])
        new_tr, fwd_w, _, bwd_request = request.edit(key, tr, ())
        old_density = genjax.normal.logpdf(old_v, 0.0, 1.0)
        new_density = genjax.normal.logpdf(new_tr.get_choices()["y1"], 0.0, 1.0)
        assert fwd_w != 0.0
        assert fwd_w == new_density - old_density
        new_v = new_tr.get_choices()["y1"]
        assert old_v != new_v
        old_tr, bwd_w, _, bwd_request = bwd_request.edit(sub_key, new_tr, ())
        assert bwd_w != 0.0
        assert (fwd_w + bwd_w) == 0.0
        old_old_v = old_tr.get_choices()["y1"]
        assert old_old_v == old_v

        # Now, do y2
        old_v = tr.get_choices()["y2"]
        request = genjax.Regenerate(S["y2"])
        new_tr, fwd_w, _, bwd_request = request.edit(key, tr, ())
        old_density = genjax.normal.logpdf(old_v, 0.0, 1.0)
        new_density = genjax.normal.logpdf(new_tr.get_choices()["y2"], 0.0, 1.0)
        assert fwd_w != 0.0
        assert fwd_w == new_density - old_density
        new_v = new_tr.get_choices()["y2"]
        assert old_v != new_v
        old_tr, bwd_w, _, bwd_request = bwd_request.edit(key, new_tr, ())
        assert bwd_w != 0.0
        assert (fwd_w + bwd_w) == 0.0
        old_old_v = old_tr.get_choices()["y2"]
        assert old_old_v == old_v

        # What about both?
        old_v = tr.get_choices()["y2"]
        request = genjax.Regenerate(
            S["y1"] | S["y2"],
        )
        new_tr, fwd_w, _, bwd_request = request.edit(key, tr, ())
        new_v = new_tr.get_choices()["y2"]
        assert old_v != new_v
        old_tr, bwd_w, _, bwd_request = bwd_request.edit(key, new_tr, ())
        assert (fwd_w + bwd_w) == 0.0
        old_old_v = old_tr.get_choices()["y2"]
        assert old_old_v == old_v

    def test_linked_normal_regenerate(self):
        @genjax.gen
        def linked_normal():
            y1 = genjax.normal(0.0, 1.0) @ "y1"
            _ = genjax.normal(y1, 1.0) @ "y2"

        key = jax.random.key(314159)
        key, sub_key = jax.random.split(key)
        tr = linked_normal.simulate(sub_key, ())

        # First, try y1 and test for correctness.
        old_y1 = tr.get_choices()["y1"]
        old_y2 = tr.get_choices()["y2"]
        old_target_density = genjax.normal.logpdf(
            old_y1, 0.0, 1.0
        ) + genjax.normal.logpdf(old_y2, old_y1, 1.0)
        request = genjax.Regenerate(S["y1"])
        new_tr, fwd_w, _, _ = request.edit(key, tr, ())
        new_y1 = new_tr.get_choices()["y1"]
        new_y2 = new_tr.get_choices()["y2"]
        new_target_density = genjax.normal.logpdf(
            new_y1, 0.0, 1.0
        ) + genjax.normal.logpdf(new_y2, new_y1, 1.0)
        assert fwd_w != 0.0
        assert fwd_w == pytest.approx(new_target_density - old_target_density, 1e-6)

<<<<<<< HEAD
    def test_scan_regenerate(self):
        @genjax.gen
        def scanned_normal():
            @genjax.gen
            def kernel(carry, _):
                z = genjax.normal(0.0, 1.0) @ "z"
                return z, None

            y1 = genjax.normal(0.0, 1.0) @ "y1"
            _ = genjax.normal(0.0, 1.0) @ "y2"
            return kernel.scan(n=10)(y1, None) @ "kernel"

        key = jax.random.key(314159)
        key, sub_key = jax.random.split(key)
        tr = scanned_normal.simulate(sub_key, ())
        # First, try y1 and test for correctness.
        old_y1 = tr.get_choices()["y1"]
        old_target_density = genjax.normal.logpdf(old_y1, 0.0, 1.0)
        request = genjax.Regenerate(S["y1"])
        new_tr, fwd_w, _, _ = request.edit(key, tr, ())
        new_y1 = new_tr.get_choices()["y1"]
        new_target_density = genjax.normal.logpdf(new_y1, 0.0, 1.0)
        assert fwd_w == new_target_density - old_target_density
=======
    def test_linked_normal_convergence(self):
        @genjax.gen
        def linked_normal():
            y1 = genjax.normal(0.0, 3.0) @ "y1"
            _ = genjax.normal(y1, 0.01) @ "y2"

        key = jax.random.key(314159)
        key, sub_key = jax.random.split(key)
        tr, _ = linked_normal.importance(sub_key, C.kw(y2=3.0), ())
        request = Regenerate(S["y1"])

        # Run Metropolis-Hastings for 100 steps.
        for _ in range(100):
            key, sub_key = jax.random.split(key)
            new_tr, w, _, _ = request.edit(sub_key, tr, ())
            key, sub_key = jax.random.split(key)
            check = jnp.log(genjax.uniform.sample(sub_key, 0.0, 1.0)) < w
            tr = jtu.tree_map(lambda v1, v2: jnp.where(check, v1, v2), new_tr, tr)

        assert tr.get_choices()["y1"] == pytest.approx(3.0, 1e-3)
>>>>>>> 10b41aee


class TestHMC:
    def test_simple_normal_hmc(self):
        @genjax.gen
        def model():
            x = genjax.normal(0.0, 1.0) @ "x"
            y = genjax.normal(x, 0.01) @ "y"
            return y

        key = jrand.key(0)
        key, sub_key = jrand.split(key)
        tr, _ = model.importance(sub_key, ChoiceMap.kw(y=3.0), ())
        request = HMC(Selection.at["x"], jnp.array(1e-2))
        editor = jax.jit(request.edit)

        # First, try moving x and test for correctness.
        old_x = tr.get_choices()["x"]
        old_y = tr.get_choices()["y"]
        old_target_density = genjax.normal.logpdf(
            old_x, 0.0, 1.0
        ) + genjax.normal.logpdf(old_y, old_x, 0.01)
        new_tr, fwd_w, _, _ = editor(key, tr, ())
        new_x = new_tr.get_choices()["x"]
        new_y = new_tr.get_choices()["y"]
        new_target_density = genjax.normal.logpdf(
            new_x, 0.0, 1.0
        ) + genjax.normal.logpdf(new_y, new_x, 0.01)
        assert fwd_w != 0.0
        # The change in the target scores corresponds to the non-momenta terms in the HMC alpha computation.
        assert (new_tr.get_score() - tr.get_score()) == pytest.approx(
            new_target_density - old_target_density, 1e-6
        )
        # The weight factors in the target score change and the momenta, so removing the change in the target scores should leave us with a non-zero contribution from the momenta.
        assert fwd_w - (new_tr.get_score() - tr.get_score()) != 0.0

        # Check for gradient convergence.
        new_tr = tr
        for _ in range(20):
            key, sub_key = jrand.split(key)
            new_tr, *_ = editor(sub_key, new_tr, ())
        assert new_tr.get_choices()["x"] == pytest.approx(3.0, 5e-3)

    def test_simple_scan_hmc(self):
        @genjax.gen
        def kernel(z, scanned_in):
            z = genjax.normal(z, 1.0) @ "x"
            _ = genjax.normal(z, 0.01) @ "y"
            return z, None

        key = jrand.key(0)
        key, sub_key = jrand.split(key)
        model = kernel.scan(n=10)
        vchm = jax.vmap(lambda idx: ChoiceMap.empty().at[idx, "y"].set(3.0))(
            jnp.arange(10)
        )
        tr, _ = model.importance(sub_key, vchm, (0.0, None))
        request = HMC(Selection.at[..., "x"], jnp.array(1e-2))
        editor = jax.jit(request.edit)
        new_tr = tr
        for _ in range(20):
            key, sub_key = jrand.split(key)
            new_tr, *_ = editor(sub_key, new_tr, Diff.no_change((0.0, None)))
        assert new_tr.get_choices()[..., "x"] == pytest.approx(3.0, 8e-3)

    @pytest.mark.skip(reason="needs more work")
    def test_hmm_hmc(self):
        @genjax.gen
        def simulate_motion_step(carry, scanned_in):
            (pos, pos_noise, obs_noise, dt) = carry
            new_latent_position = genjax.mv_normal_diag(pos, pos_noise) @ "pos"
            _ = genjax.mv_normal_diag(new_latent_position, obs_noise) @ "obs_pos"
            return (
                new_latent_position,
                pos_noise,
                obs_noise,
                dt,
            ), new_latent_position

        @genjax.gen
        def simple_hmm(position_noise, observation_noise, dt):
            initial_y_pos = genjax.normal(0.5, 0.01) @ "init_pos"
            initial_position = jnp.array([0.0, initial_y_pos])
            _ = (
                genjax.mv_normal_diag(initial_position, observation_noise)
                @ "init_obs_pos"
            )
            _, tracks = (
                simulate_motion_step.scan(n=10)(
                    (
                        initial_position,
                        position_noise,
                        observation_noise,
                        dt,
                    ),
                    None,
                )
                @ "tracks"
            )
            return jnp.vstack([initial_position, tracks])

        # Simulate ground truth from the model.
        key = jrand.key(0)
        key, sub_key = jax.random.split(key)
        ground_truth = simple_hmm.simulate(
            sub_key,
            (jnp.array([1e-1, 1e-1]), jnp.array([1e-1, 1e-1]), 0.1),
        )

        # Create an initial importance sample.
        obs = ChoiceMap.empty()
        obs = obs.at["tracks", :, "obs_pos"].set(
            ground_truth.get_choices()["tracks", ..., "obs_pos"]
        )
        obs = obs.at["init_obs_pos"].set(ground_truth.get_choices()["init_obs_pos"])
        key, sub_key = jax.random.split(key)
        init_tr, _ = simple_hmm.importance(
            sub_key,
            obs,
            (jnp.array([1e-1, 1e-1]), jnp.array([1e-1, 1e-1]), 0.1),
        )

        def _rejuvenation(eps):
            def _inner(carry, _):
                (key, tr) = carry
                key, sub_key = jax.random.split(key)
                request = HMC(Selection.at["init_pos"], eps)
                new_tr, w, _, _ = request.edit(
                    sub_key, tr, Diff.no_change(tr.get_args())
                )
                key, sub_key = jax.random.split(key)
                check = jnp.log(genjax.uniform.sample(sub_key, 0.0, 1.0)) < w
                tr = jtu.tree_map(
                    lambda v1, v2: jnp.where(check, v1, v2),
                    new_tr,
                    tr,
                )
                request = HMC(Selection.at["tracks", ..., "pos"], eps)
                key, sub_key = jax.random.split(key)
                new_tr, w, _, _ = request.edit(
                    sub_key, tr, Diff.no_change(tr.get_args())
                )
                key, sub_key = jax.random.split(key)
                check = jnp.log(genjax.uniform.sample(sub_key, 0.0, 1.0)) < w
                tr = jtu.tree_map(
                    lambda v1, v2: jnp.where(check, v1, v2),
                    new_tr,
                    tr,
                )
                return (key, tr), None

            return _inner

        def rejuvenation(length: int):
            def inner(key, tr, eps):
                (_, new_tr), _ = jax.lax.scan(
                    _rejuvenation(eps),
                    (key, tr),
                    length=length,
                )
                return new_tr

            return inner

        # Run MH with HMC.
        key, sub_key = jrand.split(key)
        rejuvenator = jax.jit(rejuvenation(3000))
        new_tr = rejuvenator(sub_key, init_tr, jnp.array(1e-4))
        assert init_tr.get_choices()["tracks", 0, "pos"] != pytest.approx(
            ground_truth.get_choices()["tracks", 0, "pos"], 1e-5
        )
        assert init_tr.get_choices()["tracks", -1, "pos"] != pytest.approx(
            ground_truth.get_choices()["tracks", -1, "pos"], 1e-5
        )
        assert new_tr.get_choices()["init_pos"] != pytest.approx(
            init_tr.get_choices()["init_pos"], 1e-5
        )
        assert new_tr.get_choices()["tracks", 0, "pos"] != pytest.approx(
            init_tr.get_choices()["tracks", 0, "pos"], 1e-5
        )
        assert new_tr.get_choices()["tracks", 0, "pos"] == pytest.approx(
            ground_truth.get_choices()["tracks", 0, "pos"], 5e-2
        )
        assert new_tr.get_choices()["tracks", -1, "pos"] == pytest.approx(
            ground_truth.get_choices()["tracks", -1, "pos"], 5e-2
        )

    def test_safe_hmc(self):
        @genjax.gen
        def submodel():
            x = genjax.normal(0.0, 1.0) @ "x"
            y = genjax.normal(x, 0.01) @ "y"
            return y

        @genjax.gen
        def model():
            _ = submodel() @ "x"
            _ = submodel() @ "y"

        key = jrand.key(0)
        key, sub_key = jrand.split(key)
        tr, _ = model.importance(sub_key, ChoiceMap.kw(y=3.0), ())
        request = StaticRequest(
            {"x": SafeHMC(Selection.at["x"], jnp.array(1e-2))},
        )
        editor = jax.jit(request.edit)
        key, sub_key = jrand.split(key)
        new_tr, w, *_ = editor(sub_key, tr, ())
        assert new_tr.get_choices()["x", "x"] != tr.get_choices()["x", "x"]
        assert w != 0.0

        # Compositional request _including_ HMC.
        request = StaticRequest(
            {
                "x": SafeHMC(Selection.at["x"], jnp.array(1e-2)),
                "y": StaticRequest({
                    "x": Regenerate(Selection.all()),
                    "y": Update(C.choice(3.0)),
                }),
            },
        )
        editor = jax.jit(request.edit)
        key, sub_key = jrand.split(key)
        new_tr, w, *_ = editor(sub_key, tr, ())
        assert new_tr.get_choices()["x", "x"] != tr.get_choices()["x", "x"]
        assert new_tr.get_choices()["y", "x"] != tr.get_choices()["y", "x"]
        assert w != 0.0

        request = StaticRequest(
            {"x": SafeHMC(Selection.at["y"], jnp.array(1e-2))},
        )
        editor = jax.jit(request.edit)
        key, sub_key = jrand.split(key)
        with pytest.raises(Exception):
            new_tr, w, *_ = editor(sub_key, tr, ())


class TestDiffCoercion:
    def test_diff_coercion(self):
        @genjax.gen
        def simple_normal():
            y1 = genjax.normal(0.0, 1.0) @ "y1"
            y2 = genjax.normal(y1, 1.0) @ "y2"
            return y1 + y2

        key = jax.random.key(314159)
        key, sub_key = jax.random.split(key)
        tr = simple_normal.simulate(sub_key, ())

        # Test that DiffCoercion.edit is being
        # properly used compositionally.
        def assert_no_change(v):
            assert Diff.static_check_no_change(v)
            return v

        request = StaticRequest({
            "y1": Regenerate(Selection.all()),
            "y2": DiffAnnotate(
                EmptyRequest(),
                argdiff_fn=assert_no_change,
            ),
        })

        with pytest.raises(Exception):
            request.edit(key, tr, ())

        # Test equivalent between requests which use
        # DiffCoercion in trivial ways.
        unwrapped_request = StaticRequest({
            "y1": Regenerate(Selection.all()),
        })
        wrapped_request = StaticRequest({
            "y1": Regenerate(Selection.all()).contramap(assert_no_change),
            "y2": EmptyRequest().map(assert_no_change),
        })
        _, w, _, _ = unwrapped_request.edit(key, tr, ())
        _, w_, _, _ = wrapped_request.edit(key, tr, ())
        assert w == w_<|MERGE_RESOLUTION|>--- conflicted
+++ resolved
@@ -117,7 +117,6 @@
         assert fwd_w != 0.0
         assert fwd_w == pytest.approx(new_target_density - old_target_density, 1e-6)
 
-<<<<<<< HEAD
     def test_scan_regenerate(self):
         @genjax.gen
         def scanned_normal():
@@ -141,7 +140,7 @@
         new_y1 = new_tr.get_choices()["y1"]
         new_target_density = genjax.normal.logpdf(new_y1, 0.0, 1.0)
         assert fwd_w == new_target_density - old_target_density
-=======
+
     def test_linked_normal_convergence(self):
         @genjax.gen
         def linked_normal():
@@ -162,7 +161,6 @@
             tr = jtu.tree_map(lambda v1, v2: jnp.where(check, v1, v2), new_tr, tr)
 
         assert tr.get_choices()["y1"] == pytest.approx(3.0, 1e-3)
->>>>>>> 10b41aee
 
 
 class TestHMC:
