--- conflicted
+++ resolved
@@ -49,16 +49,10 @@
           - Differentiation:
               - ADEV Example: cookbook/inactive/differentiation/adev_example.py
 
-<<<<<<< HEAD
-          - Speed:
-              - Update:
-                - Update: cookbook/inactive/update/2_update.ipynb
-=======
-
           - Speed:
               - Update:
                 - Importance: cookbook/inactive/update/1_importance.ipynb
->>>>>>> 23e8e4c7
+                - Update: cookbook/inactive/update/2_update.ipynb
 
           - Library developers:
               - Dimap combinator: cookbook/inactive/library_author/dimap_combinator.ipynb
